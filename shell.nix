# Experimental support for developing in nix. Please reach out to @keegan or @noah if
# you encounter any issues.
#
# Things it does differently:
#
# - Runs postgres under ~/.sourcegraph with a unix socket. No need to manage a
#   service. Must remember to run "pg_ctl stop" if you want to stop it.
#
# Status: everything works on linux & darwin.
{ pkgs
, buildFHSEnv
, mkShell
, hostPlatform
, lib
, writeShellScriptBin
}:
let
  # On darwin, we let bazelisk manage the bazel version since we actually need to run two
  # different versions thanks to aspect. Additionally bazelisk allows us to do
  # things like "bazel configure". So we just install a script called bazel
  # which calls bazelisk.
  #
  # Additionally bazel seems to break when CC and CXX is set to a nix managed
  # compiler on darwin. So the script unsets those.
  bazel-wrapper = writeShellScriptBin "bazel" (if hostPlatform.isMacOS then ''
    export CC=/usr/bin/clang
    exec ${pkgs.bazelisk}/bin/bazelisk "$@"
  '' else ''
    unset TMPDIR TMP
    if [ "$1" == "configure" ]; then
      exec env --unset=USE_BAZEL_VERSION ${pkgs.bazelisk}/bin/bazelisk "$@"
    fi
    exec ${pkgs.bazel_7}/bin/bazel "$@"
  '');
  bazel-watcher = writeShellScriptBin "ibazel" ''
    ${lib.optionalString hostPlatform.isMacOS "export CC=/usr/bin/clang"}
    exec ${pkgs.bazel-watcher}/bin/ibazel \
      ${lib.optionalString hostPlatform.isLinux "-bazel_path=${bazel-fhs}/bin/bazel"} "$@"
  '';
  bazel-fhs = buildFHSEnv {
    name = "bazel";
    runScript = "bazel";
    targetPkgs = pkgs: (with pkgs; [
      bazel-wrapper
      zlib.dev
    ]);
    # unsharePid required to preserve bazel server between bazel invocations,
    # the rest are disabled just in case
    unsharePid = false;
    unshareUser = false;
    unshareIpc = false;
    unshareNet = false;
    unshareUts = false;
    unshareCgroup = false;
  };

  # pkgs.universal-ctags installs the binary as "ctags", not "universal-ctags"
  # like zoekt expects.
  universal-ctags = pkgs.writeScriptBin "universal-ctags" ''
    #!${pkgs.stdenv.shell}
    exec ${pkgs.universal-ctags}/bin/ctags "$@"
  '';

  # We have scripts which use gsed on darwin since that is what homebrew calls
  # the binary for GNU sed.
  gsed = pkgs.writeShellScriptBin "gsed" ''exec ${pkgs.gnused}/bin/sed "$@"'';
in
mkShell.override { stdenv = if hostPlatform.isMacOS then pkgs.clang11Stdenv else pkgs.stdenv; } {
  name = "sourcegraph-dev";

  # The packages in the `buildInputs` list will be added to the PATH in our shell
  nativeBuildInputs = with pkgs; [
    bashInteractive
    zip

    # nix language server.
    nil

    # Our core DB.
    postgresql_13

    # Cache and some store data.
    redis

    # Used by symbols and zoekt-git-index to extract symbols from sourcecode.
    universal-ctags

    # Build our backend. Sometimes newer :^)
    go_1_21

    # Lots of our tooling and go tests rely on git et al.
    comby
    git
    git-lfs
    gsed
    nssTools
    parallel

    # CI lint tools you need locally.
    shfmt
    shellcheck

    # Web tools.
    nodejs-20_x
    nodejs-20_x.pkgs.pnpm
    nodejs-20_x.pkgs.typescript
    nodejs-20_x.pkgs.typescript-language-server

    # Rust utils for syntax-highlighter service, currently not pinned to the same versions.
    cargo
    rustc
    rustfmt
    libiconv
    clippy
  ] ++ lib.optional hostPlatform.isLinux (with pkgs; [
    # bazel via nix is broken on MacOS for us. Lets just rely on bazelisk from brew.
    # special sauce bazel stuff.
    bazelisk # needed to please sg, but not used directly by us
    bazel-fhs
    bazel-watcher
    bazel-buildtools
<<<<<<< HEAD
  ] ++ lib.optional hostPlatform.isMacOS [
    bazel-wrapper
  ]);
=======
  ]) ++ lib.optional hostPlatform.isMacOS [ bazel-wrapper ];
>>>>>>> 3fdedea3

  # Startup postgres, redis & set nixos specific stuff
  shellHook = ''
    set -h # command hashmap is not guaranteed to be enabled, but required by sg
    . ./dev/nix/shell-hook.sh
  '';

  # Fix for using Delve https://github.com/sourcegraph/sourcegraph/pull/35885
  hardeningDisable = [ "fortify" ];

  # By explicitly setting this environment variable we avoid starting up
  # universal-ctags via docker.
  CTAGS_COMMAND = "${universal-ctags}/bin/universal-ctags";

  RUST_SRC_PATH = "${pkgs.rust.packages.stable.rustPlatform.rustLibSrc}";

  # Some of the bazel actions require some tools assumed to be in the PATH defined by the "strict action env" that we enable
  # through --incompatible_strict_action_env. We can poke a custom PATH through with --action_env=PATH=$BAZEL_ACTION_PATH.
  # See https://sourcegraph.com/github.com/bazelbuild/bazel@6.1.2/-/blob/src/main/java/com/google/devtools/build/lib/bazel/rules/BazelRuleClassProvider.java?L532-547
  BAZEL_ACTION_PATH = with pkgs; lib.makeBinPath [ bashInteractive stdenv.cc coreutils unzip zip curl gzip gnutar gnugrep gnused git patch openssh findutils perl python39 which postgresql_13 ];

  # bazel complains when the bazel version differs even by a patch version to whats defined in .bazelversion,
  # so we tell it to h*ck off here.
  # https://sourcegraph.com/github.com/bazelbuild/bazel@1a4da7f331c753c92e2c91efcad434dc29d10d43/-/blob/scripts/packages/bazel.sh?L23-28
  USE_BAZEL_VERSION = if hostPlatform.isMacOS then "" else pkgs.bazel_7.version;

  LIBTOOL = if hostPlatform.isMacOS then "${pkgs.libtool}" else "";
}<|MERGE_RESOLUTION|>--- conflicted
+++ resolved
@@ -119,13 +119,7 @@
     bazel-fhs
     bazel-watcher
     bazel-buildtools
-<<<<<<< HEAD
-  ] ++ lib.optional hostPlatform.isMacOS [
-    bazel-wrapper
-  ]);
-=======
   ]) ++ lib.optional hostPlatform.isMacOS [ bazel-wrapper ];
->>>>>>> 3fdedea3
 
   # Startup postgres, redis & set nixos specific stuff
   shellHook = ''
