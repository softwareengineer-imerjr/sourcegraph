--- conflicted
+++ resolved
@@ -96,7 +96,6 @@
         await expect(searchInput).toHaveText('repo:^github\\.com/sourcegraph/sourcegraph$ ')
     })
 
-<<<<<<< HEAD
     test('submits search on enter', async ({ page }) => {
         await page.goto('/search')
         const searchInput = page.getByRole('textbox')
@@ -110,30 +109,7 @@
     test('fills search query from URL', async ({ page }) => {
         await page.goto('/search?q=test')
         await expect(page.getByRole('textbox')).toHaveText('test')
-=======
-    // Repo suggestions
-    await searchInput.fill('source')
-    await expect(page.getByLabel('Repositories')).toBeVisible()
-    await expect(page.getByLabel('Files')).toBeVisible()
-
-    // Fills suggestion
-    await page.getByText('github.com/sourcegraph/sourcegraph').click()
-    await expect(searchInput).toHaveText('repo:^github\\.com/sourcegraph/sourcegraph$ ')
-})
-
-test('submits search on enter', async ({ page }) => {
-    await page.goto('/search')
-    const searchInput = page.getByRole('textbox')
-    await searchInput.fill('source')
-
-    // Submit search
-    await searchInput.press('Enter')
-    await expect(page).toHaveURL(/\/search\?q=.+$/)
-})
-
-test('fills search query from URL', async ({ page }) => {
-    await page.goto('/search?q=test')
-    await expect(page.getByRole('textbox')).toHaveText('test')
+    })
 })
 
 test('main navbar menus are visible above search input', async ({ page, sg }) => {
@@ -292,6 +268,5 @@
 
         const alert = page.getByRole('heading', { name: 'Test alert' })
         await expect(alert).toBeVisible()
->>>>>>> dc32f4ab
     })
 })