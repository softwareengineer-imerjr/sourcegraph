import { readFileSync } from 'node:fs'
import { fileURLToPath } from 'node:url'
import path from 'path'

import { faker } from '@faker-js/faker'
import { test as base, type Page, type Locator } from '@playwright/test'
import glob from 'glob'
import { buildSchema } from 'graphql'
import * as mime from 'mime-types'

import { type SearchEvent } from '../lib/shared'

import { GraphQLMockServer } from './graphql-mocking'
import type { TypeMocks, ObjectMock, UserMock, OperationMocks } from './graphql-type-mocks'

<<<<<<< HEAD
export { expect, defineConfig, type Locator, type Page, type Browser } from '@playwright/test'
=======
// For mocking EventSource for search results
declare global {
    interface Window {
        $$sources: EventSource[]
    }
}

export { expect, defineConfig, type Locator, type Page } from '@playwright/test'
>>>>>>> dc32f4ab

const defaultMocks: TypeMocks = {
    Query: () => ({
        // null means not signed in
        currentUser: null,
    }),
    Person: () => {
        const firstName = faker.person.firstName()
        const lastName = faker.person.lastName()
        return {
            name: `${firstName} ${lastName}`,
            email: faker.internet.email({ firstName, lastName }),
            displayName: faker.internet.userName({ firstName, lastName }),
            avatarURL: null,
        }
    },
    User: () => ({
        avatarURL: null,
    }),
    SettingsCascade: () => ({
        // Ensure this is valid JSON
        final: '{}',
    }),
    TemporarySettings: () => ({
        // Ensure this is valid JSON
        contents: '{}',
    }),
    GitBlob: () => ({
        highlight: {
            // Ensure this is valid JSON
            lsif: '{}',
        },
    }),
    GitRef: () => ({
        url: faker.internet.url(),
    }),
    Signature: () => ({
        date: faker.date.past().toISOString(),
    }),
    GitObjectID: () => faker.git.commitSha(),
    GitCommit: () => ({
        abbreviatedOID: faker.git.commitSha({ length: 7 }),
        subject: faker.git.commitMessage(),
    }),
    JSONCString: () => '{}',
}

interface MockSearchStream {
    publish(...events: SearchEvent[]): Promise<void>
    close(): Promise<void>
}

const SCHEMA_DIR = path.resolve(
    // path.join(path.dirname(fileURLToPath(import.meta.url)),
    '../../../../cmd/frontend/graphqlbackend'
    // )
)
const typeDefs = glob
    .sync('**/*.graphql', { cwd: SCHEMA_DIR })
    .map(file => readFileSync(path.join(SCHEMA_DIR, file), 'utf8'))
    .join('\n')

class Sourcegraph {
    private debugMode = false
    constructor(private readonly page: Page, private readonly graphqlMock: GraphQLMockServer) {}

    async setup(): Promise<void> {
        // All assets are mocked and served from the filesystem. If you do want to use
        // a local preview server or even backend, you can set this env var
        if (!parseBool(process.env.DISABLE_APP_ASSETS_MOCKING)) {
            // routes in playwright are tested in reverse registration order
            // so in order to make this the fallback we register it first
            // all unmatched routes are treated as routes within the application
            // and so only route to the manifest
            await this.page.route('/**/*', route => {
                route.fulfill({
                    status: 200,
                    contentType: 'text/html',
                    body: readFileSync('./build/index.html'),
                })
            })

            // Intercept any asset calls and replace them with static files
            await this.page.route('_app/**/*', route => {
                const asset = new URL(route.request().url()).pathname
                const contentType = mime.contentType(path.basename(asset)) || undefined
                route.fulfill({
                    status: 200,
                    contentType,
                    body: readFileSync(path.join('./build/', new URL(route.request().url()).pathname)),
                    headers: {
                        'cache-control': 'public, max-age=31536000, immutable',
                    },
                })
            })
        }
        // mock graphql calls
        await this.page.route(/\.api\/graphql/, route => {
            const { query, variables, operationName } = JSON.parse(route.request().postData() ?? '')
            const result = this.graphqlMock.query(
                query,
                variables,
                operationName,
                this.debugMode
                    ? {
                          logGraphQLErrors: true,
                          warnOnMissingOperationMocks: true,
                      }
                    : undefined
            )
            route.fulfill({ json: result })
        })
    }

    public debug() {
        this.debugMode = true
    }

    public mockTypes(mocks: TypeMocks): void {
        this.graphqlMock.addTypeMocks(mocks)
    }

    public mockOperations(mocks: OperationMocks): void {
        this.graphqlMock.addOperationMocks(mocks)
    }

    /**
     * Mocks an empty search result stream. Returns a function that can be called to simulate
     * the search results being received. The returned function will wait for the search results
     * page to be "ready" by waiting for the "Filter results" heading to be visible.
     */
    public async mockSearchStream(): Promise<MockSearchStream> {
        await this.page.addInitScript(function () {
            window.$$sources = []
            window.EventSource = class MockEventSource {
                static readonly CONNECTING = 0
                static readonly OPEN = 1
                static readonly CLOSED = 2

                public readonly CONNECTING = 0
                public readonly OPEN = 1
                public readonly CLOSED = 2

                private listeners: Record<string, EventListener[]> = {}
                public readonly withCredentials = false
                public readyState = 0
                public onopen: EventListener | null = null
                public onmessage: EventListener | null = null
                public onerror: EventListener | null = null
                public url: string

                constructor(url: string | URL) {
                    this.readyState = 1
                    this.url = typeof url === 'string' ? url : url.href
                    console.log('Mocking event source for', url)
                    window.$$sources.push(this)
                }
                dispatchEvent(event: Event): boolean {
                    for (const listener of this.listeners[event.type] ?? []) {
                        listener(event)
                    }
                    return false
                }
                addEventListener(event: string, listener: any): void {
                    if (!this.listeners[event]) {
                        this.listeners[event] = []
                    }
                    this.listeners[event].push(listener)
                }
                removeEventListener(event: string, listener: any): void {
                    if (this.listeners[event]) {
                        this.listeners[event] = this.listeners[event].filter(l => l !== listener)
                    }
                }
                close(): void {
                    this.readyState = 2
                }
            }
        })

        return {
            publish: async (...events: SearchEvent[]): Promise<void> => {
                return this.page.evaluate(
                    ([events]) => {
                        for (const event of events) {
                            for (const source of window.$$sources) {
                                source.dispatchEvent(new MessageEvent(event.type, { data: JSON.stringify(event.data) }))
                            }
                        }
                    },
                    [events]
                )
            },
            close: async (): Promise<void> => {
                return this.page.evaluate(() => {
                    for (const source of window.$$sources) {
                        source.close()
                    }
                })
            },
        }
    }

    public fixture(fixtures: (ObjectMock & { __typename: NonNullable<ObjectMock['__typename']> })[]): void {
        // @ts-expect-error - Unclear how to type this correctly. ObjectMock is missing string index signature
        // which is required by addFixtures
        this.graphqlMock.addFixtures(fixtures)
    }

    public signIn(userMock: UserMock = {}): void {
        this.mockTypes({
            Query: () => ({
                currentUser: {
                    avatarURL: null,
                    ...userMock,
                },
            }),
        })
    }

    public signOut(): void {
        this.mockTypes({
            Query: () => ({
                currentUser: null,
            }),
        })
    }

    public teardown(): void {
        this.graphqlMock.reset()
    }
}

interface Utils {
    scrollYAt(locator: Locator, distance: number): Promise<void>
}

export const test = base.extend<{ sg: Sourcegraph; utils: Utils }, { graphqlMock: GraphQLMockServer }>({
    utils: async ({ page }, use) => {
        use({
            async scrollYAt(locator: Locator, distance: number): Promise<void> {
                // Position mouse over target that wheel events will scrolls the container
                // that contains the target
                const { x, y } = (await locator.boundingBox()) ?? { x: 0, y: 0 }
                await page.mouse.move(x, y)

                // Scroll list, which should load next page
                await page.mouse.wheel(0, distance)
            },
        })
    },
    sg: [
        async ({ page, graphqlMock }, use) => {
            const sg = new Sourcegraph(page, graphqlMock)
            await sg.setup()
            await use(sg)
            sg.teardown()
        },
        { auto: true },
    ],
    graphqlMock: [
        async ({}, use) => {
            const graphqlMock = new GraphQLMockServer({
                schema: buildSchema('type Query'), // typeDefs),
                mocks: defaultMocks,
                typePolicies: {
                    GitBlob: {
                        keyField: 'canonicalURL',
                    },
                    GitTree: {
                        keyField: 'canonicalURL',
                    },
                },
            })
            await use(graphqlMock)
        },
        { scope: 'worker' },
    ],
})

function parseBool(s: string | undefined): boolean {
    if (s === undefined) {
        return false
    }
    return s.toLowerCase() === 'true'
}<|MERGE_RESOLUTION|>--- conflicted
+++ resolved
@@ -13,9 +13,6 @@
 import { GraphQLMockServer } from './graphql-mocking'
 import type { TypeMocks, ObjectMock, UserMock, OperationMocks } from './graphql-type-mocks'
 
-<<<<<<< HEAD
-export { expect, defineConfig, type Locator, type Page, type Browser } from '@playwright/test'
-=======
 // For mocking EventSource for search results
 declare global {
     interface Window {
@@ -24,7 +21,6 @@
 }
 
 export { expect, defineConfig, type Locator, type Page } from '@playwright/test'
->>>>>>> dc32f4ab
 
 const defaultMocks: TypeMocks = {
     Query: () => ({
