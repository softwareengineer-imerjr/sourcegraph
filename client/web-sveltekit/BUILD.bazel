load("@npm//:defs.bzl", "npm_link_all_packages")
<<<<<<< HEAD
load("@npm//:vite/package_json.bzl", vite_bin = "bin")
load("@npm//client/web-sveltekit:@playwright/test/package_json.bzl", playwright_test_bin = "bin")
=======
load("@npm//client/web-sveltekit:vite/package_json.bzl", vite_bin = "bin")
load("@npm//client/web-sveltekit:vitest/package_json.bzl", vitest_bin = "bin")
load("@npm//client/web-sveltekit:svelte-check/package_json.bzl", svelte_check = "bin")
load("@npm//client/web-sveltekit:@sveltejs/kit/package_json.bzl", sveltekit = "bin")
load("@aspect_rules_js//js:defs.bzl", "js_run_binary")
load("//dev:defs.bzl", "ts_binary", "vitest_test")
load("//dev:write_generated_to_source_files.bzl", "write_generated_to_source_files")
>>>>>>> dc32f4ab

# gazelle:ignore
SRCS = [
    "package.json",
    "vite.config.ts",
    "svelte.config.js",
    "tsconfig.json",
    ".eslintignore",
    ".eslintrc.cjs",
    ".prettierignore",
    ".env",
    ".env.dotcom",
    "//client/wildcard:sass-breakpoints",
    "//client/wildcard:global-style-sources",
    "//client/web/dist/img:copy",
] + glob(
    ["src/" + d for d in [
        "**/*.scss",
        "**/*.svg",
        "**/*.ts",
        "**/*.svelte",
        "**/*.html",
        "**/*.tsx",
        "**/*.gql",
    ]],
    [
        "src/lib/graphql-operations.ts",
        "src/lib/graphql-types.ts",
<<<<<<< HEAD
        "src/lib/graphql-type-mocks.ts",
        "src/**/*.spec.ts",
        "src/**/*.test.ts",
        "src/testing/**/*.ts",
        "src/playwright/*.ts",
=======
        "src/testing/graphql-type-mocks.ts",
>>>>>>> dc32f4ab
        "src/**/*.gql.ts",
        "src/**/*.gql.d.ts",
        "src/**/*.test.ts",
        "src/**/*.spec.ts",
        "src/testing/*",
        "src/**/*.stories.svelte",
    ],
)

BUILD_DEPS = [
    "//cmd/frontend/graphqlbackend:graphql_schema",
    "//:node_modules/@apollo/client",
    "//:node_modules/@codemirror/autocomplete",
    "//:node_modules/@codemirror/commands",
    "//:node_modules/@codemirror/state",
    "//:node_modules/@codemirror/view",
    "//:node_modules/@mdi/js",
    "//:node_modules/@reach/combobox",
    "//:node_modules/@reach/menu-button",
    "//:node_modules/@types/lodash",
    "//:node_modules/@types/node",
    "//:node_modules/classnames",
    "//:node_modules/copy-to-clipboard",
    "//:node_modules/date-fns",
    "//:node_modules/highlight.js",
    "//:node_modules/lodash-es",
    "//:node_modules/open-color",
    "//:node_modules/path-browserify",
    "//:node_modules/react-resizable",
    "//:node_modules/rxjs",
    "//:node_modules/uuid",
    ":node_modules/@faker-js/faker",
    ":node_modules/@floating-ui/dom",
    ":node_modules/@graphql-codegen/cli",
    ":node_modules/@graphql-codegen/near-operation-file-preset",
    ":node_modules/@graphql-codegen/typed-document-node",
    ":node_modules/@graphql-codegen/typescript",
    ":node_modules/@graphql-codegen/typescript-operations",
    ":node_modules/@graphql-tools/utils",
    ":node_modules/@melt-ui/svelte",
    ":node_modules/@sourcegraph/branded",
    ":node_modules/@sourcegraph/client-api",
    ":node_modules/@sourcegraph/common",
    ":node_modules/@sourcegraph/http-client",
    ":node_modules/@sourcegraph/shared",
    ":node_modules/@sourcegraph/web",
    ":node_modules/@sourcegraph/wildcard",
    ":node_modules/@storybook/svelte",
    ":node_modules/@sveltejs/adapter-static",
    ":node_modules/@sveltejs/kit",
    ":node_modules/@sveltejs/vite-plugin-svelte",
    ":node_modules/@types/prismjs",
    ":node_modules/@urql/core",
    ":node_modules/graphql",
    ":node_modules/hotkeys-js",
    ":node_modules/prismjs",
    ":node_modules/sass",
    ":node_modules/signale",
    ":node_modules/svelte",
    ":node_modules/ts-key-enum",
    ":node_modules/vite",
    ":node_modules/vite-plugin-inspect",
    ":node_modules/wonka",
] + glob([
    "dev/**/*.cjs",
    "dev/**/*.ts",
])

CONFIGS = [
    "//client/branded:tsconfig",
    "//client/common:tsconfig",
    "//client/http-client:tsconfig",
    "//client/shared:tsconfig",
    "//client/web:tsconfig",
    "//client/wildcard:tsconfig",
    "//:tsconfig",
    "//:postcss_config_js",
]

npm_link_all_packages(name = "node_modules")

vite_bin.vite(
    name = "web-sveltekit",
    srcs = SRCS + BUILD_DEPS + CONFIGS,
    args = [
        "build",
        "-c vite.config.ts",
    ],
    chdir = package_name(),
    env = {
        "BAZEL": "1",
    },
    out_dirs = ["build"],
    visibility = ["//client/web/dist:__pkg__"],
    # silent_on_success = False,
)

<<<<<<< HEAD
playwright_test_bin.playwright_test(
    name = "playwright_install",
    args = [
        "install",
    ],
    local = True,
    tags = [
        # "no-sandbox",
        "requires-network",
    ],
)

PLAYWRIGHT_DEPS = [
    "//client/web-sveltekit:node_modules/@playwright/test",
    "//client/web-sveltekit:node_modules/playwright",
    ":node_modules/@faker-js/faker",
    ":node_modules/graphql",
    "//:node_modules/glob",
    "//:node_modules/mime-types",
]

playwright_test_bin.playwright_test(
    name = "e2e_test",
    args = [
        "test",
        "--config ./client/web-sveltekit/playwright.config.ts",
    ],
    data = glob([
        "src/**/search/page.spec.ts",
        "src/testing/*.ts",
    ]) + [
        "playwright.config.ts",
        # ":playwright_install",
        ":web-sveltekit",
        "//cmd/frontend/graphqlbackend:graphql_schema",
    ] + PLAYWRIGHT_DEPS,
    env = {
        "BAZEL": "1",
        # "NODE_DEBUG": "module",
    },
    local = True,
    log_level = "info",
    preserve_symlinks_main = False,
    tags = [
        # "no-sandbox",
        "requires-network",
    ],
=======
# TODO: remove this once we have some tests.
build_test(
    name = "vite_build_test",
    targets = [":web-sveltekit"],
)

TESTS = glob([
    "src/**/*.test.ts",
    "src/**/*.snap",
])

TEST_BUILD_DEPS = [
    ":generate-graphql-types",
    ":node_modules/vitest",
    ":node_modules/@testing-library/svelte",
    ":node_modules/@testing-library/user-event",
] + glob(
    [
        "src/testing/*",
    ],
    [
        # Already inluded in TESTS
        "src/testing/graphql-mocking.test.ts",
    ],
)

vitest_test(
    name = "unit_tests",
    bin = vitest_bin,
    chdir = package_name(),
    data = SRCS + BUILD_DEPS + CONFIGS + TESTS + TEST_BUILD_DEPS,
    with_vitest_config = False,
)

# Create binary that executes graphql-codegen
ts_binary(
    name = "graphql_codegen_bin",
    data = [
        "dev/graphql-type-mocks.cjs",
        "dev/vite-graphql-codegen.ts",
        ":node_modules/@graphql-codegen/cli",
        ":node_modules/@graphql-codegen/near-operation-file-preset",
        ":node_modules/@graphql-codegen/typed-document-node",
        ":node_modules/@graphql-codegen/typescript",
        ":node_modules/@graphql-codegen/typescript-operations",
        ":node_modules/@graphql-tools/utils",
        ":node_modules/@graphql-typed-document-node/core",
        ":node_modules/graphql",
        ":node_modules/signale",
    ],
    entry_point = "dev/generate-graphql.ts",
)

# Generate types from graphql files
GRAPHQL_FILES = glob(
    [
        "src/**/*.gql",
    ],
)

# Files that possibly contain gql`...` tags
OTHER_GRAPHQL_INPUT_FILES = glob(
    [
        "src/**/*.ts",
    ],
    [
        "src/lib/graphql-*.ts",
        "src/testing/graphql-type-mocks.ts",
        "src/**/*.gql.ts",
    ],
)

# Run graphql-codegen
js_run_binary(
    name = "generate-graphql-types",
    srcs = GRAPHQL_FILES + OTHER_GRAPHQL_INPUT_FILES + [
        "//cmd/frontend/graphqlbackend:graphql_schema",
    ],
    outs = [src + ".ts" for src in GRAPHQL_FILES] + [
        "src/lib/graphql-operations.ts",
        "src/lib/graphql-types.ts",
        "src/testing/graphql-type-mocks.ts",
    ],
    chdir = package_name(),
    tool = ":graphql_codegen_bin",
)

# Generate SvelteKit specific types
sveltekit.svelte_kit(
    name = "sveltekit-sync",
    srcs = SRCS + [
        ":node_modules/@sveltejs/adapter-static",
        ":node_modules/@sveltejs/vite-plugin-svelte",
        # This is needed to sveltekit sync to generate the types
        # It explicitly looks for the existince of this package
        "//:node_modules/typescript",
    ],
    args = [
        "sync",
    ],
    chdir = package_name(),
    out_dirs = [
        ".svelte-kit",
    ],
)

# Runs svelte-check on production source files
svelte_check.svelte_check_test(
    name = "svelte-check",
    timeout = "short",
    args = [
        "--tsconfig",
        "tsconfig.json",
    ],
    chdir = package_name(),
    data = SRCS + BUILD_DEPS + CONFIGS + [
        ":sveltekit-sync",
        ":generate-graphql-types",
        ":node_modules/@graphql-typed-document-node/core",
        "//:node_modules/@types/uuid",
        # Needed to properly extend vite's UserConfig type
        ":node_modules/vitest",
    ],
)

filegroup(
    name = "sveltekit-pages",
    srcs = glob(["src/routes/**/+page.svelte"]),
    visibility = ["//cmd/frontend/internal/app/ui/sveltekit:__pkg__"],
)

write_generated_to_source_files(
    name = "write_generated",
    additional_update_targets = [
        "//cmd/frontend/internal/app/ui/sveltekit:write_generated",
        "//client/web:write_generated_sveltekit_routes",
    ],
    output_files = {
        "src/lib/routes.ts": "cmd/frontend/internal/app/ui/sveltekit/_routes.ts",
    },
    target = "//cmd/frontend/internal/app/ui/sveltekit:generate_route_info",
>>>>>>> dc32f4ab
)<|MERGE_RESOLUTION|>--- conflicted
+++ resolved
@@ -1,8 +1,5 @@
 load("@npm//:defs.bzl", "npm_link_all_packages")
-<<<<<<< HEAD
-load("@npm//:vite/package_json.bzl", vite_bin = "bin")
 load("@npm//client/web-sveltekit:@playwright/test/package_json.bzl", playwright_test_bin = "bin")
-=======
 load("@npm//client/web-sveltekit:vite/package_json.bzl", vite_bin = "bin")
 load("@npm//client/web-sveltekit:vitest/package_json.bzl", vitest_bin = "bin")
 load("@npm//client/web-sveltekit:svelte-check/package_json.bzl", svelte_check = "bin")
@@ -10,7 +7,6 @@
 load("@aspect_rules_js//js:defs.bzl", "js_run_binary")
 load("//dev:defs.bzl", "ts_binary", "vitest_test")
 load("//dev:write_generated_to_source_files.bzl", "write_generated_to_source_files")
->>>>>>> dc32f4ab
 
 # gazelle:ignore
 SRCS = [
@@ -39,15 +35,12 @@
     [
         "src/lib/graphql-operations.ts",
         "src/lib/graphql-types.ts",
-<<<<<<< HEAD
         "src/lib/graphql-type-mocks.ts",
         "src/**/*.spec.ts",
         "src/**/*.test.ts",
         "src/testing/**/*.ts",
         "src/playwright/*.ts",
-=======
         "src/testing/graphql-type-mocks.ts",
->>>>>>> dc32f4ab
         "src/**/*.gql.ts",
         "src/**/*.gql.d.ts",
         "src/**/*.test.ts",
@@ -145,7 +138,6 @@
     # silent_on_success = False,
 )
 
-<<<<<<< HEAD
 playwright_test_bin.playwright_test(
     name = "playwright_install",
     args = [
@@ -193,11 +185,6 @@
         # "no-sandbox",
         "requires-network",
     ],
-=======
-# TODO: remove this once we have some tests.
-build_test(
-    name = "vite_build_test",
-    targets = [":web-sveltekit"],
 )
 
 TESTS = glob([
@@ -335,5 +322,4 @@
         "src/lib/routes.ts": "cmd/frontend/internal/app/ui/sveltekit/_routes.ts",
     },
     target = "//cmd/frontend/internal/app/ui/sveltekit:generate_route_info",
->>>>>>> dc32f4ab
 )