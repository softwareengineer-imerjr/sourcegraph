{
  "private": true,
  "name": "@sourcegraph/branded",
  "version": "1.0.0",
  "license": "Apache-2.0",
  "sideEffects": false,
  "main": "./src/index.ts",
  "scripts": {
    "storybook": "STORIES_GLOB='client/branded/src/**/*.story.tsx' pnpm --filter @sourcegraph/storybook run start",
    "lint:js": "eslint --cache '**/*.[jt]s?(x)'",
    "lint:css": "stylelint 'src/**/*.scss' --quiet",
    "test": "jest"
  },
  "devDependencies": {
    "@sourcegraph/extension-api-types": "workspace:*",
<<<<<<< HEAD
    "@storybook/addon-actions": "^6.5.14",
    "@testing-library/react": "^13.4.0",
    "@testing-library/user-event": "^13.5.0",
    "sinon": "^9.0.2",
    "@types/react": "18.0.8",
    "@types/react-dom": "18.0.2",
    "@storybook/react": "^6.5.14"
  },
  "dependencies": {
    "@sourcegraph/wildcard": "workspace:*",
    "@sourcegraph/common": "workspace:*",
    "@sourcegraph/shared": "workspace:*",
    "@sourcegraph/client-api": "workspace:*",
    "@sourcegraph/codeintellify": "workspace:*",
    "@sourcegraph/search-ui": "workspace:*",
    "@mdi/js": "^6.7.96",
    "classnames": "^2.2.6",
    "comlink": "^4.3.0",
    "copy-to-clipboard": "^3.3.1",
    "date-fns": "^2.16.1",
    "history": "4.5.1",
    "lodash": "^4.17.20",
    "mdi-react": "^8.1.0",
    "react": "18.1.0",
    "react-dom": "18.1.0",
    "react-router": "^5.2.0",
    "rxjs": "^6.6.3"
=======
    "@sourcegraph/testing": "workspace:*"
  },
  "dependencies": {
    "@sourcegraph/client-api": "workspace:*",
    "@sourcegraph/codeintellify": "workspace:*",
    "@sourcegraph/common": "workspace:*",
    "@sourcegraph/observability-client": "workspace:*",
    "@sourcegraph/shared": "workspace:*",
    "@sourcegraph/wildcard": "workspace:*"
>>>>>>> 1ffffed2
  }
}<|MERGE_RESOLUTION|>--- conflicted
+++ resolved
@@ -13,23 +13,23 @@
   },
   "devDependencies": {
     "@sourcegraph/extension-api-types": "workspace:*",
-<<<<<<< HEAD
+    "@sourcegraph/testing": "workspace:*",
     "@storybook/addon-actions": "^6.5.14",
+    "@storybook/react": "^6.5.14",
     "@testing-library/react": "^13.4.0",
     "@testing-library/user-event": "^13.5.0",
-    "sinon": "^9.0.2",
     "@types/react": "18.0.8",
     "@types/react-dom": "18.0.2",
-    "@storybook/react": "^6.5.14"
+    "sinon": "^9.0.2"
   },
   "dependencies": {
-    "@sourcegraph/wildcard": "workspace:*",
-    "@sourcegraph/common": "workspace:*",
-    "@sourcegraph/shared": "workspace:*",
+    "@mdi/js": "^6.7.96",
     "@sourcegraph/client-api": "workspace:*",
     "@sourcegraph/codeintellify": "workspace:*",
-    "@sourcegraph/search-ui": "workspace:*",
-    "@mdi/js": "^6.7.96",
+    "@sourcegraph/common": "workspace:*",
+    "@sourcegraph/observability-client": "workspace:*",
+    "@sourcegraph/shared": "workspace:*",
+    "@sourcegraph/wildcard": "workspace:*",
     "classnames": "^2.2.6",
     "comlink": "^4.3.0",
     "copy-to-clipboard": "^3.3.1",
@@ -41,16 +41,5 @@
     "react-dom": "18.1.0",
     "react-router": "^5.2.0",
     "rxjs": "^6.6.3"
-=======
-    "@sourcegraph/testing": "workspace:*"
-  },
-  "dependencies": {
-    "@sourcegraph/client-api": "workspace:*",
-    "@sourcegraph/codeintellify": "workspace:*",
-    "@sourcegraph/common": "workspace:*",
-    "@sourcegraph/observability-client": "workspace:*",
-    "@sourcegraph/shared": "workspace:*",
-    "@sourcegraph/wildcard": "workspace:*"
->>>>>>> 1ffffed2
   }
 }