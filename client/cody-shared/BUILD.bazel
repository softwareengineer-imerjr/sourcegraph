--- conflicted
+++ resolved
@@ -84,21 +84,14 @@
         ":node_modules/@sourcegraph/http-client",
         "//:node_modules/@microsoft/fetch-event-source",
         "//:node_modules/@types/isomorphic-fetch",
-<<<<<<< HEAD
         "//:node_modules/@types/js-cookie",
-=======
         "//:node_modules/@types/marked",
->>>>>>> bbd3c54c
         "//:node_modules/@types/node",
         "//:node_modules/@types/vscode",  #keep
         "//:node_modules/@vscode",
         "//:node_modules/isomorphic-fetch",
-<<<<<<< HEAD
         "//:node_modules/js-cookie",
-=======
         "//:node_modules/marked",
-        "//:node_modules/uuid",
->>>>>>> bbd3c54c
     ],
 )
 
