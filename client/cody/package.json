{
  "name": "cody-ai",
  "private": true,
  "displayName": "Cody AI by Sourcegraph",
  "version": "0.1.3",
  "publisher": "sourcegraph",
  "license": "Apache-2.0",
  "icon": "resources/cody.png",
  "description": "AI code assistant that writes code and answers questions for you",
  "categories": [
    "Programming Languages",
    "Machine Learning",
    "Snippets",
    "Education"
  ],
  "keywords": [
    "ai",
    "openai",
    "anthropic",
    "assistant",
    "chatbot",
    "chat",
    "refactor",
    "documentation",
    "test",
    "sourcegraph",
    "codey",
    "llm",
    "codegen",
    "autocomplete",
    "bot",
    "model"
  ],
  "repository": {
    "type": "git",
    "url": "https://github.com/sourcegraph/sourcegraph.git",
    "directory": "client/cody"
  },
  "bugs": {
    "url": "https://github.com/sourcegraph/sourcegraph/issues"
  },
  "homepage": "https://docs.sourcegraph.com/cody",
  "badges": [
    {
      "url": "https://img.shields.io/discord/969688426372825169?color=5765F2",
      "href": "https://srcgr.ph/discord",
      "description": "Discord"
    }
  ],
  "engines": {
    "vscode": "^1.74.0"
  },
  "scripts": {
    "build": "pnpm esbuild --minify && vite build --mode production",
    "build:dev": "concurrently \"pnpm esbuild --sourcemap\" \"vite build --mode development\"",
    "download-rg": "scripts/download-rg.sh",
    "esbuild": "esbuild ./src/extension.ts --bundle --outfile=dist/extension.js --external:vscode --format=cjs --platform=node",
    "lint": "pnpm run lint:js",
    "lint:js": "eslint --cache '**/*.[tj]s?(x)'",
    "test:integration": "tsc -b ./integration-test && pnpm run --silent build:dev && ts-node out/integration-test/main.js",
    "test:unit": "jest",
    "vscode:prepublish": "scripts/check-rg.sh",
    "vsce:package": "pnpm --silent build && vsce package --no-dependencies -o dist/cody.vsix",
    "vsce:prerelease": "pnpm --silent build && vsce package patch --pre-release --no-dependencies -o dist/cody.vsix",
    "release": "ts-node ./scripts/release.ts",
    "watch": "concurrently \"pnpm watch:esbuild\" \"pnpm watch:webview\"",
    "watch:esbuild": "pnpm esbuild --sourcemap --watch",
    "watch:webview": "vite build --mode development --watch",
    "storybook": "STORIES_GLOB='client/cody/webviews/**/*.story.tsx' pnpm --filter @sourcegraph/storybook run start"
  },
  "main": "./dist/extension.js",
  "activationEvents": [
    "onStartupFinished"
  ],
  "contributes": {
    "viewsContainers": {
      "activitybar": [
        {
          "id": "cody",
          "title": "Sourcegraph Cody",
          "icon": "resources/cody.svg"
        }
      ]
    },
    "views": {
      "cody": [
        {
          "type": "webview",
          "id": "cody.chat",
          "name": "Chat",
          "visibility": "visible"
        }
      ]
    },
    "commands": [
      {
<<<<<<< HEAD
        "command": "cody.toggle-enabled",
        "title": "Cody: Toggle Enabled/Disabled"
      },
      {
        "command": "cody.recipe.optimize-code",
        "title": "Ask Cody: Optimize Code"
      },
      {
=======
>>>>>>> 57c94c96
        "command": "cody.recipe.explain-code",
        "title": "Ask Cody: Explain Code in Detail"
      },
      {
        "command": "cody.recipe.explain-code-high-level",
        "title": "Ask Cody: Explain Code at a High Level"
      },
      {
        "command": "cody.recipe.generate-unit-test",
        "title": "Ask Cody: Generate Unit Test"
      },
      {
        "command": "cody.recipe.generate-docstring",
        "title": "Ask Cody: Generate Docstring"
      },
      {
        "command": "cody.recipe.translate-to-language",
        "title": "Ask Cody: Translate to Language"
      },
      {
        "command": "cody.recipe.git-history",
        "title": "Ask Cody: Summarize Recent Code Changes"
      },
      {
        "command": "cody.recipe.improve-variable-names",
        "title": "Ask Cody: Improve Variable Names"
      },
      {
        "command": "cody.recipe.fixup",
        "title": "Cody: Fixup"
      },
      {
        "command": "cody.recipe.context-search",
        "title": "Ask Cody: Codebase Context Search"
      },
      {
        "command": "cody.set-access-token",
        "title": "Cody: Set Access Token"
      },
      {
        "command": "cody.delete-access-token",
        "title": "Cody: Sign out"
      },
      {
        "command": "cody.experimental.suggest",
        "title": "Cody: View Suggestions"
      },
      {
        "command": "cody.settings",
        "title": "Cody: Settings",
        "group": "Cody",
        "icon": "$(gear)"
      },
      {
        "command": "cody.focus",
        "title": "Cody: Sign In"
      },
      {
        "command": "cody.interactive.clear",
        "title": "Cody: Clear & Restart Chat Session",
        "group": "Cody",
        "icon": "$(clear-all)"
      },
      {
        "command": "cody.history",
        "title": "Cody: Chat History",
        "group": "Cody",
        "icon": "$(history)"
      },
      {
        "command": "cody.comment.add",
        "title": "Ask Cody",
        "category": "Cody Inline Assist",
        "enablement": "!commentIsEmpty"
      },
      {
        "command": "cody.comment.delete",
        "title": "Cody Inline Assist: Remove Comment",
        "category": "Cody Inline Assist",
        "enablement": "!commentThreadIsEmpty",
        "icon": "$(trash)"
      },
      {
        "command": "cody.comment.load",
        "title": "Cody Inline Assist: Loading",
        "category": "Cody Inline Assist",
        "enablement": "!commentThreadIsEmpty",
        "icon": "$(sync~spin)"
      }
    ],
    "keybindings": [
      {
        "command": "cody.chat.focus",
        "key": "alt+/",
        "mac": "alt+/"
      },
      {
        "command": "cody.recipe.fixup",
        "key": "ctrl+alt+/",
        "mac": "ctrl+alt+/",
        "when": "cody.activated && editorTextFocus && !editorReadonly"
      }
    ],
    "submenus": [
      {
        "label": "Ask Cody",
        "id": "cody.submenu"
      }
    ],
    "menus": {
      "commandPalette": [
        {
          "command": "cody.recipe.explain-code",
          "when": "cody.activated"
        },
        {
          "command": "cody.recipe.context-search",
          "when": "cody.activated"
        },
        {
          "command": "cody.recipe.optimize-code",
          "when": "cody.activated"
        },
        {
          "command": "cody.recipe.explain-code-high-level",
          "when": "cody.activated"
        },
        {
          "command": "cody.recipe.generate-unit-test",
          "when": "cody.activated"
        },
        {
          "command": "cody.recipe.generate-docstring",
          "when": "cody.activated"
        },
        {
          "command": "cody.recipe.translate-to-language",
          "when": "cody.activated"
        },
        {
          "command": "cody.recipe.git-history",
          "when": "cody.activated"
        },
        {
          "command": "cody.recipe.fixup",
          "when": "cody.activated"
        },
        {
          "command": "cody.set-access-token",
          "when": "false"
        },
        {
          "command": "cody.focus",
          "title": "Cody: Sign In",
          "when": "!cody.activated"
        },
        {
          "command": "cody.comment.add",
          "when": "false"
        },
        {
          "command": "cody.comment.delete",
          "when": "false"
        },
        {
          "command": "cody.comment.load",
          "when": "false"
        }
      ],
      "editor/context": [
        {
          "submenu": "cody.submenu",
          "group": "7_modification"
        }
      ],
      "cody.submenu": [
        {
          "command": "cody.recipe.explain-code",
          "when": "cody.activated"
        },
        {
          "command": "cody.recipe.optimize-code",
          "when": "cody.activated"
        },
        {
          "command": "cody.recipe.explain-code-high-level",
          "when": "cody.activated"
        },
        {
          "command": "cody.recipe.generate-unit-test",
          "when": "cody.activated"
        },
        {
          "command": "cody.recipe.generate-docstring",
          "when": "cody.activated"
        },
        {
          "command": "cody.recipe.improve-variable-names",
          "when": "cody.activated"
        },
        {
          "command": "cody.recipe.translate-to-language",
          "when": "cody.activated"
        },
        {
          "command": "cody.recipe.fixup",
          "when": "cody.activated"
        },
        {
          "command": "cody.focus",
          "when": "!cody.activated"
        }
      ],
      "view/title": [
        {
          "command": "cody.interactive.clear",
          "when": "view == cody.chat && cody.activated",
          "group": "navigation"
        },
        {
          "command": "cody.settings",
          "when": "view == cody.chat && cody.activated",
          "group": "navigation"
        },
        {
          "command": "cody.history",
          "when": "view == cody.chat && cody.activated",
          "group": "navigation"
        }
      ],
      "comments/commentThread/context": [
        {
          "command": "cody.comment.add",
          "group": "inline",
          "when": "cody.activated && commentController =~ /^cody-inline/"
        },
        {
          "command": "cody.focus",
          "group": "inline",
          "when": "!cody.activated && commentController =~ /^cody-inline/"
        }
      ],
      "comments/commentThread/title": [
        {
          "command": "cody.comment.delete",
          "group": "inline@1",
          "when": "cody.activated && commentController =~ /^cody-inline/ && cody.replied && !commentThreadIsEmpty"
        },
        {
          "command": "cody.comment.load",
          "group": "inline@2",
          "when": "cody.activated && commentController =~ /^cody-inline/ && cody.reply.pending"
        }
      ]
    },
    "configuration": {
      "type": "object",
      "title": "Cody",
      "properties": {
        "cody.serverEndpoint": {
          "order": 1,
          "type": "string",
          "default": "https://sourcegraph.com",
          "example": "https://example.sourcegraph.com",
          "description": "URL to the Sourcegraph instance."
        },
        "cody.codebase": {
          "order": 2,
          "type": "string",
          "markdownDescription": "The name of the embedded repository that Cody will use to gather context for its responses. This is automatically inferred from your Git metadata, but you can use this option if you need to override the default.",
          "example": "github.com/sourcegraph/sourcegraph"
        },
        "cody.useContext": {
          "order": 3,
          "type": "string",
          "enum": [
            "embeddings",
            "keyword",
            "none",
            "blended"
          ],
          "default": "embeddings",
          "markdownDescription": "If 'embeddings' is selected, Cody will prefer to use an embeddings-based index when fetching context to generate responses to user requests. If no such index is found, it will fall back to using keyword-based local context fetching. If 'keyword' is selected, Cody will use keyword context. Selecting 'none' will limit Cody to using only the currently open file."
        },
        "cody.experimental.suggestions": {
          "order": 4,
          "type": "boolean",
          "markdownDescription": "Enables Cody inline autocompletion in your editor.",
          "default": false
        },
        "cody.experimental.chatPredictions": {
          "order": 5,
          "type": "boolean",
          "default": false,
          "markdownDescription": "Adds suggestions of possible relevant messages in the chat window."
        },
        "cody.experimental.inline": {
          "order": 6,
          "type": "boolean",
          "markdownDescription": "Enables Cody Inline Assist, an inline way to explicitly ask questions and propose modifications to code.",
          "default": false
        },
        "cody.customHeaders": {
          "order": 7,
          "type": "object",
          "markdownDescription": "Adds custom HTTP headers to all network requests to the Sourcegraph endpoint. Defining required headers here ensures requests are properly forwarded through intermediary proxy servers, which may mandate certain custom headers for internal or external communication.",
          "default": {},
          "examples": [
            {
              "Cache-Control": "no-cache",
              "Proxy-Authenticate": "Basic"
            }
          ]
        },
        "cody.debug": {
          "order": 99,
          "type": "boolean",
          "markdownDescription": "Adds 'Debug' view to Cody Chat view that allows developers to see and log errors."
        }
      }
    }
  },
  "dependencies": {
    "@anthropic-ai/sdk": "^0.4.2",
    "@sourcegraph/cody-shared": "workspace:*",
    "@sourcegraph/cody-ui": "workspace:*",
    "lru-cache": "^9.1.1",
    "openai": "^3.2.1",
    "wink-eng-lite-web-model": "^1.5.0",
    "wink-nlp": "^1.13.1",
    "wink-nlp-utils": "^2.1.0"
  }
}<|MERGE_RESOLUTION|>--- conflicted
+++ resolved
@@ -94,7 +94,6 @@
     },
     "commands": [
       {
-<<<<<<< HEAD
         "command": "cody.toggle-enabled",
         "title": "Cody: Toggle Enabled/Disabled"
       },
@@ -103,8 +102,6 @@
         "title": "Ask Cody: Optimize Code"
       },
       {
-=======
->>>>>>> 57c94c96
         "command": "cody.recipe.explain-code",
         "title": "Ask Cody: Explain Code in Detail"
       },
