--- conflicted
+++ resolved
@@ -361,11 +361,7 @@
         {
           "command": "cody.focus",
           "group": "inline",
-<<<<<<< HEAD
-          "when": "!cody.activated"
-=======
           "when": "!cody.activated && commentController =~ /^cody-inline/"
->>>>>>> 841e5c61
         }
       ],
       "comments/commentThread/title": [
@@ -423,15 +419,9 @@
           "markdownDescription": "Adds suggestions of possible relevant messages in the chat window."
         },
         "cody.experimental.inline": {
-<<<<<<< HEAD
-          "order": 7,
-          "type": "boolean",
-          "markdownDescription": "Enables inline chat with cody inside the code editor window",
-=======
           "order": 6,
           "type": "boolean",
           "markdownDescription": "Enables Cody Inline Assist, an inline way to explicitly ask questions and propose modifications to code.",
->>>>>>> 841e5c61
           "default": false
         },
         "cody.customHeaders": {
