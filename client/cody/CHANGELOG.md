--- conflicted
+++ resolved
@@ -6,14 +6,11 @@
 
 ### Added
 
-<<<<<<< HEAD
 - New recipe: `Generate PR description`. Generate the PR description using the PR templates guidelines for the changes made in the current branch. [pull/51721](https://github.com/sourcegraph/sourcegraph/pull/51721)
-=======
 - Inline Assist recipe for creating new files [pull/52511](https://github.com/sourcegraph/sourcegraph/pull/52511)
 - Display embeddings search, and connection error to the webview panel. [pull/52491](https://github.com/sourcegraph/sourcegraph/pull/52491)
 - New recipe: `Optimize Code`. Optimize the time and space consumption of code. [pull/51974](https://github.com/sourcegraph/sourcegraph/pull/51974)
 - Button to insert code block text at cursor position in text editor [pull/52528](https://github.com/sourcegraph/sourcegraph/pull/52528)
->>>>>>> b1fcad6b
 
 ### Fixed
 
