--- conflicted
+++ resolved
@@ -260,11 +260,7 @@
         })
     )
 
-<<<<<<< HEAD
-    // Register Cody Experimental Features
-=======
     let completionsProvider: vscode.Disposable | null = null
->>>>>>> 6407b6cd
     if (initialConfig.experimentalSuggest) {
         completionsProvider = createCompletionsProvider(
             config,
