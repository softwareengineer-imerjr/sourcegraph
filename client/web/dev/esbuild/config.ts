import path from 'path'

import { sentryEsbuildPlugin } from '@sentry/esbuild-plugin'
import type * as esbuild from 'esbuild'

import { ROOT_PATH, STATIC_ASSETS_PATH } from '@sourcegraph/build-config'
import {
<<<<<<< HEAD
    RXJS_RESOLUTIONS,
    buildTimerPlugin,
    monacoPlugin,
    packageResolutionPlugin,
    stylePlugin,
=======
    stylePlugin,
    packageResolutionPlugin,
    monacoPlugin,
    buildTimerPlugin,
    workerPlugin,
>>>>>>> 1ee85c27
} from '@sourcegraph/build-config/src/esbuild/plugins'
import { MONACO_LANGUAGES_AND_FEATURES } from '@sourcegraph/build-config/src/monaco-editor'

import type { EnvironmentConfig } from '../utils'

import { manifestPlugin } from './manifestPlugin'
<<<<<<< HEAD
import { mathjaxPlugin } from './mathjaxPlugin'
=======
import { WEB_BUILD_MANIFEST_FILENAME, webManifestBuilder } from './webmanifest'
>>>>>>> 1ee85c27

/**
 * Creates esbuild build options for the client/web app.
 */
export function esbuildBuildOptions(ENVIRONMENT_CONFIG: EnvironmentConfig): esbuild.BuildOptions {
    return {
        entryPoints: ENVIRONMENT_CONFIG.CODY_APP
            ? [path.join(ROOT_PATH, 'client/web/src/enterprise/app/main.tsx')]
            : [
                  path.join(ROOT_PATH, 'client/web/src/enterprise/main.tsx'),
                  path.join(ROOT_PATH, 'client/web/src/enterprise/embed/embedMain.tsx'),
              ],
        bundle: true,
        minify: ENVIRONMENT_CONFIG.NODE_ENV === 'production',
        treeShaking: true,

        format: 'esm',
        logLevel: 'error',
        jsx: 'automatic',
        jsxDev: ENVIRONMENT_CONFIG.NODE_ENV === 'development',
        splitting: !ENVIRONMENT_CONFIG.DEV_WEB_BUILDER_NO_SPLITTING,
        chunkNames: 'chunks/chunk-[name]-[hash]',
        entryNames: '[name]-[hash]',
        outdir: STATIC_ASSETS_PATH,
        plugins: [
            stylePlugin,
<<<<<<< HEAD
            manifestPlugin,
            mathjaxPlugin,
=======
            manifestPlugin({
                manifestFilename: WEB_BUILD_MANIFEST_FILENAME,
                builder: webManifestBuilder,
            }),
            workerPlugin,
>>>>>>> 1ee85c27
            packageResolutionPlugin({
                path: require.resolve('path-browserify'),
                ...(ENVIRONMENT_CONFIG.DEV_WEB_BUILDER_OMIT_SLOW_DEPS
                    ? {
                          // Monaco
                          '@sourcegraph/shared/src/components/MonacoEditor':
                              '@sourcegraph/shared/src/components/NoMonacoEditor',
                          'monaco-editor': '/dev/null',
                          'monaco-editor/esm/vs/editor/editor.api': '/dev/null',
                          'monaco-yaml': '/dev/null',

                          // GraphiQL
                          './api/ApiConsole': path.join(ROOT_PATH, 'client/web/src/api/NoApiConsole.tsx'),
                          '@graphiql/react': '/dev/null',
                          graphiql: '/dev/null',

                          // Misc.
                          recharts: '/dev/null',

                          // TODO(sqs): force use of same version when developing on opencodegraph because `pnpm link` breaks
                          '@codemirror/state': path.join(ROOT_PATH, 'node_modules/@codemirror/state'),
                          '@codemirror/view': path.join(ROOT_PATH, 'node_modules/@codemirror/view'),
                          react: path.join(ROOT_PATH, 'node_modules/react'),
                          'react-dom': path.join(ROOT_PATH, 'node_modules/react-dom'),
                          'react-dom/client': path.join(ROOT_PATH, 'node_modules/react-dom/client'),
                      }
                    : null),
            }),
            ENVIRONMENT_CONFIG.DEV_WEB_BUILDER_OMIT_SLOW_DEPS ? null : monacoPlugin(MONACO_LANGUAGES_AND_FEATURES),
            buildTimerPlugin,
            ENVIRONMENT_CONFIG.SENTRY_UPLOAD_SOURCE_MAPS
                ? sentryEsbuildPlugin({
                      org: ENVIRONMENT_CONFIG.SENTRY_ORGANIZATION,
                      project: ENVIRONMENT_CONFIG.SENTRY_PROJECT,
                      authToken: ENVIRONMENT_CONFIG.SENTRY_DOT_COM_AUTH_TOKEN,
                      silent: true,
                      release: { name: `frontend@${ENVIRONMENT_CONFIG.VERSION}` },
                      sourcemaps: { assets: [path.join('dist', '*.map'), path.join('dist', 'chunks', '*.map')] },
                  })
                : null,
        ].filter((plugin): plugin is esbuild.Plugin => plugin !== null),
        define: {
            ...Object.fromEntries(
                Object.entries({ ...ENVIRONMENT_CONFIG, SOURCEGRAPH_API_URL: undefined }).map(([key, value]) => [
                    `process.env.${key}`,
                    JSON.stringify(value === undefined ? null : value),
                ])
            ),
            global: 'window',
        },
        loader: {
            '.yaml': 'text',
            '.ttf': 'file',
            '.woff': 'file',
            '.woff2': 'file',
            '.png': 'file',
        },
        target: 'esnext',
        sourcemap: true,
    }
}<|MERGE_RESOLUTION|>--- conflicted
+++ resolved
@@ -5,30 +5,19 @@
 
 import { ROOT_PATH, STATIC_ASSETS_PATH } from '@sourcegraph/build-config'
 import {
-<<<<<<< HEAD
-    RXJS_RESOLUTIONS,
-    buildTimerPlugin,
-    monacoPlugin,
-    packageResolutionPlugin,
-    stylePlugin,
-=======
     stylePlugin,
     packageResolutionPlugin,
     monacoPlugin,
     buildTimerPlugin,
     workerPlugin,
->>>>>>> 1ee85c27
 } from '@sourcegraph/build-config/src/esbuild/plugins'
 import { MONACO_LANGUAGES_AND_FEATURES } from '@sourcegraph/build-config/src/monaco-editor'
 
 import type { EnvironmentConfig } from '../utils'
 
 import { manifestPlugin } from './manifestPlugin'
-<<<<<<< HEAD
 import { mathjaxPlugin } from './mathjaxPlugin'
-=======
 import { WEB_BUILD_MANIFEST_FILENAME, webManifestBuilder } from './webmanifest'
->>>>>>> 1ee85c27
 
 /**
  * Creates esbuild build options for the client/web app.
@@ -55,16 +44,12 @@
         outdir: STATIC_ASSETS_PATH,
         plugins: [
             stylePlugin,
-<<<<<<< HEAD
-            manifestPlugin,
             mathjaxPlugin,
-=======
             manifestPlugin({
                 manifestFilename: WEB_BUILD_MANIFEST_FILENAME,
                 builder: webManifestBuilder,
             }),
             workerPlugin,
->>>>>>> 1ee85c27
             packageResolutionPlugin({
                 path: require.resolve('path-browserify'),
                 ...(ENVIRONMENT_CONFIG.DEV_WEB_BUILDER_OMIT_SLOW_DEPS
