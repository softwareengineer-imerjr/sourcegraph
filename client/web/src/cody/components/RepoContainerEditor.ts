<<<<<<< HEAD
import { URI } from 'vscode-uri'

import {
=======
import type {
>>>>>>> 78dd4f0d
    ActiveTextEditor,
    ActiveTextEditorDiagnostic,
    ActiveTextEditorSelection,
    ActiveTextEditorSelectionRange,
    ActiveTextEditorVisibleContent,
    Editor,
} from '@sourcegraph/cody-shared/dist/editor'

export class RepoContainerEditor implements Editor {
    constructor(private repoName: string) {}

    public getWorkspaceRootPath(): string | null {
        return null
    }

    public getWorkspaceRootUri(): URI | null {
        return null
    }

    public getActiveTextEditor(): ActiveTextEditor | null {
        return {
            content: '',
            filePath: '',
            repoName: this.repoName,
        }
    }

    public getActiveTextEditorSelection(): ActiveTextEditorSelection | null {
        return null
    }

    public getActiveTextEditorSelectionOrEntireFile(): ActiveTextEditorSelection | null {
        return null
    }

    public getActiveTextEditorDiagnosticsForRange(
        range: ActiveTextEditorSelectionRange
    ): ActiveTextEditorDiagnostic[] | null {
        return null
    }

    public getActiveTextEditorVisibleContent(): ActiveTextEditorVisibleContent | null {
        return null
    }

    public getWorkspaceRootUri(): null {
        // Not implemented.
        return null
    }

    public getActiveTextEditorDiagnosticsForRange(): ActiveTextEditorDiagnostic[] | null {
        // Not implemented.
        return null
    }

    public replaceSelection(_fileName: string, _selectedText: string, _replacement: string): Promise<void> {
        // Not implemented.
        return Promise.resolve()
    }

    public showQuickPick(labels: string[]): Promise<string | undefined> {
        // Not implemented.
        return Promise.resolve(window.prompt(`Choose between: ${labels.join(', ')}`, labels[0]) || undefined)
    }

    public async showWarningMessage(message: string): Promise<void> {
        // Not implemented.
        // eslint-disable-next-line no-console
        console.warn(message)
        return Promise.resolve()
    }

    public showInputBox(): Promise<string | undefined> {
        // Not implemented.
        return Promise.resolve(window.prompt('Enter your answer: ') || undefined)
    }

    public didReceiveFixupText(id: string, text: string, state: 'streaming' | 'complete'): Promise<void> {
        // Not implemented.
        return Promise.resolve(undefined)
    }
}<|MERGE_RESOLUTION|>--- conflicted
+++ resolved
@@ -1,10 +1,6 @@
-<<<<<<< HEAD
 import { URI } from 'vscode-uri'
 
-import {
-=======
 import type {
->>>>>>> 78dd4f0d
     ActiveTextEditor,
     ActiveTextEditorDiagnostic,
     ActiveTextEditorSelection,
