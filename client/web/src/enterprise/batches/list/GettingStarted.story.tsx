--- conflicted
+++ resolved
@@ -28,19 +28,8 @@
 
 export default config
 
-<<<<<<< HEAD
-const commonProps = (props: Args): Pick<React.ComponentProps<typeof GettingStarted>, 'isSourcegraphDotCom'> => ({
-    isSourcegraphDotCom: props.isSourcegraphDotCom,
-})
-
-export const Overview: Story = args => {
-    const props = { ...useMemo(() => commonProps(args), [args]) }
-    return <WebStory>{() => <GettingStarted {...props} authenticatedUser={null} />}</WebStory>
-}
-=======
 export const Overview: Story = args => (
     <WebStory>
         {() => <GettingStarted isSourcegraphDotCom={args.isSourcegraphDotCom} canCreate={args.canCreateBatchChanges} />}
     </WebStory>
-)
->>>>>>> 53f2a963
+)