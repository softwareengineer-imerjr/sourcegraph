import PlusIcon from 'mdi-react/PlusIcon'
import React from 'react'
import { useRouteMatch } from 'react-router'
import { Redirect } from 'react-router-dom'

import { Link } from '@sourcegraph/shared/src/components/Link'
import { ExtensionsControllerProps } from '@sourcegraph/shared/src/extensions/controller'
import { SettingsCascadeProps } from '@sourcegraph/shared/src/settings/settings'
<<<<<<< HEAD
=======
import { TelemetryProps } from '@sourcegraph/shared/src/telemetry/telemetryService'
import { isErrorLike } from '@sourcegraph/shared/src/util/errors'
import { useObservable } from '@sourcegraph/shared/src/util/useObservable'
>>>>>>> add53ea7
import { PageHeader } from '@sourcegraph/wildcard/src'

import { FeedbackBadge } from '../../../components/FeedbackBadge'
import { Page } from '../../../components/Page'
import { Settings } from '../../../schema/settings.schema'
<<<<<<< HEAD
import { CodeInsightsIcon, InsightsViewGridProps } from '../../components'
import { InsightsDashboardType } from '../../core/types'
=======
import { CodeInsightsIcon, InsightsViewGrid } from '../../components'
import { InsightsApiContext } from '../../core/backend/api-provider'
>>>>>>> add53ea7

import { DashboardsContent } from './components/dashboards-content/DashboardsContent'

export interface DashboardsPageProps extends TelemetryProps, SettingsCascadeProps<Settings>, ExtensionsControllerProps {
    /**
     * Possible dashboard id. All insights on the page will be get from
     * dashboard's info from the user or org settings by the dashboard id.
     * In case if id is undefined we get insights from the final
     * version of merged settings (all insights)
     */
    dashboardID?: string
}

/**
 * Displays insights dashboard page - dashboard selector and grid of dashboard insights.
 */
export const DashboardsPage: React.FunctionComponent<DashboardsPageProps> = props => {
<<<<<<< HEAD
    const { dashboardID } = props
    const { url } = useRouteMatch()
=======
    const { dashboardID, settingsCascade, extensionsController, telemetryService } = props
    const { getInsightCombinedViews } = useContext(InsightsApiContext)
>>>>>>> add53ea7

    if (!dashboardID) {
        // In case if url doesn't have a dashboard id we should fallback on
        // built-in "All insights" dashboard
        return <Redirect to={`${url}/${InsightsDashboardType.All}`} />
    }

    return (
<<<<<<< HEAD
        <div className="w-100">
            <Page>
                <PageHeader
                    annotation={<FeedbackBadge status="prototype" feedback={{ mailto: 'support@sourcegraph.com' }} />}
                    path={[{ icon: CodeInsightsIcon, text: 'Insights' }]}
                    actions={
                        <Link to="/insights/create" className="btn btn-secondary mr-1">
                            <PlusIcon className="icon-inline" /> Create new insight
                        </Link>
                    }
                    className="mb-3"
                />

                <DashboardsContent {...props} dashboardID={dashboardID} />
            </Page>
        </div>
=======
        <Page>
            <PageHeader
                annotation={<FeedbackBadge status="prototype" feedback={{ mailto: 'support@sourcegraph.com' }} />}
                path={[{ icon: CodeInsightsIcon, text: 'Insights' }]}
                actions={
                    <Link to="/insights/create" className="btn btn-secondary mr-1">
                        <PlusIcon className="icon-inline" /> Create new insight
                    </Link>
                }
                className="mb-3"
            />

            <DashboardSelect dashboards={dashboards} />
            {views === undefined ? (
                <div className="d-flex w-100">
                    <LoadingSpinner className="my-4" />
                </div>
            ) : (
                <InsightsViewGrid telemetryService={telemetryService} views={views} hasContextMenu={true} />
            )}
        </Page>
>>>>>>> add53ea7
    )
}<|MERGE_RESOLUTION|>--- conflicted
+++ resolved
@@ -6,24 +6,16 @@
 import { Link } from '@sourcegraph/shared/src/components/Link'
 import { ExtensionsControllerProps } from '@sourcegraph/shared/src/extensions/controller'
 import { SettingsCascadeProps } from '@sourcegraph/shared/src/settings/settings'
-<<<<<<< HEAD
-=======
 import { TelemetryProps } from '@sourcegraph/shared/src/telemetry/telemetryService'
 import { isErrorLike } from '@sourcegraph/shared/src/util/errors'
 import { useObservable } from '@sourcegraph/shared/src/util/useObservable'
->>>>>>> add53ea7
 import { PageHeader } from '@sourcegraph/wildcard/src'
 
 import { FeedbackBadge } from '../../../components/FeedbackBadge'
 import { Page } from '../../../components/Page'
 import { Settings } from '../../../schema/settings.schema'
-<<<<<<< HEAD
-import { CodeInsightsIcon, InsightsViewGridProps } from '../../components'
-import { InsightsDashboardType } from '../../core/types'
-=======
 import { CodeInsightsIcon, InsightsViewGrid } from '../../components'
 import { InsightsApiContext } from '../../core/backend/api-provider'
->>>>>>> add53ea7
 
 import { DashboardsContent } from './components/dashboards-content/DashboardsContent'
 
@@ -41,13 +33,8 @@
  * Displays insights dashboard page - dashboard selector and grid of dashboard insights.
  */
 export const DashboardsPage: React.FunctionComponent<DashboardsPageProps> = props => {
-<<<<<<< HEAD
-    const { dashboardID } = props
+    const { dashboardID, settingsCascade, extensionsController, telemetryService } = props
     const { url } = useRouteMatch()
-=======
-    const { dashboardID, settingsCascade, extensionsController, telemetryService } = props
-    const { getInsightCombinedViews } = useContext(InsightsApiContext)
->>>>>>> add53ea7
 
     if (!dashboardID) {
         // In case if url doesn't have a dashboard id we should fallback on
@@ -56,7 +43,6 @@
     }
 
     return (
-<<<<<<< HEAD
         <div className="w-100">
             <Page>
                 <PageHeader
@@ -73,28 +59,5 @@
                 <DashboardsContent {...props} dashboardID={dashboardID} />
             </Page>
         </div>
-=======
-        <Page>
-            <PageHeader
-                annotation={<FeedbackBadge status="prototype" feedback={{ mailto: 'support@sourcegraph.com' }} />}
-                path={[{ icon: CodeInsightsIcon, text: 'Insights' }]}
-                actions={
-                    <Link to="/insights/create" className="btn btn-secondary mr-1">
-                        <PlusIcon className="icon-inline" /> Create new insight
-                    </Link>
-                }
-                className="mb-3"
-            />
-
-            <DashboardSelect dashboards={dashboards} />
-            {views === undefined ? (
-                <div className="d-flex w-100">
-                    <LoadingSpinner className="my-4" />
-                </div>
-            ) : (
-                <InsightsViewGrid telemetryService={telemetryService} views={views} hasContextMenu={true} />
-            )}
-        </Page>
->>>>>>> add53ea7
     )
 }