import { InsightsDashboardType } from '../../../../core/types'

import { ALL_INSIGHTS_DASHBOARD, getInsightsDashboards } from './use-dashboards'

describe('getInsightsDashboards', () => {
    describe('should return empty custom list', () => {
        test('with null subject value', () => {
            expect(getInsightsDashboards(null)).toStrictEqual([])
        })

        test('with error like settings value', () => {
            expect(
                getInsightsDashboards([
                    {
                        subject: {
                            __typename: 'User',
                            id: '101',
                            username: 'emirkusturica',
                            displayName: 'Emir Kusturica',
                            viewerCanAdminister: true,
                        },
                        settings: new Error(),
                        lastID: null,
                    },
                ])
<<<<<<< HEAD
            ).toStrictEqual([ALL_INSIGHTS_DASHBOARD])
=======
            ).toStrictEqual([])
>>>>>>> 9f8f4cf7
        })

        test('with unsupported types of settings cascade subject', () => {
            expect(
                getInsightsDashboards([
                    {
                        subject: {
                            __typename: 'Client',
                            id: '101',
                            displayName: 'Emir Kusturica',
                            viewerCanAdminister: true,
                        },
                        settings: new Error(),
                        lastID: null,
                    },
                ])
<<<<<<< HEAD
            ).toStrictEqual([ALL_INSIGHTS_DASHBOARD])
=======
            ).toStrictEqual([])
>>>>>>> 9f8f4cf7
        })
    })

    describe('should return dashboard list', () => {
        test('with built in dashboard only if dashboard settings are empty', () => {
            expect(
                getInsightsDashboards([
                    {
                        subject: {
                            __typename: 'Org',
                            id: '102',
                            name: 'sourcegraph',
                            displayName: 'Sourcegraph',
                            viewerCanAdminister: true,
                        },
                        settings: {},
                        lastID: null,
                    },
                    {
                        subject: {
                            __typename: 'User',
                            id: '101',
                            username: 'emirkusturica',
                            displayName: 'Emir Kusturica',
                            viewerCanAdminister: true,
                        },
                        settings: {},
                        lastID: null,
                    },
                ])
            ).toStrictEqual([
                {
                    type: InsightsDashboardType.Organization,
                    builtIn: true,
                    id: '102',
                    title: 'Sourcegraph',
                    insightIds: [],
                    owner: {
                        id: '102',
                        name: 'Sourcegraph',
                    },
                },
                {
                    type: InsightsDashboardType.Personal,
                    builtIn: true,
                    title: 'Emir Kusturica',
                    id: '101',
                    insightIds: [],
                    owner: {
                        id: '101',
                        name: 'Emir Kusturica',
                    },
                },
            ])
        })

        test('with personal (user-wide) dashboards only', () => {
            expect(
                getInsightsDashboards([
                    {
                        subject: {
                            __typename: 'User',
                            id: '101',
                            username: 'emirkusturica',
                            displayName: 'Emir Kusturica',
                            viewerCanAdminister: true,
                        },
                        settings: {
                            'insights.dashboards': {
                                'insights.dashboard.testDashboard': {
                                    id: '001',
                                    title: 'Test Dashboard',
                                    insightIds: ['insightID1', 'insightID2'],
                                },
                                'insights.dashboard.anotherTestDashboard': {
                                    id: '002',
                                    title: 'Another Test Dashboard',
                                    insightIds: ['insightID3', 'insightID4'],
                                },
                            },
                        },
                        lastID: null,
                    },
                ])
            ).toStrictEqual([
                {
                    type: InsightsDashboardType.Personal,
                    title: 'Emir Kusturica',
                    builtIn: true,
                    id: '101',
                    insightIds: [],
                    owner: {
                        id: '101',
                        name: 'Emir Kusturica',
                    },
                },
                {
                    type: InsightsDashboardType.Personal,
                    id: '001',
                    title: 'Test Dashboard',
                    settingsKey: 'insights.dashboard.testDashboard',
                    insightIds: ['insightID1', 'insightID2'],
                    owner: {
                        id: '101',
                        name: 'Emir Kusturica',
                    },
                },
                {
                    type: InsightsDashboardType.Personal,
                    id: '002',
                    title: 'Another Test Dashboard',
                    settingsKey: 'insights.dashboard.anotherTestDashboard',
                    insightIds: ['insightID3', 'insightID4'],
                    owner: {
                        id: '101',
                        name: 'Emir Kusturica',
                    },
                },
            ])
        })

        test('with org-wide and personal dashboards', () => {
            expect(
                getInsightsDashboards([
                    {
                        subject: {
                            __typename: 'Org',
                            id: '102',
                            name: 'sourcegraph',
                            displayName: 'Sourcegraph',
                            viewerCanAdminister: true,
                        },
                        settings: {
                            'insights.dashboards': {
                                'insights.dashboard.testDashboard': {
                                    id: '001',
                                    title: 'Test Dashboard',
                                    insightIds: ['insightID1', 'insightID2'],
                                },
                            },
                        },
                        lastID: null,
                    },
                    {
                        subject: {
                            __typename: 'User',
                            id: '101',
                            username: 'emirkusturica',
                            displayName: 'Emir Kusturica',
                            viewerCanAdminister: true,
                        },
                        settings: {
                            'insights.dashboards': {
                                'insights.dashboard.anotherTestDashboard': {
                                    id: '002',
                                    title: 'Another Test Dashboard',
                                    insightIds: ['insightID3', 'insightID4'],
                                },
                            },
                        },
                        lastID: null,
                    },
                ])
            ).toStrictEqual([
                {
                    type: InsightsDashboardType.Organization,
                    builtIn: true,
                    id: '102',
                    title: 'Sourcegraph',
                    insightIds: [],
                    owner: {
                        id: '102',
                        name: 'Sourcegraph',
                    },
                },
                {
                    type: InsightsDashboardType.Organization,
                    id: '001',
                    title: 'Test Dashboard',
                    settingsKey: 'insights.dashboard.testDashboard',
                    insightIds: ['insightID1', 'insightID2'],
                    owner: {
                        id: '102',
                        name: 'Sourcegraph',
                    },
                },
                {
                    type: InsightsDashboardType.Personal,
                    id: '101',
                    title: 'Emir Kusturica',
                    builtIn: true,
                    insightIds: [],
                    owner: {
                        id: '101',
                        name: 'Emir Kusturica',
                    },
                },
                {
                    type: InsightsDashboardType.Personal,
                    id: '002',
                    title: 'Another Test Dashboard',
                    settingsKey: 'insights.dashboard.anotherTestDashboard',
                    insightIds: ['insightID3', 'insightID4'],
                    owner: {
                        id: '101',
                        name: 'Emir Kusturica',
                    },
                },
            ])
        })
    })
})<|MERGE_RESOLUTION|>--- conflicted
+++ resolved
@@ -23,11 +23,7 @@
                         lastID: null,
                     },
                 ])
-<<<<<<< HEAD
             ).toStrictEqual([ALL_INSIGHTS_DASHBOARD])
-=======
-            ).toStrictEqual([])
->>>>>>> 9f8f4cf7
         })
 
         test('with unsupported types of settings cascade subject', () => {
@@ -44,11 +40,7 @@
                         lastID: null,
                     },
                 ])
-<<<<<<< HEAD
             ).toStrictEqual([ALL_INSIGHTS_DASHBOARD])
-=======
-            ).toStrictEqual([])
->>>>>>> 9f8f4cf7
         })
     })
 
