--- conflicted
+++ resolved
@@ -15,10 +15,6 @@
     | 'search-results-keyboard-navigation'
     | 'enable-streaming-git-blame'
     | 'plg-enable-add-codehost-widget'
-<<<<<<< HEAD
-    | 'enable-rbac'
-    | 'sourcegraph-operator-site-admin-hide-maintenance'
-=======
     | 'accessible-file-tree'
     | 'accessible-symbol-tree'
     | 'accessible-file-tree-always-load-ancestors'
@@ -29,7 +25,7 @@
     | 'app-connect-dotcom'
     | 'sentinel'
     | 'cody-experimental'
->>>>>>> 61876fbf
+    | 'sourcegraph-operator-site-admin-hide-maintenance'
 
 interface OrgFlagOverride {
     orgID: string
