--- conflicted
+++ resolved
@@ -50,17 +50,10 @@
     height: 100%;
     margin: 0;
     padding: 0;
-<<<<<<< HEAD
     @include media-breakpoint-down(sm) {
         border-radius: var(--border-radius);
         border: 1px solid var(--border-color-2);
         width: 9.5rem;
-=======
-    @media (--sm-breakpoint-down) {
-        border-radius: 3px;
-        border: 1px solid var(--border-color);
-        width: 50%;
->>>>>>> 6c49185a
         height: auto;
         flex-direction: column;
         top: 0;
