--- conflicted
+++ resolved
@@ -267,44 +267,6 @@
     "yauzl": "^2.10.0"
   },
   "dependencies": {
-<<<<<<< HEAD
-=======
-    "@apollo/client": "^3.5.0",
-    "@codemirror/autocomplete": "^6.1.0",
-    "@codemirror/commands": "^6.0.1",
-    "@codemirror/lang-json": "^6.0.0",
-    "@codemirror/lang-markdown": "^6.0.0",
-    "@codemirror/language": "^6.2.0",
-    "@codemirror/lint": "^6.0.0",
-    "@codemirror/search": "^6.0.1",
-    "@codemirror/state": "^6.2.0",
-    "@codemirror/view": "^6.7.2",
-    "@graphiql/react": "^0.10.0",
-    "@lezer/common": "^1.0.0",
-    "@lezer/highlight": "^1.0.0",
-    "@mdi/js": "7.1.96",
-    "@microsoft/fetch-event-source": "^2.0.1",
-    "@opentelemetry/api": "^1.1.0",
-    "@opentelemetry/context-zone": "^1.5.0",
-    "@opentelemetry/core": "1.5.0",
-    "@opentelemetry/exporter-trace-otlp-http": "^0.31.0",
-    "@opentelemetry/instrumentation": "^0.31.0",
-    "@opentelemetry/instrumentation-fetch": "^0.31.0",
-    "@opentelemetry/resources": "1.5.0",
-    "@opentelemetry/sdk-trace-base": "1.5.0",
-    "@opentelemetry/sdk-trace-web": "^1.5.0",
-    "@opentelemetry/semantic-conventions": "^1.5.0",
-    "@reach/accordion": "^0.16.1",
-    "@reach/auto-id": "^0.16.0",
-    "@reach/combobox": "^0.16.5",
-    "@reach/dialog": "^0.16.2",
-    "@reach/menu-button": "^0.16.2",
-    "@reach/tabs": "^0.16.4",
-    "@reach/visually-hidden": "^0.16.0",
-    "@react-aria/live-announcer": "^3.1.0",
-    "@sentry/browser": "^7.8.1",
-    "@sourcegraph/extension-api-classes": "^1.1.0",
->>>>>>> 47025db2
     "@sourcegraph/extension-api-types": "workspace:*",
     "core-js": "^3.8.2",
     "date-fns": "^2.16.1",
@@ -317,23 +279,6 @@
     "prop-types": "^15.7.2",
     "react": "18.1.0",
     "react-dom": "18.1.0",
-<<<<<<< HEAD
-=======
-    "react-focus-lock": "^2.7.1",
-    "react-grid-layout": "1.3.4",
-    "react-resizable": "^3.0.4",
-    "react-router": "^5.2.0",
-    "react-router-dom": "^5.2.0",
-    "react-router-dom-v5-compat": "^6.7.0",
-    "react-spring": "^9.4.2",
-    "react-sticky-box": "1.0.2",
-    "react-visibility-sensor": "^5.1.1",
-    "recharts": "^1.8.5",
-    "regexpp": "^3.1.0",
-    "resize-observer-polyfill": "^1.5.1",
-    "rxjs": "^6.6.3",
-    "sanitize-html": "^2.0.0",
->>>>>>> 47025db2
     "semver": "^7.3.2",
     "sourcegraph": "workspace:*",
     "tslib": "^2.1.0",
@@ -341,7 +286,6 @@
   },
   "packageManager": "pnpm@7.24.2",
   "pnpm": {
-<<<<<<< HEAD
     "overrides": {
       "@types/webpack": "5",
       "history": "4.5.1",
@@ -360,10 +304,7 @@
         "dependencies": {
           "@lezer/common": "*"
         }
-      }
-    }
-=======
-    "packageExtensions": {
+      },
       "react-router-dom-v5-compat": {
         "dependencies": {
           "@remix-run/router": "*"
@@ -378,7 +319,6 @@
     "webpack": "5",
     "tslib": "2.1.0",
     "jsprim": "1.4.2"
->>>>>>> 47025db2
   }
 
 }