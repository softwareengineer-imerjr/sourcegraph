// Package redispool exports pools to specific redis instances.
package redispool

import (
	"strings"
	"time"

	"github.com/gomodule/redigo/redis"

	"github.com/sourcegraph/sourcegraph/internal/conf/deploy"
	"github.com/sourcegraph/sourcegraph/internal/env"
	"github.com/sourcegraph/sourcegraph/internal/lazyregexp"
	"github.com/sourcegraph/sourcegraph/lib/errors"
)

// Set addresses. We do it as a function closure to ensure the addresses are
// set before we create Store and Cache. Prefer in this order:
// * Specific envvar REDIS_${NAME}_ENDPOINT
// * Fallback envvar REDIS_ENDPOINT
// * Default
//
// Additionally keep this logic in sync with cmd/server/redis.go
var addresses = func() struct {
	Cache string
	Store string
} {
	redis := struct {
		Cache string
		Store string
	}{}

	fallback := env.Get("REDIS_ENDPOINT", "", "redis endpoint. Used as fallback if REDIS_CACHE_ENDPOINT or REDIS_STORE_ENDPOINT is not specified.")

	// maybe is a convenience which returns s if include is true, otherwise
	// returns the empty string.
	maybe := func(include bool, s string) string {
		if include {
			return s
		}
		return ""
	}

	deployType := deploy.Type()

	for _, addr := range []string{
		env.Get("REDIS_CACHE_ENDPOINT", "", "redis used for cache data. Default redis-cache:6379"),
		fallback,
		maybe(deploy.IsDeployTypeSingleProgram(deployType), MemoryKeyValueURI),
		"redis-cache:6379",
	} {
		if addr != "" {
			redis.Cache = addr
			break
		}
	}

	// addrStore
	for _, addr := range []string{
		env.Get("REDIS_STORE_ENDPOINT", "", "redis used for persistent stores (eg HTTP sessions). Default redis-store:6379"),
		fallback,
		maybe(deploy.IsDeployTypeSingleProgram(deployType), MemoryKeyValueURI),
		"redis-store:6379",
	} {
		if addr != "" {
			redis.Store = addr
			break
		}
	}

	return redis
}()

var schemeMatcher = lazyregexp.New(`^[A-Za-z][A-Za-z0-9\+\-\.]*://`)

// dialRedis dials Redis given the raw endpoint string. The string can have two formats:
//  1. If there is a HTTP scheme, it should be either be "redis://" or "rediss://" and the URL
//     must be of the format specified in https://www.iana.org/assignments/uri-schemes/prov/redis.
//  2. Otherwise, it is assumed to be of the format $HOSTNAME:$PORT.
func dialRedis(rawEndpoint string) (redis.Conn, error) {
	if schemeMatcher.MatchString(rawEndpoint) { // expect "redis://"
		return redis.DialURL(rawEndpoint)
	}
	if strings.Contains(rawEndpoint, "/") {
		return nil, errors.New("Redis endpoint without scheme should not contain '/'")
	}
	return redis.Dial("tcp", rawEndpoint)
}

// Cache is a redis configured for caching. You usually want to use this. Only
// store data that can be recomputed here. Although this data is treated as ephemeral,
// Sourcegraph depends on it to operate performantly, so we persist in Redis to avoid cold starts,
// rather than having it in-memory only.
//
// In Kubernetes the service is called redis-cache.
var Cache = NewKeyValue(addresses.Cache, &redis.Pool{
	MaxIdle:     3,
	IdleTimeout: 240 * time.Second,
})

// Store is a redis configured for persisting data. Do not abuse this pool,
// only use if you have data with a high write rate.
//
// In Kubernetes the service is called redis-store.
<<<<<<< HEAD
var Store = RedisKeyValue(Pool)

var Pool = &redis.Pool{
	MaxIdle:     10,
	IdleTimeout: 240 * time.Second,
	TestOnBorrow: func(c redis.Conn, t time.Time) error {
		_, err := c.Do("PING")
		return err
	},
	Dial: func() (redis.Conn, error) {
		return dialRedis(addrStore)
	},
}
=======
var Store = NewKeyValue(addresses.Store, &redis.Pool{
	MaxIdle:     10,
	IdleTimeout: 240 * time.Second,
})
>>>>>>> 13614402
<|MERGE_RESOLUTION|>--- conflicted
+++ resolved
@@ -101,23 +101,9 @@
 // only use if you have data with a high write rate.
 //
 // In Kubernetes the service is called redis-store.
-<<<<<<< HEAD
-var Store = RedisKeyValue(Pool)
+var Store = NewKeyValue(addresses.Store, Pool)
 
 var Pool = &redis.Pool{
 	MaxIdle:     10,
 	IdleTimeout: 240 * time.Second,
-	TestOnBorrow: func(c redis.Conn, t time.Time) error {
-		_, err := c.Do("PING")
-		return err
-	},
-	Dial: func() (redis.Conn, error) {
-		return dialRedis(addrStore)
-	},
-}
-=======
-var Store = NewKeyValue(addresses.Store, &redis.Pool{
-	MaxIdle:     10,
-	IdleTimeout: 240 * time.Second,
-})
->>>>>>> 13614402
+}