steps:
  - group: ":bazel::go:Build backend for different platforms"
    key: "backend-builds"
    steps:
        - label: ':windows: Build for Windows'
          key: 'build-sourcegraph-app_windows'
          agents: { queue: windows }
          env:
            PLATFORM: x86_64-pc-windows-msvc
          command:
<<<<<<< HEAD
            - '.\enterprise\dev\app\build-windows.sh'
=======
            - bash .\enterprise\dev\app\build-windows.sh
>>>>>>> e1ae20c9

  #     - label: ':bazel::linux: Build for Linux'
  #       key: 'build-sourcegraph-app-linux'
  #       agents: { queue: bazel }
  #       env:
  #         PLATFORM: x86_64-unknown-linux-gnu
  #       command:
  #         - './enterprise/dev/app/build-backend.sh'
  #     - label: ':bazel::mac: Build for MacOS arm64'
  #       key: 'build-sourcegraph-app-macos-arm64'
  #       agents: { queue: macos }
  #       env:
  #         PLATFORM: aarch64-apple-darwin
  #       command:
  #         - './enterprise/dev/app/build-backend.sh'
  #     - label: ':go::mac:Build for MacOS x86_64'
  #       key: 'build-sourcegraph-app-macos-x86_64'
  #       depends_on: 'build-sourcegraph-app-macos-arm64'
  #       agents: { queue: macos }
  #       env:
  #         PLATFORM: x86_64-apple-darwin
  #         CROSS_COMPILE_X86_64_MACOS: 1
  #       command:
  #         - './dev/ci/pnpm-install-with-retry.sh'
  #         - './enterprise/dev/app/build-backend.sh'
  # - group: ":tauri: Bundle and sign using Tauri"
  #   key: "tauri-bundles"
  #   depends_on: "backend-builds"
  #   steps:
  #     - label: ':linux::tauri: Bundle with Tauri'
  #       key: 'linux-build-tauri-sourcegraph-app'
  #       agents: { queue: stateless }
  #       command:
  #         - './dev/ci/pnpm-install-with-retry.sh'
  #         - './enterprise/dev/app/tauri-build.sh'
  #       env:
  #         SRC_APP_UPDATER_BUILD: 1
  #         AWS_CONFIG_FILE: /buildkite/.aws/config
  #         AWS_SHARED_CREDENTIALS_FILE: /buildkite/.aws/credentials
  #       plugins:
  #       - https://github.com/sourcegraph/cache-buildkite-plugin.git#master:
  #           backend: s3
  #           id: node_modules_pnpm
  #           key: cache-node_modules-pnpm-{{ checksum 'pnpm-lock.yaml' }}
  #           paths:
  #           - node_modules
  #           restore_keys:
  #           - cache-node_modules-pnpm-{{ checksum 'pnpm-lock.yaml' }}
  #           s3:
  #             bucket: sourcegraph_buildkite_cache
  #             endpoint: https://storage.googleapis.com
  #             profile: buildkite
  #             region: us-central1
  #           tarball: {}
  #     - label: ':macos::tauri: (arm64) Bundle and sign with Tauri'
  #       key: 'mac-build-arm64-tauri-sourcegraph-app'
  #       agents: { queue: macos }
  #       env:
  #         CODESIGNING: 1
  #         SRC_APP_UPDATER_BUILD: 1
  #       command:
  #         - './dev/ci/pnpm-install-with-retry.sh'
  #         - './enterprise/dev/app/tauri-build.sh'
  #     - label: ':macos::tauri: (intel x86_64) Bundle and sign with Tauri'
  #       depends_on: 'mac-build-arm64-tauri-sourcegraph-app'
  #       key: 'mac-build-x86_64-tauri-sourcegraph-app'
  #       agents: { queue: macos }
  #       env:
  #         PLATFORM_OVERRIDE: "x86_64-apple-darwin"
  #         CODESIGNING: 1
  #         SRC_APP_UPDATER_BUILD: 1
  #       command:
  #         - './dev/ci/pnpm-install-with-retry.sh'
  #         - './enterprise/dev/app/tauri-build.sh'
  # - group: ":github: Create release and update manifest"
  #   depends_on: "tauri-bundles"
  #   steps:
  #     - label: ':github: Create GitHub release'
  #       agents: { queue: stateless }
  #       key: create-github-release
  #       command:
  #         - './enterprise/dev/app/create-github-release.sh'
  #         - './enterprise/dev/app/create-update-manifest.sh'<|MERGE_RESOLUTION|>--- conflicted
+++ resolved
@@ -8,11 +8,7 @@
           env:
             PLATFORM: x86_64-pc-windows-msvc
           command:
-<<<<<<< HEAD
-            - '.\enterprise\dev\app\build-windows.sh'
-=======
             - bash .\enterprise\dev\app\build-windows.sh
->>>>>>> e1ae20c9
 
   #     - label: ':bazel::linux: Build for Linux'
   #       key: 'build-sourcegraph-app-linux'
