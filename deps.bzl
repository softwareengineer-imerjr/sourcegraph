"Bazel go dependencies"

load("@bazel_gazelle//:deps.bzl", "go_repository")

def go_dependencies():
    """The go dependencies in this macro are auto-updated by gazelle

    To update run,

        bazel run //:gazelle-update-repos
    """
    go_repository(
        name = "build_buf_gen_go_bufbuild_protovalidate_protocolbuffers_go",
        build_file_proto_mode = "disable_global",
        importpath = "buf.build/gen/go/bufbuild/protovalidate/protocolbuffers/go",
        sum = "h1:tdpHgTbmbvEIARu+bixzmleMi14+3imnpoFXz+Qzjp4=",
        version = "v1.31.0-20230802163732-1c33ebd9ecfa.1",
    )
    go_repository(
        name = "cc_mvdan_gofumpt",
        build_file_proto_mode = "disable_global",
        importpath = "mvdan.cc/gofumpt",
        sum = "h1:JVf4NN1mIpHogBj7ABpgOyZc65/UUOkKQFkoURsz4MM=",
        version = "v0.4.0",
    )
    go_repository(
        name = "cc_mvdan_xurls_v2",
        build_file_proto_mode = "disable_global",
        importpath = "mvdan.cc/xurls/v2",
        sum = "h1:tzxjVAj+wSBmDcF6zBB7/myTy3gX9xvi8Tyr28AuQgc=",
        version = "v2.4.0",
    )
    go_repository(
        name = "co_honnef_go_tools",
        build_file_proto_mode = "disable_global",
        importpath = "honnef.co/go/tools",
        sum = "h1:UoveltGrhghAA7ePc+e+QYDHXrBps2PqFZiHkGR/xK8=",
        version = "v0.0.1-2020.1.4",
    )
    go_repository(
        name = "com_gitea_go_chi_binding",
        build_file_proto_mode = "disable_global",
        importpath = "gitea.com/go-chi/binding",
        sum = "h1:MMSPgnVULVwV9kEBgvyEUhC9v/uviZ55hPJEMjpbNR4=",
        version = "v0.0.0-20221013104517-b29891619681",
    )
    go_repository(
        name = "com_gitea_go_chi_cache",
        build_file_proto_mode = "disable_global",
        importpath = "gitea.com/go-chi/cache",
        sum = "h1:E0npuTfDW6CT1yD8NMDVc1SK6IeRjfmRL2zlEsCEd7w=",
        version = "v0.2.0",
    )
    go_repository(
        name = "com_gitea_go_chi_captcha",
        build_file_proto_mode = "disable_global",
        importpath = "gitea.com/go-chi/captcha",
        sum = "h1:J/1i8u40TbcLP/w2w2KCkgW2PelIqYkD5UOwu8IOvVU=",
        version = "v0.0.0-20211013065431-70641c1a35d5",
    )
    go_repository(
        name = "com_gitea_go_chi_session",
        build_file_proto_mode = "disable_global",
        importpath = "gitea.com/go-chi/session",
        sum = "h1:tJQRXgZigkLeeW9LPlps9G9aMoE6LAmqigLA+wxmd1Q=",
        version = "v0.0.0-20211218221615-e3605d8b28b8",
    )
    go_repository(
        name = "com_gitea_lunny_dingtalk_webhook",
        build_file_proto_mode = "disable_global",
        importpath = "gitea.com/lunny/dingtalk_webhook",
        sum = "h1:+wWBi6Qfruqu7xJgjOIrKVQGiLUZdpKYCZewJ4clqhw=",
        version = "v0.0.0-20171025031554-e3534c89ef96",
    )
    go_repository(
        name = "com_gitea_lunny_levelqueue",
        build_file_proto_mode = "disable_global",
        importpath = "gitea.com/lunny/levelqueue",
        sum = "h1:Zc3RQWC2xOVglLciQH/ZIC5IqSk3Jn96LflGQLv18Rg=",
        version = "v0.4.2-0.20220729054728-f020868cc2f7",
    )
    go_repository(
        name = "com_github_42wim_sshsig",
        build_file_proto_mode = "disable_global",
        importpath = "github.com/42wim/sshsig",
        sum = "h1:r3qt8PCHnfjOv9PN3H+XXKmDA1dfFMIN1AislhlA/ps=",
        version = "v0.0.0-20211121163825-841cf5bbc121",
    )
    go_repository(
        name = "com_github_99designs_gqlgen",
        build_file_proto_mode = "disable_global",
        importpath = "github.com/99designs/gqlgen",
        sum = "h1:yczvlwMsfcVu/JtejqfrLwXuSP0yZFhmcss3caEvHw8=",
        version = "v0.17.2",
    )
    go_repository(
        name = "com_github_acomagu_bufpipe",
        build_file_proto_mode = "disable_global",
        importpath = "github.com/acomagu/bufpipe",
        sum = "h1:e3H4WUzM3npvo5uv95QuJM3cQspFNtFBzvJ2oNjKIDQ=",
        version = "v1.0.4",
    )
    go_repository(
        name = "com_github_adalogics_go_fuzz_headers",
        build_file_proto_mode = "disable_global",
        importpath = "github.com/AdaLogics/go-fuzz-headers",
        sum = "h1:bvDV9vkmnHYOMsOr4WLk+Vo07yKIzd94sVoIqshQ4bU=",
        version = "v0.0.0-20230811130428-ced1acdcaa24",
    )
    go_repository(
        name = "com_github_agext_levenshtein",
        build_file_proto_mode = "disable_global",
        importpath = "github.com/agext/levenshtein",
        sum = "h1:YB2fHEn0UJagG8T1rrWknE3ZQzWM06O8AMAatNn7lmo=",
        version = "v1.2.3",
    )
    go_repository(
        name = "com_github_agnivade_levenshtein",
        build_file_proto_mode = "disable_global",
        importpath = "github.com/agnivade/levenshtein",
        sum = "h1:QY8M92nrzkmr798gCo3kmMyqXFzdQVpxLlGPRBij0P8=",
        version = "v1.1.1",
    )
    go_repository(
        name = "com_github_ajstarks_svgo",
        build_file_proto_mode = "disable_global",
        importpath = "github.com/ajstarks/svgo",
        sum = "h1:slYM766cy2nI3BwyRiyQj/Ud48djTMtMebDqepE95rw=",
        version = "v0.0.0-20211024235047-1546f124cd8b",
    )
    go_repository(
        name = "com_github_alecthomas_assert_v2",
        build_file_proto_mode = "disable_global",
        importpath = "github.com/alecthomas/assert/v2",
        sum = "h1:f6L/b7KE2bfA+9O4FL3CM/xJccDEwPVYd5fALBiuwvw=",
        version = "v2.2.0",
    )
    go_repository(
        name = "com_github_alecthomas_chroma",
        build_file_proto_mode = "disable_global",
        importpath = "github.com/alecthomas/chroma",
        sum = "h1:7XDcGkCQopCNKjZHfYrNLraA+M7e0fMiJ/Mfikbfjek=",
        version = "v0.10.0",
    )
    go_repository(
        name = "com_github_alecthomas_chroma_v2",
        build_file_proto_mode = "disable_global",
        importpath = "github.com/alecthomas/chroma/v2",
        sum = "h1:Loe2ZjT5x3q1bcWwemqyqEi8p11/IV/ncFCeLYDpWC4=",
        version = "v2.4.0",
    )
    go_repository(
        name = "com_github_alecthomas_kingpin",
        build_file_proto_mode = "disable_global",
        importpath = "github.com/alecthomas/kingpin",
        sum = "h1:5svnBTFgJjZvGKyYBtMB0+m5wvrbUHiqye8wRJMlnYI=",
        version = "v2.2.6+incompatible",
    )
    go_repository(
        name = "com_github_alecthomas_repr",
        build_file_proto_mode = "disable_global",
        importpath = "github.com/alecthomas/repr",
        sum = "h1:ENn2e1+J3k09gyj2shc0dHr/yjaWSHRlrJ4DPMevDqE=",
        version = "v0.1.0",
    )
    go_repository(
        name = "com_github_alecthomas_template",
        build_file_proto_mode = "disable_global",
        importpath = "github.com/alecthomas/template",
        sum = "h1:JYp7IbQjafoB+tBA3gMyHYHrpOtNuDiK/uB5uXxq5wM=",
        version = "v0.0.0-20190718012654-fb15b899a751",
    )
    go_repository(
        name = "com_github_alecthomas_units",
        build_file_proto_mode = "disable_global",
        importpath = "github.com/alecthomas/units",
        sum = "h1:s6gZFSlWYmbqAuRjVTiNNhvNRfY2Wxp9nhfyel4rklc=",
        version = "v0.0.0-20211218093645-b94a6e3cc137",
    )
    go_repository(
        name = "com_github_alexflint_go_arg",
        build_file_proto_mode = "disable_global",
        importpath = "github.com/alexflint/go-arg",
        sum = "h1:lDWZAXxpAnZUq4qwb86p/3rIJJ2Li81EoMbTMujhVa0=",
        version = "v1.4.2",
    )
    go_repository(
        name = "com_github_alexflint_go_scalar",
        build_file_proto_mode = "disable_global",
        importpath = "github.com/alexflint/go-scalar",
        sum = "h1:NGupf1XV/Xb04wXskDFzS0KWOLH632W/EO4fAFi+A70=",
        version = "v1.0.0",
    )
    go_repository(
        name = "com_github_amit7itz_goset",
        build_file_proto_mode = "disable_global",
        importpath = "github.com/amit7itz/goset",
        sum = "h1:LTn5swPM1a0vFr3yluIQHjvNTfbp7z87baV9x2ugS+4=",
        version = "v1.0.1",
    )
    go_repository(
        name = "com_github_andres_erbsen_clock",
        build_file_proto_mode = "disable_global",
        importpath = "github.com/andres-erbsen/clock",
        sum = "h1:MzBOUgng9orim59UnfUTLRjMpd09C5uEVQ6RPGeCaVI=",
        version = "v0.0.0-20160526145045-9e14626cd129",
    )
    go_repository(
        name = "com_github_andreyvit_diff",
        build_file_proto_mode = "disable_global",
        importpath = "github.com/andreyvit/diff",
        sum = "h1:bvNMNQO63//z+xNgfBlViaCIJKLlCJ6/fmUseuG0wVQ=",
        version = "v0.0.0-20170406064948-c7f18ee00883",
    )
    go_repository(
        name = "com_github_andybalholm_brotli",
        build_file_proto_mode = "disable_global",
        importpath = "github.com/andybalholm/brotli",
        sum = "h1:8uQZIdzKmjc/iuPu7O2ioW48L81FgatrcpfFmiq/cCs=",
        version = "v1.0.5",
    )
    go_repository(
        name = "com_github_andybalholm_cascadia",
        build_file_proto_mode = "disable_global",
        importpath = "github.com/andybalholm/cascadia",
        sum = "h1:nhxRkql1kdYCc8Snf7D5/D3spOX+dBgjA6u8x004T2c=",
        version = "v1.3.1",
    )
    go_repository(
        name = "com_github_andygrunwald_go_gerrit",
        build_file_proto_mode = "disable_global",
        importpath = "github.com/andygrunwald/go-gerrit",
        sum = "h1:q9HI3vudtbNNvaZl+l0oM7cQ07OES2x7ysiVwZpk89E=",
        version = "v0.0.0-20230628115649-c44fe2fbf2ca",
    )
    go_repository(
        name = "com_github_anmitsu_go_shlex",
        build_file_proto_mode = "disable_global",
        importpath = "github.com/anmitsu/go-shlex",
        sum = "h1:9AeTilPcZAjCFIImctFaOjnTIavg87rW78vTPkQqLI8=",
        version = "v0.0.0-20200514113438-38f4b401e2be",
    )
    go_repository(
        name = "com_github_antihax_optional",
        build_file_proto_mode = "disable_global",
        importpath = "github.com/antihax/optional",
        sum = "h1:xK2lYat7ZLaVVcIuj82J8kIro4V6kDe0AUDFboUCwcg=",
        version = "v1.0.0",
    )
    go_repository(
        name = "com_github_antlr_antlr4_runtime_go_antlr_v4",
        build_file_proto_mode = "disable_global",
        importpath = "github.com/antlr/antlr4/runtime/Go/antlr/v4",
        sum = "h1:goHVqTbFX3AIo0tzGr14pgfAW2ZfPChKO21Z9MGf/gk=",
        version = "v4.0.0-20230512164433-5d1fd1a340c9",
    )
    go_repository(
        name = "com_github_antonmedv_expr",
        build_file_proto_mode = "disable_global",
        importpath = "github.com/antonmedv/expr",
        sum = "h1:uzMxTbpHpOqV20RrNvBKHGojNwdRpcrgoFtgF4J8xtg=",
        version = "v1.10.5",
    )
    go_repository(
        name = "com_github_aokoli_goutils",
        build_file_proto_mode = "disable_global",
        importpath = "github.com/aokoli/goutils",
        sum = "h1:7fpzNGoJ3VA8qcrm++XEE1QUe0mIwNeLa02Nwq7RDkg=",
        version = "v1.0.1",
    )
    go_repository(
        name = "com_github_apache_arrow_go_v12",
        build_file_proto_mode = "disable_global",
        importpath = "github.com/apache/arrow/go/v12",
        sum = "h1:xtZE63VWl7qLdB0JObIXvvhGjoVNrQ9ciIHG2OK5cmc=",
        version = "v12.0.0",
    )
    go_repository(
        name = "com_github_apache_thrift",
        build_file_proto_mode = "disable_global",
        importpath = "github.com/apache/thrift",
        sum = "h1:qEy6UW60iVOlUy+b9ZR0d5WzUWYGOo4HfopoyBaNmoY=",
        version = "v0.16.0",
    )
    go_repository(
        name = "com_github_apparentlymart_go_versions",
        build_file_proto_mode = "disable_global",
        importpath = "github.com/apparentlymart/go-versions",
        sum = "h1:ECIpSn0adcYNsBfSRwdDdz9fWlL+S/6EUd9+irwkBgU=",
        version = "v1.0.1",
    )
    go_repository(
        name = "com_github_arbovm_levenshtein",
        build_file_proto_mode = "disable_global",
        importpath = "github.com/arbovm/levenshtein",
        sum = "h1:jfIu9sQUG6Ig+0+Ap1h4unLjW6YQJpKZVmUzxsD4E/Q=",
        version = "v0.0.0-20160628152529-48b4e1c0c4d0",
    )
    go_repository(
        name = "com_github_armon_circbuf",
        build_file_proto_mode = "disable_global",
        importpath = "github.com/armon/circbuf",
        sum = "h1:7Ip0wMmLHLRJdrloDxZfhMm0xrLXZS8+COSu2bXmEQs=",
        version = "v0.0.0-20190214190532-5111143e8da2",
    )
    go_repository(
        name = "com_github_armon_consul_api",
        build_file_proto_mode = "disable_global",
        importpath = "github.com/armon/consul-api",
        sum = "h1:G1bPvciwNyF7IUmKXNt9Ak3m6u9DE1rF+RmtIkBpVdA=",
        version = "v0.0.0-20180202201655-eb2c6b5be1b6",
    )
    go_repository(
        name = "com_github_armon_go_metrics",
        build_file_proto_mode = "disable_global",
        importpath = "github.com/armon/go-metrics",
        sum = "h1:FR+drcQStOe+32sYyJYyZ7FIdgoGGBnwLl+flodp8Uo=",
        version = "v0.3.10",
    )
    go_repository(
        name = "com_github_armon_go_radix",
        build_file_proto_mode = "disable_global",
        importpath = "github.com/armon/go-radix",
        sum = "h1:F4z6KzEeeQIMeLFa97iZU6vupzoecKdU5TX24SNppXI=",
        version = "v1.0.0",
    )
    go_repository(
        name = "com_github_armon_go_socks5",
        build_file_proto_mode = "disable_global",
        importpath = "github.com/armon/go-socks5",
        sum = "h1:0CwZNZbxp69SHPdPJAN/hZIm0C4OItdklCFmMRWYpio=",
        version = "v0.0.0-20160902184237-e75332964ef5",
    )
    go_repository(
        name = "com_github_asaskevich_govalidator",
        build_file_proto_mode = "disable_global",
        importpath = "github.com/asaskevich/govalidator",
        sum = "h1:Byv0BzEl3/e6D5CLfI0j/7hiIEtvGVFPCZ7Ei2oq8iQ=",
        version = "v0.0.0-20210307081110-f21760c49a8d",
    )
    go_repository(
        name = "com_github_aws_aws_sdk_go",
        build_file_proto_mode = "disable_global",
        importpath = "github.com/aws/aws-sdk-go",
        sum = "h1:X34pX5t0LIZXjBY11yf9JKMP3c1aZgirh+5PjtaZyJ4=",
        version = "v1.44.128",
    )
    go_repository(
        name = "com_github_aws_aws_sdk_go_v2",
        build_file_proto_mode = "disable_global",
        importpath = "github.com/aws/aws-sdk-go-v2",
        sum = "h1:wyC6p9Yfq6V2y98wfDsj6OnNQa4w2BLGCLIxzNhwOGY=",
        version = "v1.17.4",
    )
    go_repository(
        name = "com_github_aws_aws_sdk_go_v2_aws_protocol_eventstream",
        build_file_proto_mode = "disable_global",
        importpath = "github.com/aws/aws-sdk-go-v2/aws/protocol/eventstream",
        sum = "h1:SdK4Ppk5IzLs64ZMvr6MrSficMtjY2oS0WOORXTlxwU=",
        version = "v1.4.1",
    )
    go_repository(
        name = "com_github_aws_aws_sdk_go_v2_config",
        build_file_proto_mode = "disable_global",
        importpath = "github.com/aws/aws-sdk-go-v2/config",
        sum = "h1:fKs/I4wccmfrNRO9rdrbMO1NgLxct6H9rNMiPdBxHWw=",
        version = "v1.18.12",
    )
    go_repository(
        name = "com_github_aws_aws_sdk_go_v2_credentials",
        build_file_proto_mode = "disable_global",
        importpath = "github.com/aws/aws-sdk-go-v2/credentials",
        sum = "h1:Cb+HhuEnV19zHRaYYVglwvdHGMJWbdsyP4oHhw04xws=",
        version = "v1.13.12",
    )
    go_repository(
        name = "com_github_aws_aws_sdk_go_v2_feature_ec2_imds",
        build_file_proto_mode = "disable_global",
        importpath = "github.com/aws/aws-sdk-go-v2/feature/ec2/imds",
        sum = "h1:3aMfcTmoXtTZnaT86QlVaYh+BRMbvrrmZwIQ5jWqCZQ=",
        version = "v1.12.22",
    )
    go_repository(
        name = "com_github_aws_aws_sdk_go_v2_feature_s3_manager",
        build_file_proto_mode = "disable_global",
        importpath = "github.com/aws/aws-sdk-go-v2/feature/s3/manager",
        sum = "h1:JL7cY85hyjlgfA29MMyAlItX+JYIH9XsxgMBS7jtlqA=",
        version = "v1.11.10",
    )
    go_repository(
        name = "com_github_aws_aws_sdk_go_v2_internal_configsources",
        build_file_proto_mode = "disable_global",
        importpath = "github.com/aws/aws-sdk-go-v2/internal/configsources",
        sum = "h1:r+XwaCLpIvCKjBIYy/HVZujQS9tsz5ohHG3ZIe0wKoE=",
        version = "v1.1.28",
    )
    go_repository(
        name = "com_github_aws_aws_sdk_go_v2_internal_endpoints_v2",
        build_file_proto_mode = "disable_global",
        importpath = "github.com/aws/aws-sdk-go-v2/internal/endpoints/v2",
        sum = "h1:7AwGYXDdqRQYsluvKFmWoqpcOQJ4bH634SkYf3FNj/A=",
        version = "v2.4.22",
    )
    go_repository(
        name = "com_github_aws_aws_sdk_go_v2_internal_ini",
        build_file_proto_mode = "disable_global",
        importpath = "github.com/aws/aws-sdk-go-v2/internal/ini",
        sum = "h1:J4xhFd6zHhdF9jPP0FQJ6WknzBboGMBNjKOv4iTuw4A=",
        version = "v1.3.29",
    )
    go_repository(
        name = "com_github_aws_aws_sdk_go_v2_internal_v4a",
        build_file_proto_mode = "disable_global",
        importpath = "github.com/aws/aws-sdk-go-v2/internal/v4a",
        sum = "h1:C21IDZCm9Yu5xqjb3fKmxDoYvJXtw1DNlOmLZEIlY1M=",
        version = "v1.0.1",
    )
    go_repository(
        name = "com_github_aws_aws_sdk_go_v2_service_appconfig",
        build_file_proto_mode = "disable_global",
        importpath = "github.com/aws/aws-sdk-go-v2/service/appconfig",
        sum = "h1:5fez51yE//mtmaEkh9JTAcLl4xg60Ha86pE+FIqinGc=",
        version = "v1.4.2",
    )
    go_repository(
        name = "com_github_aws_aws_sdk_go_v2_service_cloudwatch",
        build_file_proto_mode = "disable_global",
        importpath = "github.com/aws/aws-sdk-go-v2/service/cloudwatch",
        sum = "h1:5WstmcviZ9X/h5nORkGT4akyLmWjrLxE9s8oKkFhkD4=",
        version = "v1.15.0",
    )
    go_repository(
        name = "com_github_aws_aws_sdk_go_v2_service_codecommit",
        build_file_proto_mode = "disable_global",
        importpath = "github.com/aws/aws-sdk-go-v2/service/codecommit",
        sum = "h1:iEqboXubLCABYFoClUyX/Bv8DfhmV39hPKdRbs21/kI=",
        version = "v1.11.0",
    )
    go_repository(
        name = "com_github_aws_aws_sdk_go_v2_service_internal_accept_encoding",
        build_file_proto_mode = "disable_global",
        importpath = "github.com/aws/aws-sdk-go-v2/service/internal/accept-encoding",
        sum = "h1:T4pFel53bkHjL2mMo+4DKE6r6AuoZnM0fg7k1/ratr4=",
        version = "v1.9.1",
    )
    go_repository(
        name = "com_github_aws_aws_sdk_go_v2_service_internal_checksum",
        build_file_proto_mode = "disable_global",
        importpath = "github.com/aws/aws-sdk-go-v2/service/internal/checksum",
        sum = "h1:9LSZqt4v1JiehyZTrQnRFf2mY/awmyYNNY/b7zqtduU=",
        version = "v1.1.5",
    )
    go_repository(
        name = "com_github_aws_aws_sdk_go_v2_service_internal_presigned_url",
        build_file_proto_mode = "disable_global",
        importpath = "github.com/aws/aws-sdk-go-v2/service/internal/presigned-url",
        sum = "h1:LjFQf8hFuMO22HkV5VWGLBvmCLBCLPivUAmpdpnp4Vs=",
        version = "v1.9.22",
    )
    go_repository(
        name = "com_github_aws_aws_sdk_go_v2_service_internal_s3shared",
        build_file_proto_mode = "disable_global",
        importpath = "github.com/aws/aws-sdk-go-v2/service/internal/s3shared",
        sum = "h1:RE/DlZLYrz1OOmq8F28IXHLksuuvlpzUbvJ+SESCZBI=",
        version = "v1.13.4",
    )
    go_repository(
        name = "com_github_aws_aws_sdk_go_v2_service_kms",
        build_file_proto_mode = "disable_global",
        importpath = "github.com/aws/aws-sdk-go-v2/service/kms",
        sum = "h1:A8FMqkP+OlnSiVY+2QakwqW0fAGnE18TqPig/T7aJU0=",
        version = "v1.14.0",
    )
    go_repository(
        name = "com_github_aws_aws_sdk_go_v2_service_s3",
        build_file_proto_mode = "disable_global",
        importpath = "github.com/aws/aws-sdk-go-v2/service/s3",
        sum = "h1:LCQKnopq2t4oQS3VKivlYTzAHCTJZZoQICM9fny7KHY=",
        version = "v1.26.9",
    )
    go_repository(
        name = "com_github_aws_aws_sdk_go_v2_service_sso",
        build_file_proto_mode = "disable_global",
        importpath = "github.com/aws/aws-sdk-go-v2/service/sso",
        sum = "h1:lQKN/LNa3qqu2cDOQZybP7oL4nMGGiFqob0jZJaR8/4=",
        version = "v1.12.1",
    )
    go_repository(
        name = "com_github_aws_aws_sdk_go_v2_service_sts",
        build_file_proto_mode = "disable_global",
        importpath = "github.com/aws/aws-sdk-go-v2/service/sts",
        sum = "h1:s49mSnsBZEXjfGBkRfmK+nPqzT7Lt3+t2SmAKNyHblw=",
        version = "v1.18.3",
    )
    go_repository(
        name = "com_github_aws_constructs_go_constructs_v10",
        build_file_proto_mode = "disable_global",
        importpath = "github.com/aws/constructs-go/constructs/v10",
        sum = "h1:XW89VuKlwwzgU77Nyzj30SPn2SFtDYkzfF+QN84b5bQ=",
        version = "v10.2.69",
    )
    go_repository(
        name = "com_github_aws_jsii_runtime_go",
        build_file_proto_mode = "disable_global",
        importpath = "github.com/aws/jsii-runtime-go",
        sum = "h1:ZvOKkGKQBZC8qrlM3qi2hXnbnqI64o3WtVw5ZVd/q9s=",
        version = "v1.84.0",
    )
    go_repository(
        name = "com_github_aws_smithy_go",
        build_file_proto_mode = "disable_global",
        importpath = "github.com/aws/smithy-go",
        sum = "h1:hgz0X/DX0dGqTYpGALqXJoRKRj5oQ7150i5FdTePzO8=",
        version = "v1.13.5",
    )
<<<<<<< HEAD

=======
    go_repository(
        name = "com_github_aybabtme_iocontrol",
        build_file_proto_mode = "disable_global",
        importpath = "github.com/aybabtme/iocontrol",
        sum = "h1:0NmehRCgyk5rljDQLKUO+cRJCnduDyn11+zGZIc9Z48=",
        version = "v0.0.0-20150809002002-ad15bcfc95a0",
    )
>>>>>>> 23634d95
    go_repository(
        name = "com_github_aymerick_douceur",
        build_file_proto_mode = "disable_global",
        importpath = "github.com/aymerick/douceur",
        sum = "h1:Mv+mAeH1Q+n9Fr+oyamOlAkUNPWPlA8PPGR0QAaYuPk=",
        version = "v0.2.0",
    )
    go_repository(
        name = "com_github_azure_azure_sdk_for_go",
        build_file_proto_mode = "disable_global",
        importpath = "github.com/Azure/azure-sdk-for-go",
        sum = "h1:HzKLt3kIwMm4KeJYTdx9EbjRYTySD/t8i1Ee/W5EGXw=",
        version = "v65.0.0+incompatible",
    )
    go_repository(
        name = "com_github_azure_azure_sdk_for_go_sdk_ai_azopenai",
        build_file_proto_mode = "disable_global",
        importpath = "github.com/Azure/azure-sdk-for-go/sdk/ai/azopenai",
        sum = "h1:x7fb22Q43h2DRFCvp9rAua8PoV3gwtl1bK5+pihnihA=",
        version = "v0.3.0",
    )
    go_repository(
        name = "com_github_azure_azure_sdk_for_go_sdk_azcore",
        build_file_proto_mode = "disable_global",
        importpath = "github.com/Azure/azure-sdk-for-go/sdk/azcore",
        sum = "h1:9kDVnTz3vbfweTqAUmk/a/pH5pWFCHtvRpHYC0G/dcA=",
        version = "v1.8.0",
    )
    go_repository(
        name = "com_github_azure_azure_sdk_for_go_sdk_azidentity",
        build_file_proto_mode = "disable_global",
        importpath = "github.com/Azure/azure-sdk-for-go/sdk/azidentity",
        sum = "h1:BMAjVKJM0U/CYF27gA0ZMmXGkOcvfFtD0oHVZ1TIPRI=",
        version = "v1.4.0",
    )
    go_repository(
        name = "com_github_azure_azure_sdk_for_go_sdk_internal",
        build_file_proto_mode = "disable_global",
        importpath = "github.com/Azure/azure-sdk-for-go/sdk/internal",
        sum = "h1:sXr+ck84g/ZlZUOZiNELInmMgOsuGwdjjVkEIde0OtY=",
        version = "v1.3.0",
    )
    go_repository(
        name = "com_github_azure_azure_sdk_for_go_sdk_storage_azblob",
        build_file_proto_mode = "disable_global",
        importpath = "github.com/Azure/azure-sdk-for-go/sdk/storage/azblob",
        sum = "h1:QSdcrd/UFJv6Bp/CfoVf2SrENpFn9P6Yh8yb+xNhYMM=",
        version = "v0.4.1",
    )
    go_repository(
        name = "com_github_azure_go_ansiterm",
        build_file_proto_mode = "disable_global",
        importpath = "github.com/Azure/go-ansiterm",
        sum = "h1:UQHMgLO+TxOElx5B5HZ4hJQsoJ/PvUvKRhJHDQXO8P8=",
        version = "v0.0.0-20210617225240-d185dfc1b5a1",
    )
    go_repository(
        name = "com_github_azure_go_autorest",
        build_file_proto_mode = "disable_global",
        importpath = "github.com/Azure/go-autorest",
        sum = "h1:V5VMDjClD3GiElqLWO7mz2MxNAK/vTfRHdAubSIPRgs=",
        version = "v14.2.0+incompatible",
    )
    go_repository(
        name = "com_github_azure_go_autorest_autorest",
        build_file_proto_mode = "disable_global",
        importpath = "github.com/Azure/go-autorest/autorest",
        sum = "h1:ndAExarwr5Y+GaHE6VCaY1kyS/HwwGGyuimVhWsHOEM=",
        version = "v0.11.28",
    )
    go_repository(
        name = "com_github_azure_go_autorest_autorest_adal",
        build_file_proto_mode = "disable_global",
        importpath = "github.com/Azure/go-autorest/autorest/adal",
        sum = "h1:jjQnVFXPfekaqb8vIsv2G1lxshoW+oGv4MDlhRtnYZk=",
        version = "v0.9.21",
    )
    go_repository(
        name = "com_github_azure_go_autorest_autorest_date",
        build_file_proto_mode = "disable_global",
        importpath = "github.com/Azure/go-autorest/autorest/date",
        sum = "h1:7gUk1U5M/CQbp9WoqinNzJar+8KY+LPI6wiWrP/myHw=",
        version = "v0.3.0",
    )
    go_repository(
        name = "com_github_azure_go_autorest_autorest_mocks",
        build_file_proto_mode = "disable_global",
        importpath = "github.com/Azure/go-autorest/autorest/mocks",
        sum = "h1:K0laFcLE6VLTOwNgSxaGbUcLPuGXlNkbVvq4cW4nIHk=",
        version = "v0.4.1",
    )
    go_repository(
        name = "com_github_azure_go_autorest_autorest_to",
        build_file_proto_mode = "disable_global",
        importpath = "github.com/Azure/go-autorest/autorest/to",
        sum = "h1:oXVqrxakqqV1UZdSazDOPOLvOIz+XA683u8EctwboHk=",
        version = "v0.4.0",
    )
    go_repository(
        name = "com_github_azure_go_autorest_autorest_validation",
        build_file_proto_mode = "disable_global",
        importpath = "github.com/Azure/go-autorest/autorest/validation",
        sum = "h1:AgyqjAd94fwNAoTjl/WQXg4VvFeRFpO+UhNyRXqF1ac=",
        version = "v0.3.1",
    )
    go_repository(
        name = "com_github_azure_go_autorest_logger",
        build_file_proto_mode = "disable_global",
        importpath = "github.com/Azure/go-autorest/logger",
        sum = "h1:IG7i4p/mDa2Ce4TRyAO8IHnVhAVF3RFU+ZtXWSmf4Tg=",
        version = "v0.2.1",
    )
    go_repository(
        name = "com_github_azure_go_autorest_tracing",
        build_file_proto_mode = "disable_global",
        importpath = "github.com/Azure/go-autorest/tracing",
        sum = "h1:TYi4+3m5t6K48TGI9AUdb+IzbnSxvnvUMfuitfgcfuo=",
        version = "v0.6.0",
    )
    go_repository(
        name = "com_github_azure_go_ntlmssp",
        build_file_proto_mode = "disable_global",
        importpath = "github.com/Azure/go-ntlmssp",
        sum = "h1:NeAW1fUYUEWhft7pkxDf6WoUvEZJ/uOKsvtpjLnn8MU=",
        version = "v0.0.0-20220621081337-cb9428e4ac1e",
    )
    go_repository(
        name = "com_github_azuread_microsoft_authentication_library_for_go",
        build_file_proto_mode = "disable_global",
        importpath = "github.com/AzureAD/microsoft-authentication-library-for-go",
        sum = "h1:WpB/QDNLpMw72xHJc34BNNykqSOeEJDAWkhf0u12/Jk=",
        version = "v1.1.1",
    )
    go_repository(
        name = "com_github_bahlo_generic_list_go",
        build_file_proto_mode = "disable_global",
        importpath = "github.com/bahlo/generic-list-go",
        sum = "h1:5sz/EEAK+ls5wF+NeqDpk5+iNdMDXrh3z3nPnH1Wvgk=",
        version = "v0.2.0",
    )
    go_repository(
        name = "com_github_becheran_wildmatch_go",
        build_file_proto_mode = "disable_global",
        importpath = "github.com/becheran/wildmatch-go",
        sum = "h1:mE3dGGkTmpKtT4Z+88t8RStG40yN9T+kFEGj2PZFSzA=",
        version = "v1.0.0",
    )
    go_repository(
        name = "com_github_beevik_etree",
        build_file_proto_mode = "disable_global",
        importpath = "github.com/beevik/etree",
        sum = "h1:T0xke/WvNtMoCqgzPhkX2r4rjY3GDZFi+FjpRZY2Jbs=",
        version = "v1.1.0",
    )
    go_repository(
        name = "com_github_benbjohnson_clock",
        build_file_proto_mode = "disable_global",
        importpath = "github.com/benbjohnson/clock",
        sum = "h1:ip6w0uFQkncKQ979AypyG0ER7mqUSBdKLOgAle/AT8A=",
        version = "v1.3.0",
    )
    go_repository(
        name = "com_github_beorn7_perks",
        build_file_proto_mode = "disable_global",
        importpath = "github.com/beorn7/perks",
        sum = "h1:VlbKKnNfV8bJzeqoa4cOKqO6bYr3WgKZxO8Z16+hsOM=",
        version = "v1.0.1",
    )
    go_repository(
        name = "com_github_bgentry_speakeasy",
        build_file_proto_mode = "disable_global",
        importpath = "github.com/bgentry/speakeasy",
        sum = "h1:ByYyxL9InA1OWqxJqqp2A5pYHUrCiAL6K3J+LKSsQkY=",
        version = "v0.1.0",
    )
    go_repository(
        name = "com_github_bitly_go_simplejson",
        build_file_proto_mode = "disable_global",
        importpath = "github.com/bitly/go-simplejson",
        sum = "h1:6IH+V8/tVMab511d5bn4M7EwGXZf9Hj6i2xSwkNEM+Y=",
        version = "v0.5.0",
    )
    go_repository(
        name = "com_github_bits_and_blooms_bitset",
        build_file_proto_mode = "disable_global",
        importpath = "github.com/bits-and-blooms/bitset",
        sum = "h1:FD+XqgOZDUxxZ8hzoBFuV9+cGWY9CslN6d5MS5JVb4c=",
        version = "v1.8.0",
    )
    go_repository(
        name = "com_github_bketelsen_crypt",
        build_file_proto_mode = "disable_global",
        importpath = "github.com/bketelsen/crypt",
        sum = "h1:w/jqZtC9YD4DS/Vp9GhWfWcCpuAL58oTnLoI8vE9YHU=",
        version = "v0.0.4",
    )
    go_repository(
        name = "com_github_blevesearch_bleve_index_api",
        build_file_proto_mode = "disable_global",
        importpath = "github.com/blevesearch/bleve_index_api",
        sum = "h1:mtlzsyJjMIlDngqqB1mq8kPryUMIuEVVbRbJHOWEexU=",
        version = "v1.0.4",
    )
    go_repository(
        name = "com_github_blevesearch_bleve_v2",
        build_file_proto_mode = "disable_global",
        importpath = "github.com/blevesearch/bleve/v2",
        sum = "h1:1wuR7eB8Fk9UaCaBUfnQt5V7zIpi4VDok9ExN7Rl+/8=",
        version = "v2.3.5",
    )
    go_repository(
        name = "com_github_blevesearch_geo",
        build_file_proto_mode = "disable_global",
        importpath = "github.com/blevesearch/geo",
        sum = "h1:0NybEduqE5fduFRYiUKF0uqybAIFKXYjkBdXKYn7oA4=",
        version = "v0.1.15",
    )
    go_repository(
        name = "com_github_blevesearch_go_porterstemmer",
        build_file_proto_mode = "disable_global",
        importpath = "github.com/blevesearch/go-porterstemmer",
        sum = "h1:GtmsqID0aZdCSNiY8SkuPJ12pD4jI+DdXTAn4YRcHCo=",
        version = "v1.0.3",
    )
    go_repository(
        name = "com_github_blevesearch_gtreap",
        build_file_proto_mode = "disable_global",
        importpath = "github.com/blevesearch/gtreap",
        sum = "h1:2JWigFrzDMR+42WGIN/V2p0cUvn4UP3C4Q5nmaZGW8Y=",
        version = "v0.1.1",
    )
    go_repository(
        name = "com_github_blevesearch_mmap_go",
        build_file_proto_mode = "disable_global",
        importpath = "github.com/blevesearch/mmap-go",
        sum = "h1:OVhDhT5B/M1HNPpYPBKIEJaD0F3Si+CrEKULGCDPWmc=",
        version = "v1.0.4",
    )
    go_repository(
        name = "com_github_blevesearch_scorch_segment_api_v2",
        build_file_proto_mode = "disable_global",
        importpath = "github.com/blevesearch/scorch_segment_api/v2",
        sum = "h1:2UzpR2dR5DvSZk8tVJkcQ7D5xhoK/UBelYw8ttBHrRQ=",
        version = "v2.1.3",
    )
    go_repository(
        name = "com_github_blevesearch_segment",
        build_file_proto_mode = "disable_global",
        importpath = "github.com/blevesearch/segment",
        sum = "h1:5lG7yBCx98or7gK2cHMKPukPZ/31Kag7nONpoBt22Ac=",
        version = "v0.9.0",
    )
    go_repository(
        name = "com_github_blevesearch_snowballstem",
        build_file_proto_mode = "disable_global",
        importpath = "github.com/blevesearch/snowballstem",
        sum = "h1:lMQ189YspGP6sXvZQ4WZ+MLawfV8wOmPoD/iWeNXm8s=",
        version = "v0.9.0",
    )
    go_repository(
        name = "com_github_blevesearch_upsidedown_store_api",
        build_file_proto_mode = "disable_global",
        importpath = "github.com/blevesearch/upsidedown_store_api",
        sum = "h1:1SYRwyoFLwG3sj0ed89RLtM15amfX2pXlYbFOnF8zNU=",
        version = "v1.0.1",
    )
    go_repository(
        name = "com_github_blevesearch_vellum",
        build_file_proto_mode = "disable_global",
        importpath = "github.com/blevesearch/vellum",
        sum = "h1:PL+NWVk3dDGPCV0hoDu9XLLJgqU4E5s/dOeEJByQ2uQ=",
        version = "v1.0.9",
    )
    go_repository(
        name = "com_github_blevesearch_zapx_v11",
        build_file_proto_mode = "disable_global",
        importpath = "github.com/blevesearch/zapx/v11",
        sum = "h1:50jET4HUJ6eCqGxdhUt+mjybMvEX2MWyqLGtCx3yUgc=",
        version = "v11.3.6",
    )
    go_repository(
        name = "com_github_blevesearch_zapx_v12",
        build_file_proto_mode = "disable_global",
        importpath = "github.com/blevesearch/zapx/v12",
        sum = "h1:G304NHBLgQeZ+IHK/XRCM0nhHqAts8MEvHI6LhoDNM4=",
        version = "v12.3.6",
    )
    go_repository(
        name = "com_github_blevesearch_zapx_v13",
        build_file_proto_mode = "disable_global",
        importpath = "github.com/blevesearch/zapx/v13",
        sum = "h1:vavltQHNdjQezhLZs5nIakf+w/uOa1oqZxB58Jy/3Ig=",
        version = "v13.3.6",
    )
    go_repository(
        name = "com_github_blevesearch_zapx_v14",
        build_file_proto_mode = "disable_global",
        importpath = "github.com/blevesearch/zapx/v14",
        sum = "h1:b9lub7TvcwUyJxK/cQtnN79abngKxsI7zMZnICU0WhE=",
        version = "v14.3.6",
    )
    go_repository(
        name = "com_github_blevesearch_zapx_v15",
        build_file_proto_mode = "disable_global",
        importpath = "github.com/blevesearch/zapx/v15",
        sum = "h1:VSswg/ysDxHgitcNkpUNtaTYS4j3uItpXWLAASphl6k=",
        version = "v15.3.6",
    )
    go_repository(
        name = "com_github_bmatcuk_doublestar",
        build_file_proto_mode = "disable_global",
        importpath = "github.com/bmatcuk/doublestar",
        sum = "h1:gPypJ5xD31uhX6Tf54sDPUOBXTqKH4c9aPY66CyQrS0=",
        version = "v1.3.4",
    )
    go_repository(
        name = "com_github_boj_redistore",
        build_file_proto_mode = "disable_global",
        importpath = "github.com/boj/redistore",
        sum = "h1:RmdPFa+slIr4SCBg4st/l/vZWVe9QJKMXGO60Bxbe04=",
        version = "v0.0.0-20180917114910-cd5dcc76aeff",
    )
    go_repository(
        name = "com_github_boombuler_barcode",
        build_file_proto_mode = "disable_global",
        importpath = "github.com/boombuler/barcode",
        sum = "h1:NDBbPmhS+EqABEs5Kg3n/5ZNjy73Pz7SIV+KCeqyXcs=",
        version = "v1.0.1",
    )
    go_repository(
        name = "com_github_bradfitz_gomemcache",
        build_file_proto_mode = "disable_global",
        importpath = "github.com/bradfitz/gomemcache",
        sum = "h1:L/QXpzIa3pOvUGt1D1lA5KjYhPBAN/3iWdP7xeFS9F0=",
        version = "v0.0.0-20190913173617-a41fca850d0b",
    )
    go_repository(
        name = "com_github_bradleyjkemp_cupaloy_v2",
        build_file_proto_mode = "disable_global",
        importpath = "github.com/bradleyjkemp/cupaloy/v2",
        sum = "h1:knToPYa2xtfg42U3I6punFEjaGFKWQRXJwj0JTv4mTs=",
        version = "v2.6.0",
    )
    go_repository(
        name = "com_github_bshuster_repo_logrus_logstash_hook",
        build_file_proto_mode = "disable_global",
        importpath = "github.com/bshuster-repo/logrus-logstash-hook",
        sum = "h1:e+C0SB5R1pu//O4MQ3f9cFuPGoOVeF2fE4Og9otCc70=",
        version = "v1.0.0",
    )
    go_repository(
        name = "com_github_bsm_ginkgo_v2",
        build_file_proto_mode = "disable_global",
        importpath = "github.com/bsm/ginkgo/v2",
        sum = "h1:ItPMPH90RbmZJt5GtkcNvIRuGEdwlBItdNVoyzaNQao=",
        version = "v2.7.0",
    )
    go_repository(
        name = "com_github_bsm_gomega",
        build_file_proto_mode = "disable_global",
        importpath = "github.com/bsm/gomega",
        sum = "h1:LhQm+AFcgV2M0WyKroMASzAzCAJVpAxQXv4SaI9a69Y=",
        version = "v1.26.0",
    )
    go_repository(
        name = "com_github_bufbuild_buf",
        build_file_proto_mode = "disable_global",
        importpath = "github.com/bufbuild/buf",
        sum = "h1:GqE3a8CMmcFvWPzuY3Mahf9Kf3S9XgZ/ORpfYFzO+90=",
        version = "v1.4.0",
    )
    go_repository(
        name = "com_github_bufbuild_protovalidate_go",
        build_file_proto_mode = "disable_global",
        importpath = "github.com/bufbuild/protovalidate-go",
        sum = "h1:pJr07sYhliyfj/STAM7hU4J3FKpVeLVKvOBmOTN8j+s=",
        version = "v0.2.1",
    )
    go_repository(
        name = "com_github_buger_jsonparser",
        build_file_proto_mode = "disable_global",
        importpath = "github.com/buger/jsonparser",
        sum = "h1:2PnMjfWD7wBILjqQbt530v576A/cAbQvEW9gGIpYMUs=",
        version = "v1.1.1",
    )
    go_repository(
        name = "com_github_bugsnag_bugsnag_go",
        build_file_proto_mode = "disable_global",
        importpath = "github.com/bugsnag/bugsnag-go",
        sum = "h1:rFt+Y/IK1aEZkEHchZRSq9OQbsSzIT/OrI8YFFmRIng=",
        version = "v0.0.0-20141110184014-b1d153021fcd",
    )
    go_repository(
        name = "com_github_bugsnag_osext",
        build_file_proto_mode = "disable_global",
        importpath = "github.com/bugsnag/osext",
        sum = "h1:otBG+dV+YK+Soembjv71DPz3uX/V/6MMlSyD9JBQ6kQ=",
        version = "v0.0.0-20130617224835-0dd3f918b21b",
    )
    go_repository(
        name = "com_github_bugsnag_panicwrap",
        build_file_proto_mode = "disable_global",
        importpath = "github.com/bugsnag/panicwrap",
        sum = "h1:nvj0OLI3YqYXer/kZD8Ri1aaunCxIEsOst1BVJswV0o=",
        version = "v0.0.0-20151223152923-e2c28503fcd0",
    )
    go_repository(
        name = "com_github_buildkite_go_buildkite_v3",
        build_file_proto_mode = "disable_global",
        importpath = "github.com/buildkite/go-buildkite/v3",
        sum = "h1:5kX1fFDj3Co7cP6cqZKuW1VoCJz3u4cOx6wfdCeM4ZA=",
        version = "v3.0.1",
    )
    go_repository(
        name = "com_github_buildkite_terminal_to_html_v3",
        build_file_proto_mode = "disable_global",
        importpath = "github.com/buildkite/terminal-to-html/v3",
        sum = "h1:chdLUSpiOj/A4v3dzxyOqixXI6aw7IDA6Dk77FXsvNU=",
        version = "v3.7.0",
    )
    go_repository(
        name = "com_github_burntsushi_toml",
        build_file_proto_mode = "disable_global",
        importpath = "github.com/BurntSushi/toml",
        sum = "h1:o7IhLm0Msx3BaB+n3Ag7L8EVlByGnpq14C4YWiu/gL8=",
        version = "v1.3.2",
    )
    go_repository(
        name = "com_github_burntsushi_xgb",
        build_file_proto_mode = "disable_global",
        importpath = "github.com/BurntSushi/xgb",
        sum = "h1:1BDTz0u9nC3//pOCMdNH+CiXJVYJh5UQNCOBG7jbELc=",
        version = "v0.0.0-20160522181843-27f122750802",
    )
    go_repository(
        name = "com_github_bwesterb_go_ristretto",
        build_file_proto_mode = "disable_global",
        importpath = "github.com/bwesterb/go-ristretto",
        sum = "h1:1w53tCkGhCQ5djbat3+MH0BAQ5Kfgbt56UZQ/JMzngw=",
        version = "v1.2.3",
    )
    go_repository(
        name = "com_github_c2h5oh_datasize",
        build_file_proto_mode = "disable_global",
        importpath = "github.com/c2h5oh/datasize",
        sum = "h1:6+ZFm0flnudZzdSE0JxlhR2hKnGPcNB35BjQf4RYQDY=",
        version = "v0.0.0-20220606134207-859f65c6625b",
    )
    go_repository(
        name = "com_github_caddyserver_certmagic",
        build_file_proto_mode = "disable_global",
        importpath = "github.com/caddyserver/certmagic",
        sum = "h1:o30seC1T/dBqBCNNGNHWwj2i5/I/FMjBbTAhjADP3nE=",
        version = "v0.17.2",
    )
    go_repository(
        name = "com_github_cenkalti_backoff",
        build_file_proto_mode = "disable_global",
        importpath = "github.com/cenkalti/backoff",
        sum = "h1:tNowT99t7UNflLxfYYSlKYsBpXdEet03Pg2g16Swow4=",
        version = "v2.2.1+incompatible",
    )
    go_repository(
        name = "com_github_cenkalti_backoff_v4",
        build_file_proto_mode = "disable_global",
        importpath = "github.com/cenkalti/backoff/v4",
        sum = "h1:y4OZtCnogmCPw98Zjyt5a6+QwPLGkiQsYW5oUqylYbM=",
        version = "v4.2.1",
    )
    go_repository(
        name = "com_github_census_instrumentation_opencensus_proto",
        build_file_proto_mode = "disable_global",
        importpath = "github.com/census-instrumentation/opencensus-proto",
        sum = "h1:iKLQ0xPNFxR/2hzXZMrBo8f1j86j5WHzznCCQxV/b8g=",
        version = "v0.4.1",
    )
    go_repository(
        name = "com_github_cespare_xxhash",
        build_file_proto_mode = "disable_global",
        importpath = "github.com/cespare/xxhash",
        sum = "h1:a6HrQnmkObjyL+Gs60czilIUGqrzKutQD6XZog3p+ko=",
        version = "v1.1.0",
    )
    go_repository(
        name = "com_github_cespare_xxhash_v2",
        build_file_proto_mode = "disable_global",
        importpath = "github.com/cespare/xxhash/v2",
        sum = "h1:DC2CZ1Ep5Y4k3ZQ899DldepgrayRUGE6BBZ/cd9Cj44=",
        version = "v2.2.0",
    )
    go_repository(
        name = "com_github_charmbracelet_glamour",
        build_file_proto_mode = "disable_global",
        importpath = "github.com/charmbracelet/glamour",
        sum = "h1:wu15ykPdB7X6chxugG/NNfDUbyyrCLV9XBalj5wdu3g=",
        version = "v0.5.0",
    )
    go_repository(
        name = "com_github_chi_middleware_proxy",
        build_file_proto_mode = "disable_global",
        importpath = "github.com/chi-middleware/proxy",
        sum = "h1:4HaXUp8o2+bhHr1OhVy+VjN0+L7/07JDcn6v7YrTjrQ=",
        version = "v1.1.1",
    )
    go_repository(
        name = "com_github_chromedp_cdproto",
        build_file_proto_mode = "disable_global",
        importpath = "github.com/chromedp/cdproto",
        sum = "h1:lg5k1KAxmknil6Z19LaaeiEs5Pje7hPzRfyWSSnWLP0=",
        version = "v0.0.0-20210706234513-2bc298e8be7f",
    )
    go_repository(
        name = "com_github_chromedp_chromedp",
        build_file_proto_mode = "disable_global",
        importpath = "github.com/chromedp/chromedp",
        sum = "h1:FvgJICfjvXtDX+miuMUY0NHuY8zQvjS/TcEQEG6Ldzs=",
        version = "v0.7.3",
    )
    go_repository(
        name = "com_github_chromedp_sysutil",
        build_file_proto_mode = "disable_global",
        importpath = "github.com/chromedp/sysutil",
        sum = "h1:+ZxhTpfpZlmchB58ih/LBHX52ky7w2VhQVKQMucy3Ic=",
        version = "v1.0.0",
    )
    go_repository(
        name = "com_github_chzyer_logex",
        build_file_proto_mode = "disable_global",
        importpath = "github.com/chzyer/logex",
        sum = "h1:Swpa1K6QvQznwJRcfTfQJmTE72DqScAa40E+fbHEXEE=",
        version = "v1.1.10",
    )
    go_repository(
        name = "com_github_chzyer_readline",
        build_file_proto_mode = "disable_global",
        importpath = "github.com/chzyer/readline",
        sum = "h1:upd/6fQk4src78LMRzh5vItIt361/o4uq553V8B5sGI=",
        version = "v1.5.1",
    )
    go_repository(
        name = "com_github_chzyer_test",
        build_file_proto_mode = "disable_global",
        importpath = "github.com/chzyer/test",
        sum = "h1:q763qf9huN11kDQavWsoZXJNW3xEE4JJyHa5Q25/sd8=",
        version = "v0.0.0-20180213035817-a1ea475d72b1",
    )
    go_repository(
        name = "com_github_client9_misspell",
        build_file_proto_mode = "disable_global",
        importpath = "github.com/client9/misspell",
        sum = "h1:ta993UF76GwbvJcIo3Y68y/M3WxlpEHPWIGDkJYwzJI=",
        version = "v0.3.4",
    )
    go_repository(
        name = "com_github_cloudflare_cfssl",
        build_file_proto_mode = "disable_global",
        importpath = "github.com/cloudflare/cfssl",
        sum = "h1:aIOUjpeuDJOpWjVJFP2ByplF53OgqG8I1S40Ggdlk3g=",
        version = "v1.6.1",
    )
    go_repository(
        name = "com_github_cloudflare_circl",
        build_file_proto_mode = "disable_global",
        importpath = "github.com/cloudflare/circl",
        patches = [
            "//third_party/com_github_cloudflare_circl:math_fp25519_BUILD_bazel.patch",  # keep
            "//third_party/com_github_cloudflare_circl:math_fp448_BUILD_bazel.patch",  # keep
            "//third_party/com_github_cloudflare_circl:dh_x25519_BUILD_bazel.patch",  # keep
            "//third_party/com_github_cloudflare_circl:dh_x448_BUILD_bazel.patch",  # keep
        ],
        sum = "h1:fE/Qz0QdIGqeWfnwq0RE0R7MI51s0M2E4Ga9kq5AEMs=",
        version = "v1.3.3",
    )
    go_repository(
        name = "com_github_cloudykit_fastprinter",
        build_file_proto_mode = "disable_global",
        importpath = "github.com/CloudyKit/fastprinter",
        sum = "h1:sR+/8Yb4slttB4vD+b9btVEnWgL3Q00OBTzVT8B9C0c=",
        version = "v0.0.0-20200109182630-33d98a066a53",
    )
    go_repository(
        name = "com_github_cloudykit_jet_v6",
        build_file_proto_mode = "disable_global",
        importpath = "github.com/CloudyKit/jet/v6",
        sum = "h1:EpcZ6SR9n28BUGtNJSvlBqf90IpjeFr36Tizxhn/oME=",
        version = "v6.2.0",
    )
    go_repository(
        name = "com_github_cncf_udpa_go",
        build_file_proto_mode = "disable_global",
        importpath = "github.com/cncf/udpa/go",
        sum = "h1:QQ3GSy+MqSHxm/d8nCtnAiZdYFd45cYZPs8vOOIYKfk=",
        version = "v0.0.0-20220112060539-c52dc94e7fbe",
    )
    go_repository(
        name = "com_github_cncf_xds_go",
        build_file_proto_mode = "disable_global",
        importpath = "github.com/cncf/xds/go",
        sum = "h1:/inchEIKaYC1Akx+H+gqO04wryn5h75LSazbRlnya1k=",
        version = "v0.0.0-20230607035331-e9ce68804cb4",
    )
    go_repository(
        name = "com_github_cockroachdb_apd",
        build_file_proto_mode = "disable_global",
        importpath = "github.com/cockroachdb/apd",
        sum = "h1:3LFP3629v+1aKXU5Q37mxmRxX/pIu1nijXydLShEq5I=",
        version = "v1.1.0",
    )
    go_repository(
        name = "com_github_cockroachdb_apd_v2",
        build_file_proto_mode = "disable_global",
        importpath = "github.com/cockroachdb/apd/v2",
        sum = "h1:y1Rh3tEU89D+7Tgbw+lp52T6p/GJLpDmNvr10UWqLTE=",
        version = "v2.0.1",
    )
    go_repository(
        name = "com_github_cockroachdb_datadriven",
        build_file_proto_mode = "disable_global",
        importpath = "github.com/cockroachdb/datadriven",
        sum = "h1:H9MtNqVoVhvd9nCBwOyDjUEdZCREqbIdCJD93PBm/jA=",
        version = "v1.0.2",
    )
    go_repository(
        name = "com_github_cockroachdb_errors",
        build_file_proto_mode = "disable_global",
        importpath = "github.com/cockroachdb/errors",
        sum = "h1:xSEW75zKaKCWzR3OfxXUxgrk/NtT4G1MiOv5lWZazG8=",
        version = "v1.11.1",
    )
    go_repository(
        name = "com_github_cockroachdb_logtags",
        build_file_proto_mode = "disable_global",
        importpath = "github.com/cockroachdb/logtags",
        sum = "h1:r6VH0faHjZeQy818SGhaone5OnYfxFR/+AzdY3sf5aE=",
        version = "v0.0.0-20230118201751-21c54148d20b",
    )
    go_repository(
        name = "com_github_cockroachdb_redact",
        build_file_proto_mode = "disable_global",
        importpath = "github.com/cockroachdb/redact",
        sum = "h1:u1PMllDkdFfPWaNGMyLD1+so+aq3uUItthCFqzwPJ30=",
        version = "v1.1.5",
    )
    go_repository(
        name = "com_github_codegangsta_inject",
        build_file_proto_mode = "disable_global",
        importpath = "github.com/codegangsta/inject",
        sum = "h1:sDMmm+q/3+BukdIpxwO365v/Rbspp2Nt5XntgQRXq8Q=",
        version = "v0.0.0-20150114235600-33e0aa1cb7c0",
    )
    go_repository(
        name = "com_github_containerd_cgroups",
        build_file_proto_mode = "disable_global",
        importpath = "github.com/containerd/cgroups",
        sum = "h1:jN/mbWBEaz+T1pi5OFtnkQ+8qnmEbAr1Oo1FRm5B0dA=",
        version = "v1.0.4",
    )
    go_repository(
        name = "com_github_containerd_console",
        build_file_proto_mode = "disable_global",
        importpath = "github.com/containerd/console",
        sum = "h1:lIr7SlA5PxZyMV30bDW0MGbiOPXwc63yRuCP0ARubLw=",
        version = "v1.0.3",
    )
    go_repository(
        name = "com_github_containerd_containerd",
        build_file_proto_mode = "disable_global",
        importpath = "github.com/containerd/containerd",
        sum = "h1:+itjwpdqXpzHB/QAiWc/BZCjjVfcNgw69w/oIeF4Oy0=",
        version = "v1.6.20",
    )
    go_repository(
        name = "com_github_containerd_continuity",
        build_file_proto_mode = "disable_global",
        importpath = "github.com/containerd/continuity",
        sum = "h1:nisirsYROK15TAMVukJOUyGJjz4BNQJBVsNvAXZJ/eg=",
        version = "v0.3.0",
    )
    go_repository(
        name = "com_github_containerd_fifo",
        build_file_proto_mode = "disable_global",
        importpath = "github.com/containerd/fifo",
        sum = "h1:6PirWBr9/L7GDamKr+XM0IeUFXu5mf3M/BPpH9gaLBU=",
        version = "v1.0.0",
    )
    go_repository(
        name = "com_github_containerd_fuse_overlayfs_snapshotter",
        build_file_proto_mode = "disable_global",
        importpath = "github.com/containerd/fuse-overlayfs-snapshotter",
        sum = "h1:Xy9Tkx0tk/SsMfLDFc69wzqSrxQHYEFELHBO/Z8XO3M=",
        version = "v1.0.2",
    )
    go_repository(
        name = "com_github_containerd_go_cni",
        build_file_proto_mode = "disable_global",
        importpath = "github.com/containerd/go-cni",
        sum = "h1:el5WPymG5nRRLQF1EfB97FWob4Tdc8INg8RZMaXWZlo=",
        version = "v1.1.6",
    )
    go_repository(
        name = "com_github_containerd_go_runc",
        build_file_proto_mode = "disable_global",
        importpath = "github.com/containerd/go-runc",
        sum = "h1:oU+lLv1ULm5taqgV/CJivypVODI4SUz1znWjv3nNYS0=",
        version = "v1.0.0",
    )
    go_repository(
        name = "com_github_containerd_nydus_snapshotter",
        build_file_proto_mode = "disable_global",
        importpath = "github.com/containerd/nydus-snapshotter",
        sum = "h1:b8WahTrPkt3XsabjG2o/leN4fw3HWZYr+qxo/Z8Mfzk=",
        version = "v0.3.1",
    )
    go_repository(
        name = "com_github_containerd_stargz_snapshotter",
        build_file_proto_mode = "disable_global",
        importpath = "github.com/containerd/stargz-snapshotter",
        sum = "h1:3zr1/IkW1aEo6cMYTQeZ4L2jSuCN+F4kgGfjnuowe4U=",
        version = "v0.13.0",
    )
    go_repository(
        name = "com_github_containerd_stargz_snapshotter_estargz",
        build_file_proto_mode = "disable_global",
        importpath = "github.com/containerd/stargz-snapshotter/estargz",
        sum = "h1:OqlDCK3ZVUO6C3B/5FSkDwbkEETK84kQgEeFwDC+62k=",
        version = "v0.14.3",
    )
    go_repository(
        name = "com_github_containerd_ttrpc",
        build_file_proto_mode = "disable_global",
        importpath = "github.com/containerd/ttrpc",
        sum = "h1:NoRHS/z8UiHhpY1w0xcOqoJDGf2DHyzXrF0H4l5AE8c=",
        version = "v1.1.1",
    )
    go_repository(
        name = "com_github_containerd_typeurl",
        build_file_proto_mode = "disable_global",
        importpath = "github.com/containerd/typeurl",
        sum = "h1:Chlt8zIieDbzQFzXzAeBEF92KhExuE4p9p92/QmY7aY=",
        version = "v1.0.2",
    )
    go_repository(
        name = "com_github_containernetworking_cni",
        build_file_proto_mode = "disable_global",
        importpath = "github.com/containernetworking/cni",
        sum = "h1:ky20T7c0MvKvbMOwS/FrlbNwjEoqJEUUYfsL4b0mc4k=",
        version = "v1.1.1",
    )
    go_repository(
        name = "com_github_coreos_bbolt",
        build_file_proto_mode = "disable_global",
        importpath = "github.com/coreos/bbolt",
        sum = "h1:wZwiHHUieZCquLkDL0B8UhzreNWsPHooDAG3q34zk0s=",
        version = "v1.3.2",
    )
    go_repository(
        name = "com_github_coreos_etcd",
        build_file_proto_mode = "disable_global",
        importpath = "github.com/coreos/etcd",
        sum = "h1:jFneRYjIvLMLhDLCzuTuU4rSJUjRplcJQ7pD7MnhC04=",
        version = "v3.3.10+incompatible",
    )
    go_repository(
        name = "com_github_coreos_go_iptables",
        # We need to explictly turn this on, because the repository
        # has a script named "build"  at the root which makes tricks
        # gazelle into thinking it already has a Buildfile
        build_file_generation = "on",
        build_file_proto_mode = "disable_global",
        importpath = "github.com/coreos/go-iptables",
        sum = "h1:is9qnZMPYjLd8LYqmm/qlE+wwEgJIkTYdhV3rfZo4jk=",
        version = "v0.6.0",
    )
    go_repository(
        name = "com_github_coreos_go_oidc",
        build_file_proto_mode = "disable_global",
        importpath = "github.com/coreos/go-oidc",
        sum = "h1:mh48q/BqXqgjVHpy2ZY7WnWAbenxRjsz9N1i1YxjHAk=",
        version = "v2.2.1+incompatible",
    )
    go_repository(
        name = "com_github_coreos_go_semver",
        build_file_proto_mode = "disable_global",
        importpath = "github.com/coreos/go-semver",
        sum = "h1:wkHLiw0WNATZnSG7epLsujiMCgPAc9xhjJ4tgnAxmfM=",
        version = "v0.3.0",
    )
    go_repository(
        name = "com_github_coreos_go_systemd",
        build_file_proto_mode = "disable_global",
        importpath = "github.com/coreos/go-systemd",
        sum = "h1:JOrtw2xFKzlg+cbHpyrpLDmnN1HqhBfnX7WDiW7eG2c=",
        version = "v0.0.0-20190719114852-fd7a80b32e1f",
    )
    go_repository(
        name = "com_github_coreos_go_systemd_v22",
        build_file_proto_mode = "disable_global",
        importpath = "github.com/coreos/go-systemd/v22",
        sum = "h1:y9YHcjnjynCd/DVbg5j9L/33jQM3MxJlbj/zWskzfGU=",
        version = "v22.4.0",
    )
    go_repository(
        name = "com_github_coreos_pkg",
        build_file_proto_mode = "disable_global",
        importpath = "github.com/coreos/pkg",
        sum = "h1:lBNOc5arjvs8E5mO2tbpBpLoyyu8B6e44T7hJy6potg=",
        version = "v0.0.0-20180928190104-399ea9e2e55f",
    )
    go_repository(
        name = "com_github_couchbase_go_couchbase",
        build_file_proto_mode = "disable_global",
        importpath = "github.com/couchbase/go-couchbase",
        sum = "h1:6fX3IYPArCLhzUcyJS6wezHY8nqSvqUy9NrkMwkXSeg=",
        version = "v0.0.0-20210224140812-5740cd35f448",
    )
    go_repository(
        name = "com_github_couchbase_gomemcached",
        build_file_proto_mode = "disable_global",
        importpath = "github.com/couchbase/gomemcached",
        sum = "h1:GKLSnC6RyTXkJ9vyd0q44doU8rfe34PpKkQ+c1bsWmA=",
        version = "v0.1.2",
    )
    go_repository(
        name = "com_github_couchbase_goutils",
        build_file_proto_mode = "disable_global",
        importpath = "github.com/couchbase/goutils",
        sum = "h1:4KDlx3vjalrHD/EfsjCpV91HNX3JPaIqRtt83zZ7x+Y=",
        version = "v0.0.0-20210118111533-e33d3ffb5401",
    )
    go_repository(
        name = "com_github_cpuguy83_go_md2man_v2",
        build_file_proto_mode = "disable_global",
        importpath = "github.com/cpuguy83/go-md2man/v2",
        sum = "h1:qMCsGGgs+MAzDFyp9LpAe1Lqy/fY/qCovCm0qnXZOBM=",
        version = "v2.0.3",
    )
    go_repository(
        name = "com_github_creack_pty",
        build_file_proto_mode = "disable_global",
        importpath = "github.com/creack/pty",
        sum = "h1:n56/Zwd5o6whRC5PMGretI4IdRLlmBXYNjScPaBgsbY=",
        version = "v1.1.18",
    )
    go_repository(
        name = "com_github_crewjam_httperr",
        build_file_proto_mode = "disable_global",
        importpath = "github.com/crewjam/httperr",
        sum = "h1:b2BfXR8U3AlIHwNeFFvZ+BV1LFvKLlzMjzaTnZMybNo=",
        version = "v0.2.0",
    )
    go_repository(
        name = "com_github_crewjam_saml",
        build_file_proto_mode = "disable_global",
        importpath = "github.com/crewjam/saml",
        sum = "h1:TYHggH/hwP7eArqiXSJUvtOPNzQDyQ7vwmwEqlFWhMc=",
        version = "v0.4.13",
    )
    go_repository(
        # This is no longer used but we keep it for backwards compatability
        # tests while on 5.0.x.
        name = "com_github_crewjam_saml_samlidp",
        build_file_proto_mode = "disable_global",
        importpath = "github.com/crewjam/saml/samlidp",
        sum = "h1:13Ix7LoUJ0Yu5F+s6Aw8Afc8x+n98RSJNGHpxEbcYus=",
        version = "v0.0.0-20221211125903-d951aa2d145a",
    )  # keep
    go_repository(
        name = "com_github_danieljoos_wincred",
        build_file_proto_mode = "disable_global",
        importpath = "github.com/danieljoos/wincred",
        sum = "h1:QLdCxFs1/Yl4zduvBdcHB8goaYk9RARS2SgLLRuAyr0=",
        version = "v1.1.2",
    )
    go_repository(
        name = "com_github_datadog_zstd",
        build_file_proto_mode = "disable_global",
        importpath = "github.com/DataDog/zstd",
        sum = "h1:+K/VEwIAaPcHiMtQvpLD4lqW7f0Gk3xdYZmI1hD+CXo=",
        version = "v1.5.0",
    )
    go_repository(
        name = "com_github_dave_jennifer",
        build_file_proto_mode = "disable_global",
        importpath = "github.com/dave/jennifer",
        sum = "h1:T4T/67t6RAA5AIV6+NP8Uk/BIsXgDoqEowgycdQQLuk=",
        version = "v1.6.1",
    )
    go_repository(
        name = "com_github_davecgh_go_spew",
        build_file_proto_mode = "disable_global",
        importpath = "github.com/davecgh/go-spew",
        sum = "h1:vj9j/u1bqnvCEfJOwUhtlOARqs3+rkHYY13jYWTU97c=",
        version = "v1.1.1",
    )
    go_repository(
        name = "com_github_daviddengcn_go_colortext",
        build_file_proto_mode = "disable_global",
        importpath = "github.com/daviddengcn/go-colortext",
        sum = "h1:ANqDyC0ys6qCSvuEK7l3g5RaehL/Xck9EX8ATG8oKsE=",
        version = "v1.0.0",
    )
    go_repository(
        name = "com_github_dchest_uniuri",
        build_file_proto_mode = "disable_global",
        importpath = "github.com/dchest/uniuri",
        sum = "h1:koIcOUdrTIivZgSLhHQvKgqdWZq5d7KdMEWF1Ud6+5g=",
        version = "v1.2.0",
    )
    go_repository(
        name = "com_github_denisenkom_go_mssqldb",
        build_file_proto_mode = "disable_global",
        importpath = "github.com/denisenkom/go-mssqldb",
        sum = "h1:1OcPn5GBIobjWNd+8yjfHNIaFX14B1pWI3F9HZy5KXw=",
        version = "v0.12.2",
    )
    go_repository(
        name = "com_github_dennwc_varint",
        build_file_proto_mode = "disable_global",
        importpath = "github.com/dennwc/varint",
        sum = "h1:kGNFFSSw8ToIy3obO/kKr8U9GZYUAxQEVuix4zfDWzE=",
        version = "v1.0.0",
    )
    go_repository(
        name = "com_github_denverdino_aliyungo",
        build_file_proto_mode = "disable_global",
        importpath = "github.com/denverdino/aliyungo",
        sum = "h1:p6poVbjHDkKa+wtC8frBMwQtT3BmqGYBjzMwJ63tuR4=",
        version = "v0.0.0-20190125010748-a747050bb1ba",
    )
    go_repository(
        name = "com_github_derision_test_glock",
        build_file_proto_mode = "disable_global",
        importpath = "github.com/derision-test/glock",
        sum = "h1:b6sViZG+Cm6QtdpqbfWEjaBVbzNPntIS4GzsxpS+CmM=",
        version = "v1.0.0",
    )
    go_repository(
        name = "com_github_derision_test_go_mockgen",
        build_file_proto_mode = "disable_global",
        importpath = "github.com/derision-test/go-mockgen",
        sum = "h1:b/DXAXL2FkaRPpnbYK3ODdZzklmJAwox0tkc6yyXx74=",
        version = "v1.3.7",
    )
    go_repository(
        name = "com_github_dghubble_go_twitter",
        build_file_proto_mode = "disable_global",
        importpath = "github.com/dghubble/go-twitter",
        sum = "h1:XQu6o3AwJx/jsg9LZ41uIeUdXK5be099XFfFn6H9ikk=",
        version = "v0.0.0-20221104224141-912508c3888b",
    )
    go_repository(
        name = "com_github_dghubble_gologin_v2",
        build_file_proto_mode = "disable_global",
        importpath = "github.com/dghubble/gologin/v2",
        sum = "h1:Ga0dxZ2C/8MrMtC0qFLIg1K7cVjZQWSbTj/MIgFqMAg=",
        version = "v2.4.0",
    )
    go_repository(
        name = "com_github_dghubble_oauth1",
        build_file_proto_mode = "disable_global",
        importpath = "github.com/dghubble/oauth1",
        sum = "h1:pwcinOZy8z6XkNxvPmUDY52M7RDPxt0Xw1zgZ6Cl5JA=",
        version = "v0.7.2",
    )
    go_repository(
        name = "com_github_dghubble_sling",
        build_file_proto_mode = "disable_global",
        importpath = "github.com/dghubble/sling",
        sum = "h1:AxjTubpVyozMvbBCtXcsWEyGGgUZutC5YGrfxPNVOcQ=",
        version = "v1.4.1",
    )
    go_repository(
        name = "com_github_dgraph_io_ristretto",
        build_file_proto_mode = "disable_global",
        importpath = "github.com/dgraph-io/ristretto",
        sum = "h1:6CWw5tJNgpegArSHpNHJKldNeq03FQCwYvfMVWajOK8=",
        version = "v0.1.1",
    )
    go_repository(
        name = "com_github_dgrijalva_jwt_go",
        build_file_proto_mode = "disable_global",
        importpath = "github.com/dgrijalva/jwt-go",
        sum = "h1:7qlOGliEKZXTDg6OTjfoBKDXWrumCAMpl/TFQ4/5kLM=",
        version = "v3.2.0+incompatible",
    )
    go_repository(
        name = "com_github_dgryski_go_farm",
        build_file_proto_mode = "disable_global",
        importpath = "github.com/dgryski/go-farm",
        sum = "h1:tdlZCpZ/P9DhczCTSixgIKmwPv6+wP5DGjqLYw5SUiA=",
        version = "v0.0.0-20190423205320-6a90982ecee2",
    )
    go_repository(
        name = "com_github_dgryski_go_rendezvous",
        build_file_proto_mode = "disable_global",
        importpath = "github.com/dgryski/go-rendezvous",
        sum = "h1:lO4WD4F/rVNCu3HqELle0jiPLLBs70cWOduZpkS1E78=",
        version = "v0.0.0-20200823014737-9f7001d12a5f",
    )
    go_repository(
        name = "com_github_dgryski_go_sip13",
        build_file_proto_mode = "disable_global",
        importpath = "github.com/dgryski/go-sip13",
        sum = "h1:9cOfvEwjQxdwKuNDTQSaMKNRvwKwgZG+U4HrjeRKHso=",
        version = "v0.0.0-20200911182023-62edffca9245",
    )
    go_repository(
        name = "com_github_dgryski_trifles",
        build_file_proto_mode = "disable_global",
        importpath = "github.com/dgryski/trifles",
        sum = "h1:fRzb/w+pyskVMQ+UbP35JkH8yB7MYb4q/qhBarqZE6g=",
        version = "v0.0.0-20200323201526-dd97f9abfb48",
    )
    go_repository(
        name = "com_github_di_wu_parser",
        build_file_proto_mode = "disable_global",
        importpath = "github.com/di-wu/parser",
        sum = "h1:I9oHJ8spBXOeL7Wps0ffkFFFiXJf/pk7NX9lcAMqRMU=",
        version = "v0.2.2",
    )
    go_repository(
        name = "com_github_di_wu_xsd_datetime",
        build_file_proto_mode = "disable_global",
        importpath = "github.com/di-wu/xsd-datetime",
        sum = "h1:vZoGNkbzpBNoc+JyfVLEbutNDNydYV8XwHeV7eUJoxI=",
        version = "v1.0.0",
    )
    go_repository(
        name = "com_github_digitalocean_godo",
        build_file_proto_mode = "disable_global",
        importpath = "github.com/digitalocean/godo",
        sum = "h1:SAEdw63xOMmzlwCeCWjLH1GcyDPUjbSAR1Bh7VELxzc=",
        version = "v1.88.0",
    )
    go_repository(
        name = "com_github_dimchansky_utfbom",
        build_file_proto_mode = "disable_global",
        importpath = "github.com/dimchansky/utfbom",
        sum = "h1:vV6w1AhK4VMnhBno/TPVCoK9U/LP0PkLCS9tbxHdi/U=",
        version = "v1.1.1",
    )
    go_repository(
        name = "com_github_distribution_distribution_v3",
        build_file_proto_mode = "disable_global",
        importpath = "github.com/distribution/distribution/v3",
        sum = "h1:ou+y/Ko923eBli6zJ/TeB2iH38PmytV2UkHJnVdaPtU=",
        version = "v3.0.0-20220128175647-b60926597a1b",
    )
    go_repository(
        name = "com_github_djherbis_buffer",
        build_file_proto_mode = "disable_global",
        importpath = "github.com/djherbis/buffer",
        sum = "h1:PH5Dd2ss0C7CRRhQCZ2u7MssF+No9ide8Ye71nPHcrQ=",
        version = "v1.2.0",
    )
    go_repository(
        name = "com_github_djherbis_nio_v3",
        build_file_proto_mode = "disable_global",
        importpath = "github.com/djherbis/nio/v3",
        sum = "h1:6wxhnuppteMa6RHA4L81Dq7ThkZH8SwnDzXDYy95vB4=",
        version = "v3.0.1",
    )
    go_repository(
        name = "com_github_dlclark_regexp2",
        build_file_proto_mode = "disable_global",
        importpath = "github.com/dlclark/regexp2",
        sum = "h1:+/GIL799phkJqYW+3YbOd8LCcbHzT0Pbo8zl70MHsq0=",
        version = "v1.10.0",
    )
    go_repository(
        name = "com_github_dnaeon_go_vcr",
        build_file_proto_mode = "disable_global",
        importpath = "github.com/dnaeon/go-vcr",
        sum = "h1:zHCHvJYTMh1N7xnV7zf1m1GPBF9Ad0Jk/whtQ1663qI=",
        version = "v1.2.0",
    )
    go_repository(
        name = "com_github_docker_cli",
        build_file_proto_mode = "disable_global",
        importpath = "github.com/docker/cli",
        sum = "h1:0+1VshNwBQzQAx9lOl+OYCTCEAD8fKs/qeXMx3O0wqM=",
        version = "v24.0.0+incompatible",
    )
    go_repository(
        name = "com_github_docker_distribution",
        build_file_proto_mode = "disable_global",
        importpath = "github.com/docker/distribution",
        sum = "h1:T3de5rq0dB1j30rp0sA2rER+m322EBzniBPB6ZIzuh8=",
        version = "v2.8.2+incompatible",
    )
    go_repository(
        name = "com_github_docker_docker",
        build_file_proto_mode = "disable_global",
        importpath = "github.com/docker/docker",
        sum = "h1:z4bf8HvONXX9Tde5lGBMQ7yCJgNahmJumdrStZAbeY4=",
        version = "v24.0.0+incompatible",
    )
    go_repository(
        name = "com_github_docker_docker_credential_helpers",
        build_file_proto_mode = "disable_global",
        importpath = "github.com/docker/docker-credential-helpers",
        sum = "h1:xtCHsjxogADNZcdv1pKUHXryefjlVRqWqIhk/uXJp0A=",
        version = "v0.7.0",
    )
    go_repository(
        name = "com_github_docker_go_connections",
        build_file_proto_mode = "disable_global",
        importpath = "github.com/docker/go-connections",
        sum = "h1:El9xVISelRB7BuFusrZozjnkIM5YnzCViNKohAFqRJQ=",
        version = "v0.4.0",
    )
    go_repository(
        name = "com_github_docker_go_events",
        build_file_proto_mode = "disable_global",
        importpath = "github.com/docker/go-events",
        sum = "h1:+pKlWGMw7gf6bQ+oDZB4KHQFypsfjYlq/C4rfL7D3g8=",
        version = "v0.0.0-20190806004212-e31b211e4f1c",
    )
    go_repository(
        name = "com_github_docker_go_metrics",
        build_file_proto_mode = "disable_global",
        importpath = "github.com/docker/go-metrics",
        sum = "h1:AgB/0SvBxihN0X8OR4SjsblXkbMvalQ8cjmtKQ2rQV8=",
        version = "v0.0.1",
    )
    go_repository(
        name = "com_github_docker_go_units",
        build_file_proto_mode = "disable_global",
        importpath = "github.com/docker/go-units",
        sum = "h1:69rxXcBk27SvSaaxTtLh/8llcHD8vYHT7WSdRZ/jvr4=",
        version = "v0.5.0",
    )
    go_repository(
        name = "com_github_docker_libtrust",
        build_file_proto_mode = "disable_global",
        importpath = "github.com/docker/libtrust",
        sum = "h1:ZClxb8laGDf5arXfYcAtECDFgAgHklGI8CxgjHnXKJ4=",
        version = "v0.0.0-20150114040149-fa567046d9b1",
    )
    go_repository(
        name = "com_github_docopt_docopt_go",
        build_file_proto_mode = "disable_global",
        importpath = "github.com/docopt/docopt-go",
        sum = "h1:bWDMxwH3px2JBh6AyO7hdCn/PkvCZXii8TGj7sbtEbQ=",
        version = "v0.0.0-20180111231733-ee0de3bc6815",
    )
    go_repository(
        name = "com_github_dsnet_compress",
        build_file_proto_mode = "disable_global",
        importpath = "github.com/dsnet/compress",
        sum = "h1:iFaUwBSo5Svw6L7HYpRu/0lE3e0BaElwnNO1qkNQxBY=",
        version = "v0.0.2-0.20210315054119-f66993602bf5",
    )
    go_repository(
        name = "com_github_duo_labs_webauthn",
        build_file_proto_mode = "disable_global",
        importpath = "github.com/duo-labs/webauthn",
        sum = "h1:BaeJtFDlto/NjX9t730OebRRJf2P+t9YEDz3ur18824=",
        version = "v0.0.0-20220815211337-00c9fb5711f5",
    )
    go_repository(
        name = "com_github_dustin_go_humanize",
        build_file_proto_mode = "disable_global",
        importpath = "github.com/dustin/go-humanize",
        sum = "h1:GzkhY7T5VNhEkwH0PVJgjz+fX1rhBrR7pRT3mDkpeCY=",
        version = "v1.0.1",
    )
    go_repository(
        name = "com_github_editorconfig_editorconfig_core_go_v2",
        build_file_proto_mode = "disable_global",
        importpath = "github.com/editorconfig/editorconfig-core-go/v2",
        sum = "h1:kTcVMyCvFGQmTk0S5+R7GF+y7wMHkWm4CYS5BwYWN8U=",
        version = "v2.4.5",
    )
    go_repository(
        name = "com_github_edsrzf_mmap_go",
        build_file_proto_mode = "disable_global",
        importpath = "github.com/edsrzf/mmap-go",
        sum = "h1:6EUwBLQ/Mcr1EYLE4Tn1VdW1A4ckqCQWZBw8Hr0kjpQ=",
        version = "v1.1.0",
    )
    go_repository(
        name = "com_github_eknkc_amber",
        build_file_proto_mode = "disable_global",
        importpath = "github.com/eknkc/amber",
        sum = "h1:clC1lXBpe2kTj2VHdaIu9ajZQe4kcEY9j0NsnDDBZ3o=",
        version = "v0.0.0-20171010120322-cdade1c07385",
    )
    go_repository(
        name = "com_github_elazarl_goproxy",
        build_file_proto_mode = "disable_global",
        importpath = "github.com/elazarl/goproxy",
        sum = "h1:RIB4cRk+lBqKK3Oy0r2gRX4ui7tuhiZq2SuTtTCi0/0=",
        version = "v0.0.0-20221015165544-a0805db90819",
    )
    go_repository(
        name = "com_github_elimity_com_scim",
        build_file_proto_mode = "disable_global",
        importpath = "github.com/elimity-com/scim",
        sum = "h1:6fUaAaX4Xe07LhVrHNmpfnlU41Nsto4skz4vhVqGwYk=",
        version = "v0.0.0-20220121082953-15165b1a61c8",
    )
    go_repository(
        name = "com_github_emicklei_go_restful",
        build_file_proto_mode = "disable_global",
        importpath = "github.com/emicklei/go-restful",
        sum = "h1:H2pdYOb3KQ1/YsqVWoWNLQO+fusocsw354rqGTZtAgw=",
        version = "v0.0.0-20170410110728-ff4f55a20633",
    )
    go_repository(
        name = "com_github_emicklei_go_restful_v3",
        build_file_proto_mode = "disable_global",
        importpath = "github.com/emicklei/go-restful/v3",
        sum = "h1:eCZ8ulSerjdAiaNpF7GxXIE7ZCMo1moN1qX+S609eVw=",
        version = "v3.8.0",
    )
    go_repository(
        name = "com_github_emicklei_proto",
        build_file_proto_mode = "disable_global",
        importpath = "github.com/emicklei/proto",
        sum = "h1:XbpwxmuOPrdES97FrSfpyy67SSCV/wBIKXqgJzh6hNw=",
        version = "v1.6.15",
    )
    go_repository(
        name = "com_github_emirpasic_gods",
        build_file_proto_mode = "disable_global",
        importpath = "github.com/emirpasic/gods",
        sum = "h1:FXtiHYKDGKCW2KzwZKx0iC0PQmdlorYgdFG9jPXJ1Bc=",
        version = "v1.18.1",
    )
    go_repository(
        name = "com_github_envoyproxy_go_control_plane",
        build_file_proto_mode = "disable_global",
        importpath = "github.com/envoyproxy/go-control-plane",
        sum = "h1:wSUXTlLfiAQRWs2F+p+EKOY9rUyis1MyGqJ2DIk5HpM=",
        version = "v0.11.1",
    )
    go_repository(
        name = "com_github_envoyproxy_protoc_gen_validate",
        build_file_proto_mode = "disable_global",
        importpath = "github.com/envoyproxy/protoc-gen-validate",
        sum = "h1:QkIBuU5k+x7/QXPvPPnWXWlCdaBFApVqftFV6k087DA=",
        version = "v1.0.2",
    )
    go_repository(
        name = "com_github_ethantkoenig_rupture",
        build_file_proto_mode = "disable_global",
        importpath = "github.com/ethantkoenig/rupture",
        sum = "h1:6aAXghmvtnngMgQzy7SMGdicMvkV86V4n9fT0meE5E4=",
        version = "v1.0.1",
    )
    go_repository(
        name = "com_github_evanphx_json_patch",
        build_file_proto_mode = "disable_global",
        importpath = "github.com/evanphx/json-patch",
        sum = "h1:jBYDEEiFBPxA0v50tFdvOzQQTCvpL6mnFh5mB2/l16U=",
        version = "v5.6.0+incompatible",
    )
    go_repository(
        name = "com_github_facebookgo_clock",
        build_file_proto_mode = "disable_global",
        importpath = "github.com/facebookgo/clock",
        sum = "h1:yDWHCSQ40h88yih2JAcL6Ls/kVkSE8GFACTGVnMPruw=",
        version = "v0.0.0-20150410010913-600d898af40a",
    )
    go_repository(
        name = "com_github_facebookgo_ensure",
        build_file_proto_mode = "disable_global",
        importpath = "github.com/facebookgo/ensure",
        sum = "h1:8ISkoahWXwZR41ois5lSJBSVw4D0OV19Ht/JSTzvSv0=",
        version = "v0.0.0-20200202191622-63f1cf65ac4c",
    )
    go_repository(
        name = "com_github_facebookgo_limitgroup",
        build_file_proto_mode = "disable_global",
        importpath = "github.com/facebookgo/limitgroup",
        sum = "h1:IeaD1VDVBPlx3viJT9Md8if8IxxJnO+x0JCGb054heg=",
        version = "v0.0.0-20150612190941-6abd8d71ec01",
    )
    go_repository(
        name = "com_github_facebookgo_muster",
        build_file_proto_mode = "disable_global",
        importpath = "github.com/facebookgo/muster",
        sum = "h1:a4DFiKFJiDRGFD1qIcqGLX/WlUMD9dyLSLDt+9QZgt8=",
        version = "v0.0.0-20150708232844-fd3d7953fd52",
    )
    go_repository(
        name = "com_github_facebookgo_stack",
        build_file_proto_mode = "disable_global",
        importpath = "github.com/facebookgo/stack",
        sum = "h1:JWuenKqqX8nojtoVVWjGfOF9635RETekkoH6Cc9SX0A=",
        version = "v0.0.0-20160209184415-751773369052",
    )
    go_repository(
        name = "com_github_facebookgo_subset",
        build_file_proto_mode = "disable_global",
        importpath = "github.com/facebookgo/subset",
        sum = "h1:7HZCaLC5+BZpmbhCOZJ293Lz68O7PYrF2EzeiFMwCLk=",
        version = "v0.0.0-20200203212716-c811ad88dec4",
    )
    go_repository(
        name = "com_github_fatih_color",
        build_file_proto_mode = "disable_global",
        importpath = "github.com/fatih/color",
        sum = "h1:kOqh6YHBtK8aywxGerMG2Eq3H6Qgoqeo13Bk2Mv/nBs=",
        version = "v1.15.0",
    )
    go_repository(
        name = "com_github_fatih_structs",
        build_file_proto_mode = "disable_global",
        importpath = "github.com/fatih/structs",
        sum = "h1:Q7juDM0QtcnhCpeyLGQKyg4TOIghuNXrkL32pHAUMxo=",
        version = "v1.1.0",
    )
    go_repository(
        name = "com_github_felixge_fgprof",
        build_file_proto_mode = "disable_global",
        importpath = "github.com/felixge/fgprof",
        sum = "h1:VvyZxILNuCiUCSXtPtYmmtGvb65nqXh2QFWc0Wpf2/g=",
        version = "v0.9.3",
    )
    go_repository(
        name = "com_github_felixge_httpsnoop",
        build_file_proto_mode = "disable_global",
        importpath = "github.com/felixge/httpsnoop",
        sum = "h1:s/nj+GCswXYzN5v2DpNMuMQYe+0DDwt5WVCU6CWBdXk=",
        version = "v1.0.3",
    )
    go_repository(
        name = "com_github_fergusstrange_embedded_postgres",
        build_file_proto_mode = "disable_global",
        importpath = "github.com/fergusstrange/embedded-postgres",
        replace = "github.com/sourcegraph/embedded-postgres",
        sum = "h1:QcxHhicvH6TFpSmC3vZKWbwLSHmwy72+CESqjjaIsZA=",
        version = "v1.19.1-0.20230624001757-345a8df15ded",
    )
    go_repository(
        name = "com_github_flosch_pongo2_v4",
        build_file_proto_mode = "disable_global",
        importpath = "github.com/flosch/pongo2/v4",
        sum = "h1:gv+5Pe3vaSVmiJvh/BZa82b7/00YUGm0PIyVVLop0Hw=",
        version = "v4.0.2",
    )
    go_repository(
        name = "com_github_form3tech_oss_jwt_go",
        build_file_proto_mode = "disable_global",
        importpath = "github.com/form3tech-oss/jwt-go",
        sum = "h1:7ZaBxOI7TMoYBfyA3cQHErNNyAWIKUMIwqxEtgHOs5c=",
        version = "v3.2.3+incompatible",
    )
    go_repository(
        name = "com_github_frankban_quicktest",
        build_file_proto_mode = "disable_global",
        importpath = "github.com/frankban/quicktest",
        sum = "h1:FJKSZTDHjyhriyC81FLQ0LY93eSai0ZyR/ZIkd3ZUKE=",
        version = "v1.14.3",
    )
    go_repository(
        name = "com_github_fsnotify_fsnotify",
        build_file_proto_mode = "disable_global",
        importpath = "github.com/fsnotify/fsnotify",
        sum = "h1:n+5WquG0fcWoWp6xPWfHdbskMCQaFnG6PfBrh1Ky4HY=",
        version = "v1.6.0",
    )
    go_repository(
        name = "com_github_fullstorydev_grpcui",
        build_file_proto_mode = "disable_global",
        importpath = "github.com/fullstorydev/grpcui",
        sum = "h1:lVXozTNkJJouBL+wpmvxMnltiwYp8mgyd0TRs93i6Rw=",
        version = "v1.3.1",
    )
    go_repository(
        name = "com_github_fullstorydev_grpcurl",
        build_file_proto_mode = "disable_global",
        importpath = "github.com/fullstorydev/grpcurl",
        sum = "h1:WylAwnPauJIofYSHqqMTC1eEfUIzqzevXyogBxnQquo=",
        version = "v1.8.6",
    )
    go_repository(
        name = "com_github_fxamacker_cbor_v2",
        build_file_proto_mode = "disable_global",
        importpath = "github.com/fxamacker/cbor/v2",
        sum = "h1:ri0ArlOR+5XunOP8CRUowT0pSJOwhW098ZCUyskZD88=",
        version = "v2.4.0",
    )
    go_repository(
        name = "com_github_garyburd_redigo",
        build_file_proto_mode = "disable_global",
        importpath = "github.com/garyburd/redigo",
        sum = "h1:Sk0u0gIncQaQD23zAoAZs2DNi2u2l5UTLi4CmCBL5v8=",
        version = "v1.1.1-0.20170914051019-70e1b1943d4f",
    )
    go_repository(
        name = "com_github_gen2brain_beeep",
        build_file_proto_mode = "disable_global",
        importpath = "github.com/gen2brain/beeep",
        sum = "h1:Xh9mvwEmhbdXlRSsgn+N0zj/NqnKvpeqL08oKDHln2s=",
        version = "v0.0.0-20210529141713-5586760f0cc1",
    )
    go_repository(
        name = "com_github_getkin_kin_openapi",
        build_file_proto_mode = "disable_global",
        importpath = "github.com/getkin/kin-openapi",
        sum = "h1:j77zg3Ec+k+r+GA3d8hBoXpAc6KX9TbBPrwQGBIy2sY=",
        version = "v0.76.0",
    )
    go_repository(
        name = "com_github_getsentry_sentry_go",
        build_file_proto_mode = "disable_global",
        importpath = "github.com/getsentry/sentry-go",
        sum = "h1:q6Eo+hS+yoJlTO3uu/azhQadsD8V+jQn2D8VvX1eOyI=",
        version = "v0.25.0",
    )
    go_repository(
        name = "com_github_gfleury_go_bitbucket_v1",
        build_file_proto_mode = "disable_global",
        importpath = "github.com/gfleury/go-bitbucket-v1",
        sum = "h1:Ea58sAu8LX/NS7z3aeL+YX/7+FSd9jsxq6Ecpz7QEDM=",
        version = "v0.0.0-20230626192437-8d7be5866751",
    )
    go_repository(
        name = "com_github_ghodss_yaml",
        build_file_proto_mode = "disable_global",
        importpath = "github.com/ghodss/yaml",
        replace = "github.com/sourcegraph/yaml",
        sum = "h1:z/MpntplPaW6QW95pzcAR/72Z5TWDyDnSo0EOcyij9o=",
        version = "v1.0.1-0.20200714132230-56936252f152",
    )
    go_repository(
        name = "com_github_gin_contrib_sse",
        build_file_proto_mode = "disable_global",
        importpath = "github.com/gin-contrib/sse",
        sum = "h1:Y/yl/+YNO8GZSjAhjMsSuLt29uWRFHdHYUb5lYOV9qE=",
        version = "v0.1.0",
    )
    go_repository(
        name = "com_github_gin_gonic_gin",
        build_file_proto_mode = "disable_global",
        importpath = "github.com/gin-gonic/gin",
        sum = "h1:4+fr/el88TOO3ewCmQr8cx/CtZ/umlIRIs5M4NTNjf8=",
        version = "v1.8.1",
    )
    go_repository(
        name = "com_github_gitchander_permutation",
        build_file_proto_mode = "disable_global",
        importpath = "github.com/gitchander/permutation",
        sum = "h1:FUKJibWQu771xr/AwLn2/PbVp9AsgqfkObByTf8kJnI=",
        version = "v0.0.0-20210517125447-a5d73722e1b1",
    )
    go_repository(
        name = "com_github_gliderlabs_ssh",
        build_file_proto_mode = "disable_global",
        importpath = "github.com/gliderlabs/ssh",
        sum = "h1:OcaySEmAQJgyYcArR+gGGTHCyE7nvhEMTlYY+Dp8CpY=",
        version = "v0.3.5",
    )
    go_repository(
        name = "com_github_globalsign_mgo",
        build_file_proto_mode = "disable_global",
        importpath = "github.com/globalsign/mgo",
        sum = "h1:DujepqpGd1hyOd7aW59XpK7Qymp8iy83xq74fLr21is=",
        version = "v0.0.0-20181015135952-eeefdecb41b8",
    )
    go_repository(
        name = "com_github_go_ap_activitypub",
        build_file_proto_mode = "disable_global",
        importpath = "github.com/go-ap/activitypub",
        sum = "h1:EUMB0x7u3de/ikGBtXiLxaJbmxgiqiAcM4yjW4whApM=",
        version = "v0.0.0-20220917143152-e4e7018838c0",
    )
    go_repository(
        name = "com_github_go_ap_errors",
        build_file_proto_mode = "disable_global",
        importpath = "github.com/go-ap/errors",
        sum = "h1:A48SbkWKEciiJMbbcPzaRj9aizPUABzXFvCM3LtGGf8=",
        version = "v0.0.0-20220917143055-4283ea5dae18",
    )
    go_repository(
        name = "com_github_go_ap_jsonld",
        build_file_proto_mode = "disable_global",
        importpath = "github.com/go-ap/jsonld",
        sum = "h1:0tV3i8tE1NghMC4rXZXfD39KUbkKgIyLTsvOEmMOPCQ=",
        version = "v0.0.0-20220917142617-76bf51585778",
    )
    go_repository(
        name = "com_github_go_asn1_ber_asn1_ber",
        build_file_proto_mode = "disable_global",
        importpath = "github.com/go-asn1-ber/asn1-ber",
        sum = "h1:vXT6d/FNDiELJnLb6hGNa309LMsrCoYFvpwHDF0+Y1A=",
        version = "v1.5.4",
    )
    go_repository(
        name = "com_github_go_chi_chi_v5",
        build_file_proto_mode = "disable_global",
        importpath = "github.com/go-chi/chi/v5",
        sum = "h1:rDTPXLDHGATaeHvVlLcR4Qe0zftYethFucbjVQ1PxU8=",
        version = "v5.0.7",
    )
    go_repository(
        name = "com_github_go_chi_cors",
        build_file_proto_mode = "disable_global",
        importpath = "github.com/go-chi/cors",
        sum = "h1:xEC8UT3Rlp2QuWNEr4Fs/c2EAGVKBwy/1vHx3bppil4=",
        version = "v1.2.1",
    )
    go_repository(
        name = "com_github_go_enry_go_enry_v2",
        build_file_proto_mode = "disable_global",
        importpath = "github.com/go-enry/go-enry/v2",
        sum = "h1:QrY3hx/RiqCJJRbdU0MOcjfTM1a586J0WSooqdlJIhs=",
        version = "v2.8.4",
    )
    go_repository(
        name = "com_github_go_enry_go_oniguruma",
        build_file_proto_mode = "disable_global",
        importpath = "github.com/go-enry/go-oniguruma",
        sum = "h1:k8aAMuJfMrqm/56SG2lV9Cfti6tC4x8673aHCcBk+eo=",
        version = "v1.2.1",
    )
    go_repository(
        name = "com_github_go_errors_errors",
        build_file_proto_mode = "disable_global",
        importpath = "github.com/go-errors/errors",
        sum = "h1:J6MZopCL4uSllY1OfXM374weqZFFItUbrImctkmUxIA=",
        version = "v1.4.2",
    )
    go_repository(
        name = "com_github_go_fed_httpsig",
        build_file_proto_mode = "disable_global",
        importpath = "github.com/go-fed/httpsig",
        sum = "h1:oRq/fiirun5HqlEWMLIcDmLpIELlG4iGbd0s8iqgPi8=",
        version = "v1.1.1-0.20201223112313-55836744818e",
    )
    go_repository(
        name = "com_github_go_fonts_liberation",
        build_file_proto_mode = "disable_global",
        importpath = "github.com/go-fonts/liberation",
        sum = "h1:3BI2iaE7R/s6uUUtzNCjo3QijJu3aS4wmrMgfSpYQ+8=",
        version = "v0.3.0",
    )
    go_repository(
        name = "com_github_go_git_gcfg",
        build_file_proto_mode = "disable_global",
        importpath = "github.com/go-git/gcfg",
        sum = "h1:+zs/tPmkDkHx3U66DAb0lQFJrpS6731Oaa12ikc+DiI=",
        version = "v1.5.1-0.20230307220236-3a3c6141e376",
    )
    go_repository(
        name = "com_github_go_git_go_billy_v5",
        build_file_proto_mode = "disable_global",
        importpath = "github.com/go-git/go-billy/v5",
        sum = "h1:Uwp5tDRkPr+l/TnbHOQzp+tmJfLceOlbVucgpTz8ix4=",
        version = "v5.4.1",
    )
    go_repository(
        name = "com_github_go_git_go_git_fixtures_v4",
        build_file_proto_mode = "disable_global",
        importpath = "github.com/go-git/go-git-fixtures/v4",
        sum = "h1:Pz0DHeFij3XFhoBRGUDPzSJ+w2UcK5/0JvF8DRI58r8=",
        version = "v4.3.2-0.20230305113008-0c11038e723f",
    )
    go_repository(
        name = "com_github_go_git_go_git_v5",
        build_file_proto_mode = "disable_global",
        importpath = "github.com/go-git/go-git/v5",
        sum = "h1:t9AudWVLmqzlo+4bqdf7GY+46SUuRsx59SboFxkq2aE=",
        version = "v5.7.0",
    )
    go_repository(
        name = "com_github_go_gl_glfw",
        build_file_proto_mode = "disable_global",
        importpath = "github.com/go-gl/glfw",
        sum = "h1:QbL/5oDUmRBzO9/Z7Seo6zf912W/a6Sr4Eu0G/3Jho0=",
        version = "v0.0.0-20190409004039-e6da0acd62b1",
    )
    go_repository(
        name = "com_github_go_gl_glfw_v3_3_glfw",
        build_file_proto_mode = "disable_global",
        importpath = "github.com/go-gl/glfw/v3.3/glfw",
        sum = "h1:WtGNWLvXpe6ZudgnXrq0barxBImvnnJoMEhXAzcbM0I=",
        version = "v0.0.0-20200222043503-6f7a984d4dc4",
    )
    go_repository(
        name = "com_github_go_kit_kit",
        build_file_proto_mode = "disable_global",
        importpath = "github.com/go-kit/kit",
        sum = "h1:dXFJfIHVvUcpSgDOV+Ne6t7jXri8Tfv2uOLHUZ2XNuo=",
        version = "v0.10.0",
    )
    go_repository(
        name = "com_github_go_kit_log",
        build_file_proto_mode = "disable_global",
        importpath = "github.com/go-kit/log",
        sum = "h1:MRVx0/zhvdseW+Gza6N9rVzU/IVzaeE1SFI4raAhmBU=",
        version = "v0.2.1",
    )
    go_repository(
        name = "com_github_go_latex_latex",
        build_file_proto_mode = "disable_global",
        importpath = "github.com/go-latex/latex",
        sum = "h1:NxXI5pTAtpEaU49bpLpQoDsu1zrteW/vxzTz8Cd2UAs=",
        version = "v0.0.0-20230307184459-12ec69307ad9",
    )
    go_repository(
        name = "com_github_go_ldap_ldap",
        build_file_proto_mode = "disable_global",
        importpath = "github.com/go-ldap/ldap",
        sum = "h1:kD5HQcAzlQ7yrhfn+h+MSABeAy/jAJhvIJ/QDllP44g=",
        version = "v3.0.2+incompatible",
    )
    go_repository(
        name = "com_github_go_ldap_ldap_v3",
        build_file_proto_mode = "disable_global",
        importpath = "github.com/go-ldap/ldap/v3",
        sum = "h1:qPjipEpt+qDa6SI/h1fzuGWoRUY+qqQ9sOZq67/PYUs=",
        version = "v3.4.4",
    )
    go_repository(
        name = "com_github_go_logfmt_logfmt",
        build_file_proto_mode = "disable_global",
        importpath = "github.com/go-logfmt/logfmt",
        sum = "h1:otpy5pqBCBZ1ng9RQ0dPu4PN7ba75Y/aA+UpowDyNVA=",
        version = "v0.5.1",
    )
    go_repository(
        name = "com_github_go_logr_logr",
        build_file_proto_mode = "disable_global",
        importpath = "github.com/go-logr/logr",
        sum = "h1:2y3SDp0ZXuc6/cjLSZ+Q3ir+QB9T/iG5yYRXqsagWSY=",
        version = "v1.3.0",
    )
    go_repository(
        name = "com_github_go_logr_stdr",
        build_file_proto_mode = "disable_global",
        importpath = "github.com/go-logr/stdr",
        sum = "h1:hSWxHoqTgW2S2qGc0LTAI563KZ5YKYRhT3MFKZMbjag=",
        version = "v1.2.2",
    )
    go_repository(
        name = "com_github_go_martini_martini",
        build_file_proto_mode = "disable_global",
        importpath = "github.com/go-martini/martini",
        sum = "h1:xveKWz2iaueeTaUgdetzel+U7exyigDYBryyVfV/rZk=",
        version = "v0.0.0-20170121215854-22fa46961aab",
    )
    go_repository(
        name = "com_github_go_ole_go_ole",
        build_file_proto_mode = "disable_global",
        importpath = "github.com/go-ole/go-ole",
        sum = "h1:/Fpf6oFPoeFik9ty7siob0G6Ke8QvQEuVcuChpwXzpY=",
        version = "v1.2.6",
    )
    go_repository(
        name = "com_github_go_openapi_analysis",
        build_file_proto_mode = "disable_global",
        importpath = "github.com/go-openapi/analysis",
        sum = "h1:ZDFLvSNxpDaomuCueM0BlSXxpANBlFYiBvr+GXrvIHc=",
        version = "v0.21.4",
    )
    go_repository(
        name = "com_github_go_openapi_errors",
        build_file_proto_mode = "disable_global",
        importpath = "github.com/go-openapi/errors",
        sum = "h1:rz6kiC84sqNQoqrtulzaL/VERgkoCyB6WdEkc2ujzUc=",
        version = "v0.20.3",
    )
    go_repository(
        name = "com_github_go_openapi_inflect",
        build_file_proto_mode = "disable_global",
        importpath = "github.com/go-openapi/inflect",
        sum = "h1:9jCH9scKIbHeV9m12SmPilScz6krDxKRasNNSNPXu/4=",
        version = "v0.19.0",
    )
    go_repository(
        name = "com_github_go_openapi_jsonpointer",
        build_file_proto_mode = "disable_global",
        importpath = "github.com/go-openapi/jsonpointer",
        sum = "h1:gZr+CIYByUqjcgeLXnQu2gHYQC9o73G2XUeOFYEICuY=",
        version = "v0.19.5",
    )
    go_repository(
        name = "com_github_go_openapi_jsonreference",
        build_file_proto_mode = "disable_global",
        importpath = "github.com/go-openapi/jsonreference",
        sum = "h1:MYlu0sBgChmCfJxxUKZ8g1cPWFOB37YSZqewK7OKeyA=",
        version = "v0.20.0",
    )
    go_repository(
        name = "com_github_go_openapi_loads",
        build_file_proto_mode = "disable_global",
        importpath = "github.com/go-openapi/loads",
        sum = "h1:r2a/xFIYeZ4Qd2TnGpWDIQNcP80dIaZgf704za8enro=",
        version = "v0.21.2",
    )
    go_repository(
        name = "com_github_go_openapi_runtime",
        build_file_proto_mode = "disable_global",
        importpath = "github.com/go-openapi/runtime",
        sum = "h1:yX9HMGQbz32M87ECaAhGpJjBmErO3QLcgdZj9BzGx7c=",
        version = "v0.24.2",
    )
    go_repository(
        name = "com_github_go_openapi_spec",
        build_file_proto_mode = "disable_global",
        importpath = "github.com/go-openapi/spec",
        sum = "h1:1Rlu/ZrOCCob0n+JKKJAWhNWMPW8bOZRg8FJaY+0SKI=",
        version = "v0.20.7",
    )
    go_repository(
        name = "com_github_go_openapi_strfmt",
        build_file_proto_mode = "disable_global",
        importpath = "github.com/go-openapi/strfmt",
        sum = "h1:xwhj5X6CjXEZZHMWy1zKJxvW9AfHC9pkyUjLvHtKG7o=",
        version = "v0.21.3",
    )
    go_repository(
        name = "com_github_go_openapi_swag",
        build_file_proto_mode = "disable_global",
        importpath = "github.com/go-openapi/swag",
        sum = "h1:yMBqmnQ0gyZvEb/+KzuWZOXgllrXT4SADYbvDaXHv/g=",
        version = "v0.22.3",
    )
    go_repository(
        name = "com_github_go_openapi_validate",
        build_file_proto_mode = "disable_global",
        importpath = "github.com/go-openapi/validate",
        sum = "h1:b0QecH6VslW/TxtpKgzpO1SNG7GU2FsaqKdP1E2T50Y=",
        version = "v0.22.0",
    )
    go_repository(
        name = "com_github_go_pdf_fpdf",
        build_file_proto_mode = "disable_global",
        importpath = "github.com/go-pdf/fpdf",
        sum = "h1:MlgtGIfsdMEEQJr2le6b/HNr1ZlQwxyWr77r2aj2U/8=",
        version = "v0.6.0",
    )
    go_repository(
        name = "com_github_go_playground_locales",
        build_file_proto_mode = "disable_global",
        importpath = "github.com/go-playground/locales",
        sum = "h1:u50s323jtVGugKlcYeyzC0etD1HifMjqmJqb8WugfUU=",
        version = "v0.14.0",
    )
    go_repository(
        name = "com_github_go_playground_universal_translator",
        build_file_proto_mode = "disable_global",
        importpath = "github.com/go-playground/universal-translator",
        sum = "h1:82dyy6p4OuJq4/CByFNOn/jYrnRPArHwAcmLoJZxyho=",
        version = "v0.18.0",
    )
    go_repository(
        name = "com_github_go_playground_validator_v10",
        build_file_proto_mode = "disable_global",
        importpath = "github.com/go-playground/validator/v10",
        sum = "h1:prmOlTVv+YjZjmRmNSF3VmspqJIxJWXmqUsHwfTRRkQ=",
        version = "v10.11.1",
    )
    go_repository(
        name = "com_github_go_redis_redis",
        build_file_proto_mode = "disable_global",
        importpath = "github.com/go-redis/redis",
        sum = "h1:K0pv1D7EQUjfyoMql+r/jZqCLizCGKFlFgcHWWmHQjg=",
        version = "v6.15.9+incompatible",
    )
    go_repository(
        name = "com_github_go_redis_redis_v7",
        build_file_proto_mode = "disable_global",
        importpath = "github.com/go-redis/redis/v7",
        sum = "h1:7obg6wUoj05T0EpY0o8B59S9w5yeMWql7sw2kwNW1x4=",
        version = "v7.4.0",
    )
    go_repository(
        name = "com_github_go_redis_redis_v8",
        build_file_proto_mode = "disable_global",
        importpath = "github.com/go-redis/redis/v8",
        sum = "h1:AcZZR7igkdvfVmQTPnu9WE37LRrO/YrBH5zWyjDC0oI=",
        version = "v8.11.5",
    )
    go_repository(
        name = "com_github_go_redsync_redsync_v4",
        build_file_proto_mode = "disable_global",
        importpath = "github.com/go-redsync/redsync/v4",
        sum = "h1:rq2RvdTI0obznMdxKUWGdmmulo7lS9yCzb8fgDKOlbM=",
        version = "v4.8.1",
    )
    go_repository(
        name = "com_github_go_resty_resty_v2",
        build_file_proto_mode = "disable_global",
        importpath = "github.com/go-resty/resty/v2",
        sum = "h1:JVrqSeQfdhYRFk24TvhTZWU0q8lfCojxZQFi3Ou7+uY=",
        version = "v2.1.1-0.20191201195748-d7b97669fe48",
    )
    go_repository(
        name = "com_github_go_sql_driver_mysql",
        build_file_proto_mode = "disable_global",
        importpath = "github.com/go-sql-driver/mysql",
        sum = "h1:lUIinVbN1DY0xBg0eMOzmmtGoHwWBbvnWubQUrtU8EI=",
        version = "v1.7.1",
    )
    go_repository(
        name = "com_github_go_stack_stack",
        build_file_proto_mode = "disable_global",
        importpath = "github.com/go-stack/stack",
        sum = "h1:ntEHSVwIt7PNXNpgPmVfMrNhLtgjlmnZha2kOpuRiDw=",
        version = "v1.8.1",
    )
    go_repository(
        name = "com_github_go_swagger_go_swagger",
        build_file_proto_mode = "disable_global",
        importpath = "github.com/go-swagger/go-swagger",
        sum = "h1:HuzvdMRed/9Q8vmzVcfNBQByZVtT79DNZxZ18OprdoI=",
        version = "v0.30.3",
    )
    go_repository(
        name = "com_github_go_task_slim_sprig",
        build_file_proto_mode = "disable_global",
        importpath = "github.com/go-task/slim-sprig",
        sum = "h1:tfuBGBXKqDEevZMzYi5KSi8KkcZtzBcTgAUUtapy0OI=",
        version = "v0.0.0-20230315185526-52ccab3ef572",
    )
    go_repository(
        name = "com_github_go_test_deep",
        build_file_proto_mode = "disable_global",
        importpath = "github.com/go-test/deep",
        sum = "h1:u2CU3YKy9I2pmu9pX0eq50wCgjfGIt539SqR7FbHiho=",
        version = "v1.0.4",
    )
    go_repository(
        name = "com_github_go_testfixtures_testfixtures_v3",
        build_file_proto_mode = "disable_global",
        importpath = "github.com/go-testfixtures/testfixtures/v3",
        sum = "h1:uonwvepqRvSgddcrReZQhojTlWlmOlHkYAb9ZaOMWgU=",
        version = "v3.8.1",
    )
    go_repository(
        name = "com_github_go_toast_toast",
        build_file_proto_mode = "disable_global",
        importpath = "github.com/go-toast/toast",
        sum = "h1:qZNfIGkIANxGv/OqtnntR4DfOY2+BgwR60cAcu/i3SE=",
        version = "v0.0.0-20190211030409-01e6764cf0a4",
    )
    go_repository(
        name = "com_github_go_zookeeper_zk",
        build_file_proto_mode = "disable_global",
        importpath = "github.com/go-zookeeper/zk",
        sum = "h1:7M2kwOsc//9VeeFiPtf+uSJlVpU66x9Ba5+8XK7/TDg=",
        version = "v1.0.3",
    )
    go_repository(
        name = "com_github_gobuffalo_attrs",
        build_file_proto_mode = "disable_global",
        importpath = "github.com/gobuffalo/attrs",
        sum = "h1:hSkbZ9XSyjyBirMeqSqUrK+9HboWrweVlzRNqoBi2d4=",
        version = "v0.0.0-20190224210810-a9411de4debd",
    )
    go_repository(
        name = "com_github_gobuffalo_depgen",
        build_file_proto_mode = "disable_global",
        importpath = "github.com/gobuffalo/depgen",
        sum = "h1:31atYa/UW9V5q8vMJ+W6wd64OaaTHUrCUXER358zLM4=",
        version = "v0.1.0",
    )
    go_repository(
        name = "com_github_gobuffalo_envy",
        build_file_proto_mode = "disable_global",
        importpath = "github.com/gobuffalo/envy",
        sum = "h1:GlXgaiBkmrYMHco6t4j7SacKO4XUjvh5pwXh0f4uxXU=",
        version = "v1.7.0",
    )
    go_repository(
        name = "com_github_gobuffalo_flect",
        build_file_proto_mode = "disable_global",
        importpath = "github.com/gobuffalo/flect",
        sum = "h1:3GQ53z7E3o00C/yy7Ko8VXqQXoJGLkrTQCLTF1EjoXU=",
        version = "v0.1.3",
    )
    go_repository(
        name = "com_github_gobuffalo_genny",
        build_file_proto_mode = "disable_global",
        importpath = "github.com/gobuffalo/genny",
        sum = "h1:iQ0D6SpNXIxu52WESsD+KoQ7af2e3nCfnSBoSF/hKe0=",
        version = "v0.1.1",
    )
    go_repository(
        name = "com_github_gobuffalo_gitgen",
        build_file_proto_mode = "disable_global",
        importpath = "github.com/gobuffalo/gitgen",
        sum = "h1:mSVZ4vj4khv+oThUfS+SQU3UuFIZ5Zo6UNcvK8E8Mz8=",
        version = "v0.0.0-20190315122116-cc086187d211",
    )
    go_repository(
        name = "com_github_gobuffalo_gogen",
        build_file_proto_mode = "disable_global",
        importpath = "github.com/gobuffalo/gogen",
        sum = "h1:dLg+zb+uOyd/mKeQUYIbwbNmfRsr9hd/WtYWepmayhI=",
        version = "v0.1.1",
    )
    go_repository(
        name = "com_github_gobuffalo_logger",
        build_file_proto_mode = "disable_global",
        importpath = "github.com/gobuffalo/logger",
        sum = "h1:8thhT+kUJMTMy3HlX4+y9Da+BNJck+p109tqqKp7WDs=",
        version = "v0.0.0-20190315122211-86e12af44bc2",
    )
    go_repository(
        name = "com_github_gobuffalo_mapi",
        build_file_proto_mode = "disable_global",
        importpath = "github.com/gobuffalo/mapi",
        sum = "h1:fq9WcL1BYrm36SzK6+aAnZ8hcp+SrmnDyAxhNx8dvJk=",
        version = "v1.0.2",
    )
    go_repository(
        name = "com_github_gobuffalo_packd",
        build_file_proto_mode = "disable_global",
        importpath = "github.com/gobuffalo/packd",
        sum = "h1:4sGKOD8yaYJ+dek1FDkwcxCHA40M4kfKgFHx8N2kwbU=",
        version = "v0.1.0",
    )
    go_repository(
        name = "com_github_gobuffalo_packr_v2",
        build_file_proto_mode = "disable_global",
        importpath = "github.com/gobuffalo/packr/v2",
        sum = "h1:Ir9W9XIm9j7bhhkKE9cokvtTl1vBm62A/fene/ZCj6A=",
        version = "v2.2.0",
    )
    go_repository(
        name = "com_github_gobuffalo_syncx",
        build_file_proto_mode = "disable_global",
        importpath = "github.com/gobuffalo/syncx",
        sum = "h1:tpom+2CJmpzAWj5/VEHync2rJGi+epHNIeRSWjzGA+4=",
        version = "v0.0.0-20190224160051-33c29581e754",
    )
    go_repository(
        name = "com_github_gobwas_glob",
        build_file_proto_mode = "disable_global",
        importpath = "github.com/gobwas/glob",
        sum = "h1:A4xDbljILXROh+kObIiy5kIaPYD8e96x1tgBhUI5J+Y=",
        version = "v0.2.3",
    )
    go_repository(
        name = "com_github_gobwas_httphead",
        build_file_proto_mode = "disable_global",
        importpath = "github.com/gobwas/httphead",
        sum = "h1:exrUm0f4YX0L7EBwZHuCF4GDp8aJfVeBrlLQrs6NqWU=",
        version = "v0.1.0",
    )
    go_repository(
        name = "com_github_gobwas_pool",
        build_file_proto_mode = "disable_global",
        importpath = "github.com/gobwas/pool",
        sum = "h1:xfeeEhW7pwmX8nuLVlqbzVc7udMDrwetjEv+TZIz1og=",
        version = "v0.2.1",
    )
    go_repository(
        name = "com_github_gobwas_ws",
        build_file_proto_mode = "disable_global",
        importpath = "github.com/gobwas/ws",
        sum = "h1:7RFti/xnNkMJnrK7D1yQ/iCIB5OrrY/54/H930kIbHA=",
        version = "v1.1.0",
    )
    go_repository(
        name = "com_github_goccy_go_json",
        build_file_proto_mode = "disable_global",
        importpath = "github.com/goccy/go-json",
        sum = "h1:CrxCmQqYDkv1z7lO7Wbh2HN93uovUHgrECaO5ZrCXAU=",
        version = "v0.10.2",
    )
    go_repository(
        name = "com_github_godbus_dbus_v5",
        build_file_proto_mode = "disable_global",
        importpath = "github.com/godbus/dbus/v5",
        sum = "h1:mkgN1ofwASrYnJ5W6U/BxG15eXXXjirgZc7CLqkcaro=",
        version = "v5.0.6",
    )
    go_repository(
        name = "com_github_gofrs_flock",
        build_file_proto_mode = "disable_global",
        importpath = "github.com/gofrs/flock",
        sum = "h1:+gYjHKf32LDeiEEFhQaotPbLuUXjY5ZqxKgXy7n59aw=",
        version = "v0.8.1",
    )
    go_repository(
        name = "com_github_gofrs_uuid",
        build_file_proto_mode = "disable_global",
        importpath = "github.com/gofrs/uuid",
        sum = "h1:yyYWMnhkhrKwwr8gAOcOCYxOOscHgDS9yZgBrnJfGa0=",
        version = "v4.2.0+incompatible",
    )
    go_repository(
        name = "com_github_gogo_googleapis",
        build_file_proto_mode = "disable_global",
        importpath = "github.com/gogo/googleapis",
        sum = "h1:1Yx4Myt7BxzvUr5ldGSbwYiZG6t9wGBZ+8/fX3Wvtq0=",
        version = "v1.4.1",
    )
    go_repository(
        name = "com_github_gogo_protobuf",
        build_file_proto_mode = "disable_global",
        importpath = "github.com/gogo/protobuf",
        sum = "h1:Ov1cvc58UF3b5XjBnZv7+opcTcQFZebYjWzi34vdm4Q=",
        version = "v1.3.2",
    )
    go_repository(
        name = "com_github_gogo_status",
        build_file_proto_mode = "disable_global",
        importpath = "github.com/gogo/status",
        sum = "h1:+eIkrewn5q6b30y+g/BJINVVdi2xH7je5MPJ3ZPK3JA=",
        version = "v1.1.0",
    )
    go_repository(
        name = "com_github_gogs_chardet",
        build_file_proto_mode = "disable_global",
        importpath = "github.com/gogs/chardet",
        sum = "h1:3BSP1Tbs2djlpprl7wCLuiqMaUh5SJkkzI2gDs+FgLs=",
        version = "v0.0.0-20211120154057-b7413eaefb8f",
    )
    go_repository(
        name = "com_github_gogs_cron",
        build_file_proto_mode = "disable_global",
        importpath = "github.com/gogs/cron",
        sum = "h1:yXtpJr/LV6PFu4nTLgfjQdcMdzjbqqXMEnHfq0Or6p8=",
        version = "v0.0.0-20171120032916-9f6c956d3e14",
    )
    go_repository(
        name = "com_github_gogs_go_gogs_client",
        build_file_proto_mode = "disable_global",
        importpath = "github.com/gogs/go-gogs-client",
        sum = "h1:UjoPNDAQ5JPCjlxoJd6K8ALZqSDDhk2ymieAZOVaDg0=",
        version = "v0.0.0-20210131175652-1d7215cd8d85",
    )
    go_repository(
        name = "com_github_golang_freetype",
        build_file_proto_mode = "disable_global",
        importpath = "github.com/golang/freetype",
        sum = "h1:DACJavvAHhabrF08vX0COfcOBJRhZ8lUbR+ZWIs0Y5g=",
        version = "v0.0.0-20170609003504-e2365dfdc4a0",
    )
    go_repository(
        name = "com_github_golang_gddo",
        build_file_proto_mode = "disable_global",
        importpath = "github.com/golang/gddo",
        sum = "h1:16RtHeWGkJMc80Etb8RPCcKevXGldr57+LOyZt8zOlg=",
        version = "v0.0.0-20210115222349-20d68f94ee1f",
    )
    go_repository(
        name = "com_github_golang_geo",
        build_file_proto_mode = "disable_global",
        importpath = "github.com/golang/geo",
        sum = "h1:gtexQ/VGyN+VVFRXSFiguSNcXmS6rkKT+X7FdIrTtfo=",
        version = "v0.0.0-20210211234256-740aa86cb551",
    )
    go_repository(
        name = "com_github_golang_glog",
        build_file_proto_mode = "disable_global",
        importpath = "github.com/golang/glog",
        sum = "h1:DVjP2PbBOzHyzA+dn3WhHIq4NdVu3Q+pvivFICf/7fo=",
        version = "v1.1.2",
    )
    go_repository(
        name = "com_github_golang_groupcache",
        build_file_proto_mode = "disable_global",
        importpath = "github.com/golang/groupcache",
        sum = "h1:oI5xCqsCo564l8iNU+DwB5epxmsaqB+rhGL0m5jtYqE=",
        version = "v0.0.0-20210331224755-41bb18bfe9da",
    )
    go_repository(
        name = "com_github_golang_jwt_jwt",
        build_file_proto_mode = "disable_global",
        importpath = "github.com/golang-jwt/jwt",
        sum = "h1:IfV12K8xAKAnZqdXVzCZ+TOjboZ2keLg81eXfW3O+oY=",
        version = "v3.2.2+incompatible",
    )
    go_repository(
        name = "com_github_golang_jwt_jwt_v4",
        build_file_proto_mode = "disable_global",
        importpath = "github.com/golang-jwt/jwt/v4",
        sum = "h1:7cYmW1XlMY7h7ii7UhUyChSgS5wUJEnm9uZVTGqOWzg=",
        version = "v4.5.0",
    )
    go_repository(
        name = "com_github_golang_jwt_jwt_v5",
        build_file_proto_mode = "disable_global",
        importpath = "github.com/golang-jwt/jwt/v5",
        sum = "h1:1n1XNM9hk7O9mnQoNBGolZvzebBQ7p93ULHRc28XJUE=",
        version = "v5.0.0",
    )
    go_repository(
        name = "com_github_golang_lint",
        build_file_proto_mode = "disable_global",
        importpath = "github.com/golang/lint",
        replace = "golang.org/x/lint",
        sum = "h1:J5lckAjkw6qYlOZNj90mLYNTEKDvWeuc1yieZ8qUzUE=",
        version = "v0.0.0-20191125180803-fdd1cda4f05f",
    )
    go_repository(
        name = "com_github_golang_mock",
        build_file_proto_mode = "disable_global",
        importpath = "github.com/golang/mock",
        sum = "h1:ErTB+efbowRARo13NNdxyJji2egdxLGQhRaY+DUumQc=",
        version = "v1.6.0",
    )
    go_repository(
        name = "com_github_golang_protobuf",
        build_file_proto_mode = "disable_global",
        importpath = "github.com/golang/protobuf",
        sum = "h1:KhyjKVUg7Usr/dYsdSqoFveMYd5ko72D+zANwlG1mmg=",
        version = "v1.5.3",
    )
    go_repository(
        name = "com_github_golang_snappy",
        build_file_proto_mode = "disable_global",
        importpath = "github.com/golang/snappy",
        sum = "h1:yAGX7huGHXlcLOEtBnF4w7FQwA26wojNCwOYAEhLjQM=",
        version = "v0.0.4",
    )
    go_repository(
        name = "com_github_golang_sql_civil",
        build_file_proto_mode = "disable_global",
        importpath = "github.com/golang-sql/civil",
        sum = "h1:au07oEsX2xN0ktxqI+Sida1w446QrXBRJ0nee3SNZlA=",
        version = "v0.0.0-20220223132316-b832511892a9",
    )
    go_repository(
        name = "com_github_golang_sql_sqlexp",
        build_file_proto_mode = "disable_global",
        importpath = "github.com/golang-sql/sqlexp",
        sum = "h1:ZCD6MBpcuOVfGVqsEmY5/4FtYiKz6tSyUv9LPEDei6A=",
        version = "v0.1.0",
    )
    go_repository(
        name = "com_github_golangplus_bytes",
        build_file_proto_mode = "disable_global",
        importpath = "github.com/golangplus/bytes",
        sum = "h1:YQKBijBVMsBxIiXT4IEhlKR2zHohjEqPole4umyDX+c=",
        version = "v1.0.0",
    )
    go_repository(
        name = "com_github_golangplus_fmt",
        build_file_proto_mode = "disable_global",
        importpath = "github.com/golangplus/fmt",
        sum = "h1:FnUKtw86lXIPfBMc3FimNF3+ABcV+aH5F17OOitTN+E=",
        version = "v1.0.0",
    )
    go_repository(
        name = "com_github_golangplus_testing",
        build_file_proto_mode = "disable_global",
        importpath = "github.com/golangplus/testing",
        sum = "h1:+ZeeiKZENNOMkTTELoSySazi+XaEhVO0mb+eanrSEUQ=",
        version = "v1.0.0",
    )
    go_repository(
        name = "com_github_gomodule_oauth1",
        build_file_proto_mode = "disable_global",
        importpath = "github.com/gomodule/oauth1",
        sum = "h1:/nNHAD99yipOEspQFbAnNmwGTZ1UNXiD/+JLxwx79fo=",
        version = "v0.2.0",
    )
    go_repository(
        name = "com_github_gomodule_redigo",
        build_file_proto_mode = "disable_global",
        importpath = "github.com/gomodule/redigo",
        replace = "github.com/gomodule/redigo",
        sum = "h1:Sl3u+2BI/kk+VEatbj0scLdrFhjPmbxOc1myhDP41ws=",
        version = "v1.8.9",
    )
    go_repository(
        name = "com_github_google_btree",
        build_file_proto_mode = "disable_global",
        importpath = "github.com/google/btree",
        sum = "h1:gK4Kx5IaGY9CD5sPJ36FHiBJ6ZXl0kilRiiCj+jdYp4=",
        version = "v1.0.1",
    )
    go_repository(
        name = "com_github_google_cel_go",
        build_file_proto_mode = "disable_global",
        importpath = "github.com/google/cel-go",
        sum = "h1:s2151PDGy/eqpCI80/8dl4VL3xTkqI/YubXLXCFw0mw=",
        version = "v0.17.1",
    )
    go_repository(
        name = "com_github_google_certificate_transparency_go",
        build_file_proto_mode = "disable_global",
        importpath = "github.com/google/certificate-transparency-go",
        sum = "h1:806qveZBQtRNHroYHyg6yrsjqBJh9kIB4nfmB8uJnak=",
        version = "v1.1.2-0.20210511102531-373a877eec92",
    )
    go_repository(
        name = "com_github_google_flatbuffers",
        build_file_proto_mode = "disable_global",
        importpath = "github.com/google/flatbuffers",
        sum = "h1:ivUb1cGomAB101ZM1T0nOiWz9pSrTMoa9+EiY7igmkM=",
        version = "v2.0.8+incompatible",
    )
    go_repository(
        name = "com_github_google_gnostic",
        build_file_proto_mode = "disable_global",
        importpath = "github.com/google/gnostic",
        sum = "h1:FhTMOKj2VhjpouxvWJAV1TL304uMlb9zcDqkl6cEI54=",
        version = "v0.5.7-v3refs",
    )
    go_repository(
        name = "com_github_google_go_cmp",
        build_file_proto_mode = "disable_global",
        importpath = "github.com/google/go-cmp",
        sum = "h1:ofyhxvXcZhMsU5ulbFiLKl/XBFqE1GSq7atu8tAmTRI=",
        version = "v0.6.0",
    )
    go_repository(
        name = "com_github_google_go_containerregistry",
        build_file_proto_mode = "disable_global",
        importpath = "github.com/google/go-containerregistry",
        sum = "h1:rUEt426sR6nyrL3gt+18ibRcvYpKYdpsa5ZW7MA08dQ=",
        version = "v0.16.1",
    )
    go_repository(
        name = "com_github_google_go_github_v27",
        build_file_proto_mode = "disable_global",
        importpath = "github.com/google/go-github/v27",
        sum = "h1:oiOZuBmGHvrGM1X9uNUAUlLgp5r1UUO/M/KnbHnLRlQ=",
        version = "v27.0.6",
    )
    go_repository(
        name = "com_github_google_go_github_v45",
        build_file_proto_mode = "disable_global",
        importpath = "github.com/google/go-github/v45",
        sum = "h1:5oRLszbrkvxDDqBCNj2hjDZMKmvexaZ1xw/FCD+K3FI=",
        version = "v45.2.0",
    )
    go_repository(
        name = "com_github_google_go_github_v48",
        build_file_proto_mode = "disable_global",
        importpath = "github.com/google/go-github/v48",
        sum = "h1:68puzySE6WqUY9KWmpOsDEQfDZsso98rT6pZcz9HqcE=",
        version = "v48.2.0",
    )
    go_repository(
        name = "com_github_google_go_github_v55",
        build_file_proto_mode = "disable_global",
        importpath = "github.com/google/go-github/v55",
        sum = "h1:4pp/1tNMB9X/LuAhs5i0KQAE40NmiR/y6prLNb9x9cg=",
        version = "v55.0.0",
    )
    go_repository(
        name = "com_github_google_go_pkcs11",
        build_file_proto_mode = "disable_global",
        importpath = "github.com/google/go-pkcs11",
        sum = "h1:OF1IPgv+F4NmqmJ98KTjdN97Vs1JxDPB3vbmYzV2dpk=",
        version = "v0.2.1-0.20230907215043-c6f79328ddf9",
    )
    go_repository(
        name = "com_github_google_go_querystring",
        build_file_proto_mode = "disable_global",
        importpath = "github.com/google/go-querystring",
        sum = "h1:AnCroh3fv4ZBgVIf1Iwtovgjaw/GiKJo8M8yD/fhyJ8=",
        version = "v1.1.0",
    )
    go_repository(
        name = "com_github_google_gofuzz",
        build_file_proto_mode = "disable_global",
        importpath = "github.com/google/gofuzz",
        sum = "h1:xRy4A+RhZaiKjJ1bPfwQ8sedCA+YS2YcCHW6ec7JMi0=",
        version = "v1.2.0",
    )
    go_repository(
        name = "com_github_google_martian",
        build_file_proto_mode = "disable_global",
        importpath = "github.com/google/martian",
        sum = "h1:/CP5g8u/VJHijgedC/Legn3BAbAaWPgecwXBIDzw5no=",
        version = "v2.1.0+incompatible",
    )
    go_repository(
        name = "com_github_google_martian_v3",
        build_file_proto_mode = "disable_global",
        importpath = "github.com/google/martian/v3",
        sum = "h1:IqNFLAmvJOgVlpdEBiQbDc2EwKW77amAycfTuWKdfvw=",
        version = "v3.3.2",
    )
    go_repository(
        name = "com_github_google_pprof",
        build_file_proto_mode = "disable_global",
        importpath = "github.com/google/pprof",
        sum = "h1:hR7/MlvK23p6+lIw9SN1TigNLn9ZnF3W4SYRKq2gAHs=",
        version = "v0.0.0-20230602150820-91b7bce49751",
    )
    go_repository(
        name = "com_github_google_renameio",
        build_file_proto_mode = "disable_global",
        importpath = "github.com/google/renameio",
        sum = "h1:GOZbcHa3HfsPKPlmyPyN2KEohoMXOhdMbHrvbpl2QaA=",
        version = "v0.1.0",
    )
    go_repository(
        name = "com_github_google_s2a_go",
        build_file_proto_mode = "disable_global",
        importpath = "github.com/google/s2a-go",
        sum = "h1:60BLSyTrOV4/haCDW4zb1guZItoSq8foHCXrAnjBo/o=",
        version = "v0.1.7",
    )
    go_repository(
        name = "com_github_google_shlex",
        build_file_proto_mode = "disable_global",
        importpath = "github.com/google/shlex",
        sum = "h1:El6M4kTTCOh6aBiKaUGG7oYTSPP8MxqL4YI3kZKwcP4=",
        version = "v0.0.0-20191202100458-e7afc7fbc510",
    )
    go_repository(
        name = "com_github_google_slothfs",
        build_file_proto_mode = "disable_global",
        importpath = "github.com/google/slothfs",
        sum = "h1:iuModVoTuW2lBUobX9QBgqD+ipHbWKug6n8qkJfDtUE=",
        version = "v0.0.0-20190717100203-59c1163fd173",
    )
    go_repository(
        name = "com_github_google_uuid",
        build_file_proto_mode = "disable_global",
        importpath = "github.com/google/uuid",
        sum = "h1:MtMxsa51/r9yyhkyLsVeVt0B+BGQZzpQiTQ4eHZ8bc4=",
        version = "v1.4.0",
    )
    go_repository(
        name = "com_github_googleapis_enterprise_certificate_proxy",
        build_file_proto_mode = "disable_global",
        importpath = "github.com/googleapis/enterprise-certificate-proxy",
        sum = "h1:Vie5ybvEvT75RniqhfFxPRy3Bf7vr3h0cechB90XaQs=",
        version = "v0.3.2",
    )
    go_repository(
        name = "com_github_googleapis_gax_go",
        build_file_proto_mode = "disable_global",
        importpath = "github.com/googleapis/gax-go",
        sum = "h1:j0GKcs05QVmm7yesiZq2+9cxHkNK9YM6zKx4D2qucQU=",
        version = "v2.0.0+incompatible",
    )
    go_repository(
        name = "com_github_googleapis_gax_go_v2",
        build_file_proto_mode = "disable_global",
        importpath = "github.com/googleapis/gax-go/v2",
        sum = "h1:A+gCJKdRfqXkr+BIRGtZLibNXf0m1f9E4HG56etFpas=",
        version = "v2.12.0",
    )
    go_repository(
        name = "com_github_googleapis_gnostic",
        build_file_proto_mode = "disable_global",
        importpath = "github.com/googleapis/gnostic",
        replace = "github.com/googleapis/gnostic",
        sum = "h1:9fHAtK0uDfpveeqqo1hkEZJcFvYXAiCN3UutL8F9xHw=",
        version = "v0.5.5",
    )
    go_repository(
        name = "com_github_googlecloudplatform_opentelemetry_operations_go_detectors_gcp",
        build_file_proto_mode = "disable_global",
        importpath = "github.com/GoogleCloudPlatform/opentelemetry-operations-go/detectors/gcp",
        sum = "h1:tk85AYGwOf6VNtoOQi8w/kVDi2vmPxp3/OU2FsUpdcA=",
        version = "v1.20.0",
    )
    go_repository(
        name = "com_github_googlecloudplatform_opentelemetry_operations_go_exporter_metric",
        build_file_proto_mode = "disable_global",
        importpath = "github.com/GoogleCloudPlatform/opentelemetry-operations-go/exporter/metric",
        sum = "h1:VahL5SjDdCas8mMKARolw2vvBsuLc5oV7XNSbxeMQP8=",
        version = "v0.41.0",
    )
    go_repository(
        name = "com_github_googlecloudplatform_opentelemetry_operations_go_exporter_trace",
        build_file_proto_mode = "disable_global",
        importpath = "github.com/GoogleCloudPlatform/opentelemetry-operations-go/exporter/trace",
        sum = "h1:DwGeS/9k9xdpnvVQuJF+L9bYNFvBCmCWlDA8d8opoZY=",
        version = "v1.17.0",
    )
    go_repository(
        name = "com_github_googlecloudplatform_opentelemetry_operations_go_internal_cloudmock",
        build_file_proto_mode = "disable_global",
        importpath = "github.com/GoogleCloudPlatform/opentelemetry-operations-go/internal/cloudmock",
        sum = "h1:ZJwvlTjB8GycSRpysdcRv3FztommLDUfgii0VUUp5ys=",
        version = "v0.41.0",
    )
    go_repository(
        name = "com_github_googlecloudplatform_opentelemetry_operations_go_internal_resourcemapping",
        build_file_proto_mode = "disable_global",
        importpath = "github.com/GoogleCloudPlatform/opentelemetry-operations-go/internal/resourcemapping",
        sum = "h1:MWQ81b2TkSLbDpLINiKdZdoht1VMEHCKr4BSZpb/KQ8=",
        version = "v0.41.0",
    )
    go_repository(
        name = "com_github_gophercloud_gophercloud",
        build_file_proto_mode = "disable_global",
        importpath = "github.com/gophercloud/gophercloud",
        sum = "h1:9nTGx0jizmHxDobe4mck89FyQHVyA3CaXLIUSGJjP9k=",
        version = "v1.0.0",
    )
    go_repository(
        name = "com_github_gopherjs_gopherjs",
        build_file_proto_mode = "disable_global",
        importpath = "github.com/gopherjs/gopherjs",
        sum = "h1:fQnZVsXk8uxXIStYb0N4bGk7jeyTalG/wsZjQ25dO0g=",
        version = "v1.17.2",
    )
    go_repository(
        name = "com_github_gopherjs_gopherwasm",
        build_file_proto_mode = "disable_global",
        importpath = "github.com/gopherjs/gopherwasm",
        sum = "h1:fA2uLoctU5+T3OhOn2vYP0DVT6pxc7xhTlBB1paATqQ=",
        version = "v1.1.0",
    )
    go_repository(
        name = "com_github_gordonklaus_ineffassign",
        build_file_proto_mode = "disable_global",
        importpath = "github.com/gordonklaus/ineffassign",
        sum = "h1:vc7Dmrk4JwS0ZPS6WZvWlwDflgDTA26jItmbSj83nug=",
        version = "v0.0.0-20200309095847-7953dde2c7bf",
    )
    go_repository(
        name = "com_github_gorilla_context",
        build_file_proto_mode = "disable_global",
        importpath = "github.com/gorilla/context",
        sum = "h1:AWwleXJkX/nhcU9bZSnZoi3h/qGYqQAGhq6zZe/aQW8=",
        version = "v1.1.1",
    )
    go_repository(
        name = "com_github_gorilla_css",
        build_file_proto_mode = "disable_global",
        importpath = "github.com/gorilla/css",
        sum = "h1:BQqNyPTi50JCFMTw/b67hByjMVXZRwGha6wxVGkeihY=",
        version = "v1.0.0",
    )
    go_repository(
        name = "com_github_gorilla_feeds",
        build_file_proto_mode = "disable_global",
        importpath = "github.com/gorilla/feeds",
        sum = "h1:HwKXxqzcRNg9to+BbvJog4+f3s/xzvtZXICcQGutYfY=",
        version = "v1.1.1",
    )
    go_repository(
        name = "com_github_gorilla_handlers",
        build_file_proto_mode = "disable_global",
        importpath = "github.com/gorilla/handlers",
        sum = "h1:9lRY6j8DEeeBT10CvO9hGW0gmky0BprnvDI5vfhUHH4=",
        version = "v1.5.1",
    )
    go_repository(
        name = "com_github_gorilla_mux",
        build_file_proto_mode = "disable_global",
        importpath = "github.com/gorilla/mux",
        sum = "h1:i40aqfkR1h2SlN9hojwV5ZA91wcXFOvkdNIeFDP5koI=",
        version = "v1.8.0",
    )
    go_repository(
        name = "com_github_gorilla_schema",
        build_file_proto_mode = "disable_global",
        importpath = "github.com/gorilla/schema",
        sum = "h1:YufUaxZYCKGFuAq3c96BOhjgd5nmXiOY9NGzF247Tsc=",
        version = "v1.2.0",
    )
    go_repository(
        name = "com_github_gorilla_securecookie",
        build_file_proto_mode = "disable_global",
        importpath = "github.com/gorilla/securecookie",
        sum = "h1:miw7JPhV+b/lAHSXz4qd/nN9jRiAFV5FwjeKyCS8BvQ=",
        version = "v1.1.1",
    )
    go_repository(
        name = "com_github_gorilla_sessions",
        build_file_proto_mode = "disable_global",
        importpath = "github.com/gorilla/sessions",
        sum = "h1:DHd3rPN5lE3Ts3D8rKkQ8x/0kqfeNmBAaiSi+o7FsgI=",
        version = "v1.2.1",
    )
    go_repository(
        name = "com_github_gorilla_websocket",
        build_file_proto_mode = "disable_global",
        importpath = "github.com/gorilla/websocket",
        sum = "h1:PPwGk2jz7EePpoHN/+ClbZu8SPxiqlu12wZP/3sWmnc=",
        version = "v1.5.0",
    )
    go_repository(
        name = "com_github_gosimple_slug",
        build_file_proto_mode = "disable_global",
        importpath = "github.com/gosimple/slug",
        sum = "h1:xzuhj7G7cGtd34NXnW/yF0l+AGNfWqwgh/IXgFy7dnc=",
        version = "v1.12.0",
    )
    go_repository(
        name = "com_github_gosimple_unidecode",
        build_file_proto_mode = "disable_global",
        importpath = "github.com/gosimple/unidecode",
        sum = "h1:hZzFTMMqSswvf0LBJZCZgThIZrpDHFXux9KeGmn6T/o=",
        version = "v1.0.1",
    )
    go_repository(
        name = "com_github_goware_urlx",
        build_file_proto_mode = "disable_global",
        importpath = "github.com/goware/urlx",
        sum = "h1:BbvKl8oiXtJAzOzMqAQ0GfIhf96fKeNEZfm9ocNSUBI=",
        version = "v0.3.1",
    )
    go_repository(
        name = "com_github_grafana_regexp",
        build_file_proto_mode = "disable_global",
        importpath = "github.com/grafana/regexp",
        sum = "h1:7aN5cccjIqCLTzedH7MZzRZt5/lsAHch6Z3L2ZGn5FA=",
        version = "v0.0.0-20221123153739-15dc172cd2db",
    )
    go_repository(
        name = "com_github_grafana_tools_sdk",
        build_file_proto_mode = "disable_global",
        importpath = "github.com/grafana-tools/sdk",
        sum = "h1:PXZQA2WCxe85Tnn+WEvr8fDpfwibmEPgfgFEaC87G24=",
        version = "v0.0.0-20220919052116-6562121319fc",
    )
    go_repository(
        name = "com_github_graph_gophers_graphql_go",
        build_file_proto_mode = "disable_global",
        importpath = "github.com/graph-gophers/graphql-go",
        sum = "h1:fDqblo50TEpD0LY7RXk/LFVYEVqo3+tXMNMPSVXA1yc=",
        version = "v1.5.0",
    )
    go_repository(
        name = "com_github_graphql_go_graphql",
        build_file_proto_mode = "disable_global",
        importpath = "github.com/graphql-go/graphql",
        sum = "h1:p7/Ou/WpmulocJeEx7wjQy611rtXGQaAcXGqanuMMgc=",
        version = "v0.8.1",
    )
    go_repository(
        name = "com_github_gregjones_httpcache",
        build_file_proto_mode = "disable_global",
        importpath = "github.com/gregjones/httpcache",
        sum = "h1:+ngKgrYPPJrOjhax5N+uePQ0Fh1Z7PheYoUI/0nzkPA=",
        version = "v0.0.0-20190611155906-901d90724c79",
    )
    go_repository(
        name = "com_github_grpc_ecosystem_go_grpc_middleware",
        build_file_proto_mode = "disable_global",
        importpath = "github.com/grpc-ecosystem/go-grpc-middleware",
        sum = "h1:+9834+KizmvFV7pXQGSXQTsaWhq2GjuNUt0aUU0YBYw=",
        version = "v1.3.0",
    )
    go_repository(
        name = "com_github_grpc_ecosystem_go_grpc_middleware_providers_prometheus",
        build_file_proto_mode = "disable_global",
        importpath = "github.com/grpc-ecosystem/go-grpc-middleware/providers/prometheus",
        sum = "h1:mdLirNAJBxnGgyB6pjZLcs6ue/6eZGBui6gXspfq4ks=",
        version = "v1.0.0-rc.0",
    )
    go_repository(
        name = "com_github_grpc_ecosystem_go_grpc_middleware_v2",
        build_file_proto_mode = "disable_global",
        importpath = "github.com/grpc-ecosystem/go-grpc-middleware/v2",
        sum = "h1:2cz5kSrxzMYHiWOBbKj8itQm+nRykkB8aMv4ThcHYHA=",
        version = "v2.0.0",
    )
    go_repository(
        name = "com_github_grpc_ecosystem_go_grpc_prometheus",
        build_file_proto_mode = "disable_global",
        importpath = "github.com/grpc-ecosystem/go-grpc-prometheus",
        sum = "h1:Ovs26xHkKqVztRpIrF/92BcuyuQ/YW4NSIpoGtfXNho=",
        version = "v1.2.0",
    )
    go_repository(
        name = "com_github_grpc_ecosystem_grpc_gateway",
        build_file_proto_mode = "disable_global",
        importpath = "github.com/grpc-ecosystem/grpc-gateway",
        sum = "h1:gmcG1KaJ57LophUzW0Hy8NmPhnMZb4M0+kPpLofRdBo=",
        version = "v1.16.0",
    )
    go_repository(
        name = "com_github_grpc_ecosystem_grpc_gateway_v2",
        build_file_proto_mode = "disable_global",
        importpath = "github.com/grpc-ecosystem/grpc-gateway/v2",
        sum = "h1:RoziI+96HlQWrbaVhgOOdFYUHtX81pwA6tCgDS9FNRo=",
        version = "v2.16.1",
    )
    go_repository(
        name = "com_github_hanwen_go_fuse_v2",
        build_file_proto_mode = "disable_global",
        importpath = "github.com/hanwen/go-fuse/v2",
        sum = "h1:ibbzF2InxMOS+lLCphY9PHNKPURDUBNKaG6ErSq8gJQ=",
        version = "v2.1.1-0.20220112183258-f57e95bda82d",
    )
    go_repository(
        name = "com_github_hashicorp_consul_api",
        build_file_proto_mode = "disable_global",
        importpath = "github.com/hashicorp/consul/api",
        sum = "h1:WYONYL2rxTXtlekAqblR2SCdJsizMDIj/uXb5wNy9zU=",
        version = "v1.15.3",
    )
    go_repository(
        name = "com_github_hashicorp_consul_sdk",
        build_file_proto_mode = "disable_global",
        importpath = "github.com/hashicorp/consul/sdk",
        sum = "h1:OJtKBtEjboEZvG6AOUdh4Z1Zbyu0WcxQ0qatRrZHTVU=",
        version = "v0.8.0",
    )
    go_repository(
        name = "com_github_hashicorp_cronexpr",
        build_file_proto_mode = "disable_global",
        importpath = "github.com/hashicorp/cronexpr",
        sum = "h1:NJZDd87hGXjoZBdvyCF9mX4DCq5Wy7+A/w+A7q0wn6c=",
        version = "v1.1.1",
    )
    go_repository(
        name = "com_github_hashicorp_errwrap",
        build_file_proto_mode = "disable_global",
        importpath = "github.com/hashicorp/errwrap",
        sum = "h1:OxrOeh75EUXMY8TBjag2fzXGZ40LB6IKw45YeGUDY2I=",
        version = "v1.1.0",
    )
    go_repository(
        name = "com_github_hashicorp_go_cleanhttp",
        build_file_proto_mode = "disable_global",
        importpath = "github.com/hashicorp/go-cleanhttp",
        sum = "h1:035FKYIWjmULyFRBKPs8TBQoi0x6d9G4xc9neXJWAZQ=",
        version = "v0.5.2",
    )
    go_repository(
        name = "com_github_hashicorp_go_hclog",
        build_file_proto_mode = "disable_global",
        importpath = "github.com/hashicorp/go-hclog",
        sum = "h1:La19f8d7WIlm4ogzNHB0JGqs5AUDAZ2UfCY4sJXcJdM=",
        version = "v1.2.0",
    )
    go_repository(
        name = "com_github_hashicorp_go_immutable_radix",
        build_file_proto_mode = "disable_global",
        importpath = "github.com/hashicorp/go-immutable-radix",
        sum = "h1:DKHmCUm2hRBK510BaiZlwvpD40f8bJFeZnpfm2KLowc=",
        version = "v1.3.1",
    )
    go_repository(
        name = "com_github_hashicorp_go_msgpack",
        build_file_proto_mode = "disable_global",
        importpath = "github.com/hashicorp/go-msgpack",
        sum = "h1:zKjpN5BK/P5lMYrLmBHdBULWbJ0XpYR+7NGzqkZzoD4=",
        version = "v0.5.3",
    )
    go_repository(
        name = "com_github_hashicorp_go_multierror",
        build_file_proto_mode = "disable_global",
        importpath = "github.com/hashicorp/go-multierror",
        sum = "h1:H5DkEtf6CXdFp0N0Em5UCwQpXMWke8IA0+lD48awMYo=",
        version = "v1.1.1",
    )
    go_repository(
        name = "com_github_hashicorp_go_net",
        build_file_proto_mode = "disable_global",
        importpath = "github.com/hashicorp/go.net",
        sum = "h1:sNCoNyDEvN1xa+X0baata4RdcpKwcMS6DH+xwfqPgjw=",
        version = "v0.0.1",
    )
    go_repository(
        name = "com_github_hashicorp_go_plugin",
        build_file_proto_mode = "disable_global",
        importpath = "github.com/hashicorp/go-plugin",
        sum = "h1:4OtAfUGbnKC6yS48p0CtMX2oFYtzFZVv6rok3cRWgnE=",
        version = "v1.0.1",
    )
    go_repository(
        name = "com_github_hashicorp_go_retryablehttp",
        build_file_proto_mode = "disable_global",
        importpath = "github.com/hashicorp/go-retryablehttp",
        sum = "h1:ZQgVdpTdAL7WpMIwLzCfbalOcSUdkDZnpUv3/+BxzFA=",
        version = "v0.7.4",
    )
    go_repository(
        name = "com_github_hashicorp_go_rootcerts",
        build_file_proto_mode = "disable_global",
        importpath = "github.com/hashicorp/go-rootcerts",
        sum = "h1:jzhAVGtqPKbwpyCPELlgNWhE1znq+qwJtW5Oi2viEzc=",
        version = "v1.0.2",
    )
    go_repository(
        name = "com_github_hashicorp_go_slug",
        build_file_proto_mode = "disable_global",
        importpath = "github.com/hashicorp/go-slug",
        sum = "h1:lYhmKXXonP4KGSz3JBmks6YpDRjP1cMA/yvcoPxoNw8=",
        version = "v0.12.1",
    )
    go_repository(
        name = "com_github_hashicorp_go_sockaddr",
        build_file_proto_mode = "disable_global",
        importpath = "github.com/hashicorp/go-sockaddr",
        sum = "h1:ztczhD1jLxIRjVejw8gFomI1BQZOe2WoVOu0SyteCQc=",
        version = "v1.0.2",
    )
    go_repository(
        name = "com_github_hashicorp_go_syslog",
        build_file_proto_mode = "disable_global",
        importpath = "github.com/hashicorp/go-syslog",
        sum = "h1:KaodqZuhUoZereWVIYmpUgZysurB1kBLX2j0MwMrUAE=",
        version = "v1.0.0",
    )
    go_repository(
        name = "com_github_hashicorp_go_tfe",
        build_file_proto_mode = "disable_global",
        importpath = "github.com/hashicorp/go-tfe",
        sum = "h1:5G84t70g70xWK5U0WaYb8wLfbC5fR6dvawqCkmMN5X0=",
        version = "v1.32.1",
    )
    go_repository(
        name = "com_github_hashicorp_go_uuid",
        build_file_proto_mode = "disable_global",
        importpath = "github.com/hashicorp/go-uuid",
        sum = "h1:2gKiV6YVmrJ1i2CKKa9obLvRieoRGviZFL26PcT/Co8=",
        version = "v1.0.3",
    )
    go_repository(
        name = "com_github_hashicorp_go_version",
        build_file_proto_mode = "disable_global",
        importpath = "github.com/hashicorp/go-version",
        sum = "h1:feTTfFNnjP967rlCxM/I9g701jU+RN74YKx2mOkIeek=",
        version = "v1.6.0",
    )
    go_repository(
        name = "com_github_hashicorp_golang_lru",
        build_file_proto_mode = "disable_global",
        importpath = "github.com/hashicorp/golang-lru",
        sum = "h1:YDjusn29QI/Das2iO9M0BHnIbxPeyuCHsjMW+lJfyTc=",
        version = "v0.5.4",
    )
    go_repository(
        name = "com_github_hashicorp_golang_lru_v2",
        build_file_proto_mode = "disable_global",
        importpath = "github.com/hashicorp/golang-lru/v2",
        sum = "h1:Dwmkdr5Nc/oBiXgJS3CDHNhJtIHkuZ3DZF5twqnfBdU=",
        version = "v2.0.2",
    )
    go_repository(
        name = "com_github_hashicorp_hcl",
        build_file_proto_mode = "disable_global",
        importpath = "github.com/hashicorp/hcl",
        sum = "h1:0Anlzjpi4vEasTeNFn2mLJgTSwt0+6sfsiTG8qcWGx4=",
        version = "v1.0.0",
    )
    go_repository(
        name = "com_github_hashicorp_jsonapi",
        build_file_proto_mode = "disable_global",
        importpath = "github.com/hashicorp/jsonapi",
        sum = "h1:9ARUJJ1VVynB176G1HCwleORqCaXm/Vx0uUi0dL26I0=",
        version = "v0.0.0-20210826224640-ee7dae0fb22d",
    )
    go_repository(
        name = "com_github_hashicorp_logutils",
        build_file_proto_mode = "disable_global",
        importpath = "github.com/hashicorp/logutils",
        sum = "h1:dLEQVugN8vlakKOUE3ihGLTZJRB4j+M2cdTm/ORI65Y=",
        version = "v1.0.0",
    )
    go_repository(
        name = "com_github_hashicorp_mdns",
        build_file_proto_mode = "disable_global",
        importpath = "github.com/hashicorp/mdns",
        sum = "h1:sY0CMhFmjIPDMlTB+HfymFHCaYLhgifZ0QhjaYKD/UQ=",
        version = "v1.0.4",
    )
    go_repository(
        name = "com_github_hashicorp_memberlist",
        build_file_proto_mode = "disable_global",
        importpath = "github.com/hashicorp/memberlist",
        sum = "h1:8+567mCcFDnS5ADl7lrpxPMWiFCElyUEeW0gtj34fMA=",
        version = "v0.3.0",
    )
    go_repository(
        name = "com_github_hashicorp_nomad_api",
        build_file_proto_mode = "disable_global",
        importpath = "github.com/hashicorp/nomad/api",
        sum = "h1:jKwXhVS4F7qk0g8laz+Anz0g/6yaSJ3HqmSAuSNLUcA=",
        version = "v0.0.0-20221102143410-8a95f1239005",
    )
    go_repository(
        name = "com_github_hashicorp_serf",
        build_file_proto_mode = "disable_global",
        importpath = "github.com/hashicorp/serf",
        sum = "h1:hkdgbqizGQHuU5IPqYM1JdSMV8nKfpuOnZYXssk9muY=",
        version = "v0.9.7",
    )
    go_repository(
        name = "com_github_hashicorp_terraform_cdk_go_cdktf",
        build_file_proto_mode = "disable_global",
        importpath = "github.com/hashicorp/terraform-cdk-go/cdktf",
        sum = "h1:VtehUlxej6l1TV9NRjO5jHlikMfV39Qj6bTsR4ps5do=",
        version = "v0.17.3",
    )
    go_repository(
        name = "com_github_hashicorp_terraform_registry_address",
        build_file_proto_mode = "disable_global",
        importpath = "github.com/hashicorp/terraform-registry-address",
        sum = "h1:92LUg03NhfgZv44zpNTLBGIbiyTokQCDcdH5BhVHT3s=",
        version = "v0.2.0",
    )
    go_repository(
        name = "com_github_hashicorp_terraform_svchost",
        build_file_proto_mode = "disable_global",
        importpath = "github.com/hashicorp/terraform-svchost",
        sum = "h1:Zj6fR5wnpOHnJUmLyWozjMeDaVuE+cstMPj41/eKmSQ=",
        version = "v0.0.1",
    )
    go_repository(
        name = "com_github_hashicorp_vault_api",
        build_file_proto_mode = "disable_global",
        importpath = "github.com/hashicorp/vault/api",
        sum = "h1:j08Or/wryXT4AcHj1oCbMd7IijXcKzYUGw59LGu9onU=",
        version = "v1.0.4",
    )
    go_repository(
        name = "com_github_hashicorp_vault_sdk",
        build_file_proto_mode = "disable_global",
        importpath = "github.com/hashicorp/vault/sdk",
        sum = "h1:mOEPeOhT7jl0J4AMl1E705+BcmeRs1VmKNb9F0sMLy8=",
        version = "v0.1.13",
    )
    go_repository(
        name = "com_github_hashicorp_yamux",
        build_file_proto_mode = "disable_global",
        importpath = "github.com/hashicorp/yamux",
        sum = "h1:kJCB4vdITiW1eC1vq2e6IsrXKrZit1bv/TDYFGMp4BQ=",
        version = "v0.0.0-20181012175058-2f1d1f20f75d",
    )
    go_repository(
        name = "com_github_hdrhistogram_hdrhistogram_go",
        build_file_proto_mode = "disable_global",
        importpath = "github.com/HdrHistogram/hdrhistogram-go",
        sum = "h1:5IcZpTvzydCQeHzK4Ef/D5rrSqwxob0t8PQPMybUNFM=",
        version = "v1.1.2",
    )
    go_repository(
        name = "com_github_hetznercloud_hcloud_go",
        build_file_proto_mode = "disable_global",
        importpath = "github.com/hetznercloud/hcloud-go",
        sum = "h1:WCmFAhLRooih2QHAsbCbEdpIHnshQQmrPqsr3rHE1Ow=",
        version = "v1.35.3",
    )
    go_repository(
        name = "com_github_hexops_autogold",
        build_file_proto_mode = "disable_global",
        importpath = "github.com/hexops/autogold",
        sum = "h1:YgxF9OHWbEIUjhDbpnLhgVsjUDsiHDTyDfy2lrfdlzo=",
        version = "v1.3.1",
    )
    go_repository(
        name = "com_github_hexops_autogold_v2",
        build_file_proto_mode = "disable_global",
        importpath = "github.com/hexops/autogold/v2",
        sum = "h1:5s9J6CROngFPkgowSkV20bIflBrImSdDqIpoXJeZSkU=",
        version = "v2.1.0",
    )
    go_repository(
        name = "com_github_hexops_gotextdiff",
        build_file_proto_mode = "disable_global",
        importpath = "github.com/hexops/gotextdiff",
        sum = "h1:gitA9+qJrrTCsiCl7+kh75nPqQt1cx4ZkudSTLoUqJM=",
        version = "v1.0.3",
    )
    go_repository(
        name = "com_github_hexops_valast",
        build_file_proto_mode = "disable_global",
        importpath = "github.com/hexops/valast",
        sum = "h1:oBoGERMJh6UZdRc6cduE1CTPK+VAdXA59Y1HFgu3sm0=",
        version = "v1.4.3",
    )
    go_repository(
        name = "com_github_hhatto_gocloc",
        build_file_proto_mode = "disable_global",
        importpath = "github.com/hhatto/gocloc",
        sum = "h1:deh3Xb1uqiySNgOccMNYb3HbKsUoQDzsZRpfQmbTIhs=",
        version = "v0.4.2",
    )
    go_repository(
        name = "com_github_hjson_hjson_go_v4",
        build_file_proto_mode = "disable_global",
        importpath = "github.com/hjson/hjson-go/v4",
        sum = "h1:wlm6IYYqHjOdXH1gHev4VoXCaW20HdQAGCxdOEEg2cs=",
        version = "v4.0.0",
    )
    go_repository(
        name = "com_github_honeycombio_libhoney_go",
        build_file_proto_mode = "disable_global",
        importpath = "github.com/honeycombio/libhoney-go",
        sum = "h1:TECEltZ48K6J4NG1JVYqmi0vCJNnHYooFor83fgKesA=",
        version = "v1.15.8",
    )
    go_repository(
        name = "com_github_hpcloud_tail",
        build_file_proto_mode = "disable_global",
        importpath = "github.com/hpcloud/tail",
        sum = "h1:nfCOvKYfkgYP8hkirhJocXT2+zOD8yUNjXaWfTlyFKI=",
        version = "v1.0.0",
    )
    go_repository(
        name = "com_github_huandu_xstrings",
        build_file_proto_mode = "disable_global",
        importpath = "github.com/huandu/xstrings",
        sum = "h1:D17IlohoQq4UcpqD7fDk80P7l+lwAmlFaBHgOipl2FU=",
        version = "v1.4.0",
    )
    go_repository(
        name = "com_github_hydrogen18_memlistener",
        build_file_proto_mode = "disable_global",
        importpath = "github.com/hydrogen18/memlistener",
        sum = "h1:JR7eDj8HD6eXrc5fWLbSUnfcQFL06PYvCc0DKQnWfaU=",
        version = "v1.0.0",
    )
    go_repository(
        name = "com_github_iancoleman_orderedmap",
        build_file_proto_mode = "disable_global",
        importpath = "github.com/iancoleman/orderedmap",
        sum = "h1:sq1N/TFpYH++aViPcaKjys3bDClUEU7s5B+z6jq8pNA=",
        version = "v0.2.0",
    )
    go_repository(
        name = "com_github_iancoleman_strcase",
        build_file_proto_mode = "disable_global",
        importpath = "github.com/iancoleman/strcase",
        sum = "h1:nTXanmYxhfFAMjZL34Ov6gkzEsSJZ5DbhxWjvSASxEI=",
        version = "v0.3.0",
    )
    go_repository(
        name = "com_github_ianlancetaylor_demangle",
        build_file_proto_mode = "disable_global",
        importpath = "github.com/ianlancetaylor/demangle",
        sum = "h1:BA4a7pe6ZTd9F8kXETBoijjFJ/ntaa//1wiH9BZu4zU=",
        version = "v0.0.0-20230524184225-eabc099b10ab",
    )
    go_repository(
        name = "com_github_imdario_mergo",
        build_file_proto_mode = "disable_global",
        importpath = "github.com/imdario/mergo",
        sum = "h1:wwQJbIsHYGMUyLSPrEq1CT16AhnhNJQ51+4fdHUnCl4=",
        version = "v0.3.16",
    )
    go_repository(
        name = "com_github_in_toto_in_toto_golang",
        build_file_proto_mode = "disable_global",
        importpath = "github.com/in-toto/in-toto-golang",
        sum = "h1:hb8bgwr0M2hGdDsLjkJ3ZqJ8JFLL/tgYdAxF/XEFBbY=",
        version = "v0.5.0",
    )
    go_repository(
        name = "com_github_inconshreveable_log15",
        build_file_proto_mode = "disable_global",
        importpath = "github.com/inconshreveable/log15",
        sum = "h1:n1DqxAo4oWPMvH1+v+DLYlMCecgumhhgnxAPdqDIFHI=",
        version = "v0.0.0-20201112154412-8562bdadbbac",
    )
    go_repository(
        name = "com_github_inconshreveable_mousetrap",
        build_file_proto_mode = "disable_global",
        importpath = "github.com/inconshreveable/mousetrap",
        sum = "h1:wN+x4NVGpMsO7ErUn/mUI3vEoE6Jt13X2s0bqwp9tc8=",
        version = "v1.1.0",
    )
    go_repository(
        name = "com_github_invopop_jsonschema",
        build_file_proto_mode = "disable_global",
        importpath = "github.com/invopop/jsonschema",
        sum = "h1:2vgQcBz1n256N+FpX3Jq7Y17AjYt46Ig3zIWyy770So=",
        version = "v0.7.0",
    )
    go_repository(
        name = "com_github_ionos_cloud_sdk_go_v6",
        build_file_proto_mode = "disable_global",
        importpath = "github.com/ionos-cloud/sdk-go/v6",
        sum = "h1:vb6yqdpiqaytvreM0bsn2pXw+1YDvEk2RKSmBAQvgDQ=",
        version = "v6.1.3",
    )
    go_repository(
        name = "com_github_iris_contrib_schema",
        build_file_proto_mode = "disable_global",
        importpath = "github.com/iris-contrib/schema",
        sum = "h1:CPSBLyx2e91H2yJzPuhGuifVRnZBBJ3pCOMbOvPZaTw=",
        version = "v0.0.6",
    )
    go_repository(
        name = "com_github_itchyny_gojq",
        build_file_proto_mode = "disable_global",
        importpath = "github.com/itchyny/gojq",
        sum = "h1:YhLueoHhHiN4mkfM+3AyJV6EPcCxKZsOnYf+aVSwaQw=",
        version = "v0.12.11",
    )
    go_repository(
        name = "com_github_itchyny_timefmt_go",
        build_file_proto_mode = "disable_global",
        importpath = "github.com/itchyny/timefmt-go",
        sum = "h1:G0INE2la8S6ru/ZI5JecgyzbbJNs5lG1RcBqa7Jm6GE=",
        version = "v0.1.5",
    )
    go_repository(
        name = "com_github_jackc_chunkreader",
        build_file_proto_mode = "disable_global",
        importpath = "github.com/jackc/chunkreader",
        sum = "h1:4s39bBR8ByfqH+DKm8rQA3E1LHZWB9XWcrz8fqaZbe0=",
        version = "v1.0.0",
    )
    go_repository(
        name = "com_github_jackc_chunkreader_v2",
        build_file_proto_mode = "disable_global",
        importpath = "github.com/jackc/chunkreader/v2",
        sum = "h1:i+RDz65UE+mmpjTfyz0MoVTnzeYxroil2G82ki7MGG8=",
        version = "v2.0.1",
    )
    go_repository(
        name = "com_github_jackc_pgconn",
        build_file_proto_mode = "disable_global",
        importpath = "github.com/jackc/pgconn",
        sum = "h1:vrbA9Ud87g6JdFWkHTJXppVce58qPIdP7N8y0Ml/A7Q=",
        version = "v1.14.0",
    )
    go_repository(
        name = "com_github_jackc_pgerrcode",
        build_file_proto_mode = "disable_global",
        importpath = "github.com/jackc/pgerrcode",
        sum = "h1:s+4MhCQ6YrzisK6hFJUX53drDT4UsSW3DEhKn0ifuHw=",
        version = "v0.0.0-20220416144525-469b46aa5efa",
    )
    go_repository(
        name = "com_github_jackc_pgio",
        build_file_proto_mode = "disable_global",
        importpath = "github.com/jackc/pgio",
        sum = "h1:g12B9UwVnzGhueNavwioyEEpAmqMe1E/BN9ES+8ovkE=",
        version = "v1.0.0",
    )
    go_repository(
        name = "com_github_jackc_pgmock",
        build_file_proto_mode = "disable_global",
        importpath = "github.com/jackc/pgmock",
        sum = "h1:DadwsjnMwFjfWc9y5Wi/+Zz7xoE5ALHsRQlOctkOiHc=",
        version = "v0.0.0-20210724152146-4ad1a8207f65",
    )
    go_repository(
        name = "com_github_jackc_pgpassfile",
        build_file_proto_mode = "disable_global",
        importpath = "github.com/jackc/pgpassfile",
        sum = "h1:/6Hmqy13Ss2zCq62VdNG8tM1wchn8zjSGOBJ6icpsIM=",
        version = "v1.0.0",
    )
    go_repository(
        name = "com_github_jackc_pgproto3",
        build_file_proto_mode = "disable_global",
        importpath = "github.com/jackc/pgproto3",
        sum = "h1:FYYE4yRw+AgI8wXIinMlNjBbp/UitDJwfj5LqqewP1A=",
        version = "v1.1.0",
    )
    go_repository(
        name = "com_github_jackc_pgproto3_v2",
        build_file_proto_mode = "disable_global",
        importpath = "github.com/jackc/pgproto3/v2",
        sum = "h1:7eY55bdBeCz1F2fTzSz69QC+pG46jYq9/jtSPiJ5nn0=",
        version = "v2.3.2",
    )
    go_repository(
        name = "com_github_jackc_pgservicefile",
        build_file_proto_mode = "disable_global",
        importpath = "github.com/jackc/pgservicefile",
        sum = "h1:bbPeKD0xmW/Y25WS6cokEszi5g+S0QxI/d45PkRi7Nk=",
        version = "v0.0.0-20221227161230-091c0ba34f0a",
    )
    go_repository(
        name = "com_github_jackc_pgtype",
        build_file_proto_mode = "disable_global",
        importpath = "github.com/jackc/pgtype",
        sum = "h1:y+xUdabmyMkJLyApYuPj38mW+aAIqCe5uuBB51rH3Vw=",
        version = "v1.14.0",
    )
    go_repository(
        name = "com_github_jackc_pgx_v4",
        build_file_proto_mode = "disable_global",
        importpath = "github.com/jackc/pgx/v4",
        sum = "h1:YP7G1KABtKpB5IHrO9vYwSrCOhs7p3uqhvhhQBptya0=",
        version = "v4.18.1",
    )
    go_repository(
        name = "com_github_jackc_pgx_v5",
        build_file_proto_mode = "disable_global",
        importpath = "github.com/jackc/pgx/v5",
        sum = "h1:NxstgwndsTRy7eq9/kqYc/BZh5w2hHJV86wjvO+1xPw=",
        version = "v5.5.0",
    )
    go_repository(
        name = "com_github_jackc_puddle",
        build_file_proto_mode = "disable_global",
        importpath = "github.com/jackc/puddle",
        sum = "h1:eHK/5clGOatcjX3oWGBO/MpxpbHzSwud5EWTSCI+MX0=",
        version = "v1.3.0",
    )
    go_repository(
        name = "com_github_jackc_puddle_v2",
        build_file_proto_mode = "disable_global",
        importpath = "github.com/jackc/puddle/v2",
        sum = "h1:RhxXJtFG022u4ibrCSMSiu5aOq1i77R3OHKNJj77OAk=",
        version = "v2.2.1",
    )
    go_repository(
        name = "com_github_jaytaylor_html2text",
        build_file_proto_mode = "disable_global",
        importpath = "github.com/jaytaylor/html2text",
        sum = "h1:QFQpJdgbON7I0jr2hYW7Bs+XV0qjc3d5tZoDnRFnqTg=",
        version = "v0.0.0-20211105163654-bc68cce691ba",
    )
    go_repository(
        name = "com_github_jbenet_go_context",
        build_file_proto_mode = "disable_global",
        importpath = "github.com/jbenet/go-context",
        sum = "h1:BQSFePA1RWJOlocH6Fxy8MmwDt+yVQYULKfN0RoTN8A=",
        version = "v0.0.0-20150711004518-d14ea06fba99",
    )
    go_repository(
        name = "com_github_jdxcode_netrc",
        build_file_proto_mode = "disable_global",
        importpath = "github.com/jdxcode/netrc",
        sum = "h1:d4+I1YEKVmWZrgkt6jpXBnLgV2ZjO0YxEtLDdfIZfH4=",
        version = "v0.0.0-20210204082910-926c7f70242a",
    )
    go_repository(
        name = "com_github_jessevdk_go_flags",
        build_file_proto_mode = "disable_global",
        importpath = "github.com/jessevdk/go-flags",
        sum = "h1:1jKYvbxEjfUl0fmqTCOfonvskHHXMjBySTLW4y9LFvc=",
        version = "v1.5.0",
    )
    go_repository(
        name = "com_github_jhump_gopoet",
        build_file_proto_mode = "disable_global",
        importpath = "github.com/jhump/gopoet",
        sum = "h1:gYjOPnzHd2nzB37xYQZxj4EIQNpBrBskRqQQ3q4ZgSg=",
        version = "v0.1.0",
    )
    go_repository(
        name = "com_github_jhump_goprotoc",
        build_file_proto_mode = "disable_global",
        importpath = "github.com/jhump/goprotoc",
        sum = "h1:Y1UgUX+txUznfqcGdDef8ZOVlyQvnV0pKWZH08RmZuo=",
        version = "v0.5.0",
    )
    go_repository(
        name = "com_github_jhump_protocompile",
        build_file_proto_mode = "disable_global",
        importpath = "github.com/jhump/protocompile",
        sum = "h1:BNuUg9k2EiJmlMwjoef3e8vZLHplbVw6DrjGFjLL+Yo=",
        version = "v0.0.0-20220216033700-d705409f108f",
    )
    go_repository(
        name = "com_github_jhump_protoreflect",
        build_file_proto_mode = "disable_global",
        importpath = "github.com/jhump/protoreflect",
        sum = "h1:uFlcJKZPLQd7rmOY/RrvBuUaYmAFnlFHKLivhO6cOy8=",
        version = "v1.12.1-0.20220417024638-438db461d753",
    )
    go_repository(
        name = "com_github_jinzhu_inflection",
        build_file_proto_mode = "disable_global",
        importpath = "github.com/jinzhu/inflection",
        sum = "h1:K317FqzuhWc8YvSVlFMCCUb36O/S9MCKRDI7QkRKD/E=",
        version = "v1.0.0",
    )
    go_repository(
        name = "com_github_jinzhu_now",
        build_file_proto_mode = "disable_global",
        importpath = "github.com/jinzhu/now",
        sum = "h1:/o9tlHleP7gOFmsnYNz3RGnqzefHA47wQpKrrdTIwXQ=",
        version = "v1.1.5",
    )
    go_repository(
        name = "com_github_jmespath_go_jmespath",
        build_file_proto_mode = "disable_global",
        importpath = "github.com/jmespath/go-jmespath",
        sum = "h1:BEgLn5cpjn8UN1mAw4NjwDrS35OdebyEtFe+9YPoQUg=",
        version = "v0.4.0",
    )
    go_repository(
        name = "com_github_jmespath_go_jmespath_internal_testify",
        build_file_proto_mode = "disable_global",
        importpath = "github.com/jmespath/go-jmespath/internal/testify",
        sum = "h1:shLQSRRSCCPj3f2gpwzGwWFoC7ycTf1rcQZHOlsJ6N8=",
        version = "v1.5.1",
    )
    go_repository(
        name = "com_github_johncgriffin_overflow",
        build_file_proto_mode = "disable_global",
        importpath = "github.com/JohnCGriffin/overflow",
        sum = "h1:RGWPOewvKIROun94nF7v2cua9qP+thov/7M50KEoeSU=",
        version = "v0.0.0-20211019200055-46fa312c352c",
    )
    go_repository(
        name = "com_github_joho_godotenv",
        build_file_proto_mode = "disable_global",
        importpath = "github.com/joho/godotenv",
        sum = "h1:3l4+N6zfMWnkbPEXKng2o2/MR5mSwTrBih4ZEkkz1lg=",
        version = "v1.4.0",
    )
    go_repository(
        name = "com_github_joker_jade",
        build_file_proto_mode = "disable_global",
        importpath = "github.com/Joker/jade",
        sum = "h1:Qbeh12Vq6BxURXT1qZBRHsDxeURB8ztcL6f3EXSGeHk=",
        version = "v1.1.3",
    )
    go_repository(
        name = "com_github_jonboulle_clockwork",
        build_file_proto_mode = "disable_global",
        importpath = "github.com/jonboulle/clockwork",
        sum = "h1:9BSCMi8C+0qdApAp4auwX0RkLGUjs956h0EkuQymUhg=",
        version = "v0.3.0",
    )
    go_repository(
        name = "com_github_jordan_wright_email",
        build_file_proto_mode = "disable_global",
        importpath = "github.com/jordan-wright/email",
        sum = "h1:jdpOPRN1zP63Td1hDQbZW73xKmzDvZHzVdNYxhnTMDA=",
        version = "v4.0.1-0.20210109023952-943e75fe5223+incompatible",
    )
    go_repository(
        name = "com_github_josharian_intern",
        build_file_proto_mode = "disable_global",
        importpath = "github.com/josharian/intern",
        sum = "h1:vlS4z54oSdjm0bgjRigI+G1HpF+tI+9rE5LLzOg8HmY=",
        version = "v1.0.0",
    )
    go_repository(
        name = "com_github_jpillora_backoff",
        build_file_proto_mode = "disable_global",
        importpath = "github.com/jpillora/backoff",
        sum = "h1:uvFg412JmmHBHw7iwprIxkPMI+sGQ4kzOWsMeHnm2EA=",
        version = "v1.0.0",
    )
    go_repository(
        name = "com_github_json_iterator_go",
        build_file_proto_mode = "disable_global",
        importpath = "github.com/json-iterator/go",
        sum = "h1:PV8peI4a0ysnczrg+LtxykD8LfKY9ML6u2jnxaEnrnM=",
        version = "v1.1.12",
    )
    go_repository(
        name = "com_github_jstemmer_go_junit_report",
        build_file_proto_mode = "disable_global",
        importpath = "github.com/jstemmer/go-junit-report",
        sum = "h1:6QPYqodiu3GuPL+7mfx+NwDdp2eTkp9IfEUpgAwUN0o=",
        version = "v0.9.1",
    )
    go_repository(
        name = "com_github_jtolds_gls",
        build_file_proto_mode = "disable_global",
        importpath = "github.com/jtolds/gls",
        sum = "h1:xdiiI2gbIgH/gLH7ADydsJ1uDOEzR8yvV7C0MuV77Wo=",
        version = "v4.20.0+incompatible",
    )
    go_repository(
        name = "com_github_julienschmidt_httprouter",
        build_file_proto_mode = "disable_global",
        importpath = "github.com/julienschmidt/httprouter",
        sum = "h1:U0609e9tgbseu3rBINet9P48AI/D3oJs4dN7jwJOQ1U=",
        version = "v1.3.0",
    )
    go_repository(
        name = "com_github_k0kubun_go_ansi",
        build_file_proto_mode = "disable_global",
        importpath = "github.com/k0kubun/go-ansi",
        sum = "h1:qGQQKEcAR99REcMpsXCp3lJ03zYT1PkRd3kQGPn9GVg=",
        version = "v0.0.0-20180517002512-3bf9e2903213",
    )
    go_repository(
        name = "com_github_k0kubun_pp_v3",
        build_file_proto_mode = "disable_global",
        importpath = "github.com/k0kubun/pp/v3",
        sum = "h1:ifxtqJkRZhw3h554/z/8zm6AAbyO4LLKDlA5eV+9O8Q=",
        version = "v3.1.0",
    )
    go_repository(
        name = "com_github_k3a_html2text",
        build_file_proto_mode = "disable_global",
        importpath = "github.com/k3a/html2text",
        sum = "h1:ks4hKSTdiTRsLr0DM771mI5TvsoG6zH7m1Ulv7eJRHw=",
        version = "v1.1.0",
    )
    go_repository(
        name = "com_github_karlseguin_expect",
        build_file_proto_mode = "disable_global",
        importpath = "github.com/karlseguin/expect",
        sum = "h1:OF4mqjblc450v8nKARBS5Q0AweBNR0A+O3VjjpxwBrg=",
        version = "v1.0.7",
    )
    go_repository(
        name = "com_github_karlseguin_typed",
        build_file_proto_mode = "disable_global",
        importpath = "github.com/karlseguin/typed",
        sum = "h1:ND0eDpwiUFIrm/n1ehxUyh/XNGs9zkYrLxtGqENSalY=",
        version = "v1.1.8",
    )
    go_repository(
        name = "com_github_karrick_godirwalk",
        build_file_proto_mode = "disable_global",
        importpath = "github.com/karrick/godirwalk",
        sum = "h1:lOpSw2vJP0y5eLBW906QwKsUK/fe/QDyoqM5rnnuPDY=",
        version = "v1.10.3",
    )
    go_repository(
        name = "com_github_kataras_blocks",
        build_file_proto_mode = "disable_global",
        importpath = "github.com/kataras/blocks",
        sum = "h1:cF3RDY/vxnSRezc7vLFlQFTYXG/yAr1o7WImJuZbzC4=",
        version = "v0.0.7",
    )
    go_repository(
        name = "com_github_kataras_golog",
        build_file_proto_mode = "disable_global",
        importpath = "github.com/kataras/golog",
        sum = "h1:isP8th4PJH2SrbkciKnylaND9xoTtfxv++NB+DF0l9g=",
        version = "v0.1.8",
    )
    go_repository(
        name = "com_github_kataras_iris_v12",
        build_file_proto_mode = "disable_global",
        importpath = "github.com/kataras/iris/v12",
        sum = "h1:WzDY5nGuW/LgVaFS5BtTkW3crdSKJ/FEgWnxPnIVVLI=",
        version = "v12.2.0",
    )
    go_repository(
        name = "com_github_kataras_pio",
        build_file_proto_mode = "disable_global",
        importpath = "github.com/kataras/pio",
        sum = "h1:kqreJ5KOEXGMwHAWHDwIl+mjfNCPhAwZPa8gK7MKlyw=",
        version = "v0.0.11",
    )
    go_repository(
        name = "com_github_kataras_sitemap",
        build_file_proto_mode = "disable_global",
        importpath = "github.com/kataras/sitemap",
        sum = "h1:w71CRMMKYMJh6LR2wTgnk5hSgjVNB9KL60n5e2KHvLY=",
        version = "v0.0.6",
    )
    go_repository(
        name = "com_github_kataras_tunnel",
        build_file_proto_mode = "disable_global",
        importpath = "github.com/kataras/tunnel",
        sum = "h1:sCAqWuJV7nPzGrlb0os3j49lk2JhILT0rID38NHNLpA=",
        version = "v0.0.4",
    )
    go_repository(
        name = "com_github_kballard_go_shellquote",
        build_file_proto_mode = "disable_global",
        importpath = "github.com/kballard/go-shellquote",
        sum = "h1:Z9n2FFNUXsshfwJMBgNA0RU6/i7WVaAegv3PtuIHPMs=",
        version = "v0.0.0-20180428030007-95032a82bc51",
    )
    go_repository(
        name = "com_github_keegancsmith_rpc",
        build_file_proto_mode = "disable_global",
        importpath = "github.com/keegancsmith/rpc",
        sum = "h1:wGWOpjcNrZaY8GDYZJfvyxmlLljm3YQWF+p918DXtDk=",
        version = "v1.3.0",
    )
    go_repository(
        name = "com_github_keegancsmith_sqlf",
        build_file_proto_mode = "disable_global",
        importpath = "github.com/keegancsmith/sqlf",
        sum = "h1:b3DZm7eILJYkj4igLMjIvUM8fI4Ey4LCV5Wk8JGL+uA=",
        version = "v1.1.1",
    )
    go_repository(
        name = "com_github_keegancsmith_tmpfriend",
        build_file_proto_mode = "disable_global",
        importpath = "github.com/keegancsmith/tmpfriend",
        sum = "h1:xa9SZfAid/jlS3kjwAvVDQFpe6t8SiS0Vl/H51BZYww=",
        version = "v0.0.0-20180423180255-86e88902a513",
    )
    go_repository(
        name = "com_github_kevinburke_ssh_config",
        build_file_proto_mode = "disable_global",
        importpath = "github.com/kevinburke/ssh_config",
        sum = "h1:x584FjTGwHzMwvHx18PXxbBVzfnxogHaAReU4gf13a4=",
        version = "v1.2.0",
    )
    go_repository(
        name = "com_github_kevinmbeaulieu_eq_go",
        build_file_proto_mode = "disable_global",
        importpath = "github.com/kevinmbeaulieu/eq-go",
        sum = "h1:AQgYHURDOmnVJ62jnEk0W/7yFKEn+Lv8RHN6t7mB0Zo=",
        version = "v1.0.0",
    )
    go_repository(
        name = "com_github_keybase_go_crypto",
        build_file_proto_mode = "disable_global",
        importpath = "github.com/keybase/go-crypto",
        sum = "h1:cTxwSmnaqLoo+4tLukHoB9iqHOu3LmLhRmgUxZo6Vp4=",
        version = "v0.0.0-20200123153347-de78d2cb44f4",
    )
    go_repository(
        name = "com_github_khan_genqlient",
        build_file_proto_mode = "disable_global",
        importpath = "github.com/Khan/genqlient",
        sum = "h1:TMZJ+tl/BpbmGyIBiXzKzUftDhw4ZWxQZ+1ydn0gyII=",
        version = "v0.5.0",
    )
    go_repository(
        name = "com_github_kisielk_errcheck",
        build_file_proto_mode = "disable_global",
        importpath = "github.com/kisielk/errcheck",
        sum = "h1:e8esj/e4R+SAOwFwN+n3zr0nYeCyeweozKfO23MvHzY=",
        version = "v1.5.0",
    )
    go_repository(
        name = "com_github_kisielk_gotool",
        build_file_proto_mode = "disable_global",
        importpath = "github.com/kisielk/gotool",
        sum = "h1:AV2c/EiW3KqPNT9ZKl07ehoAGi4C5/01Cfbblndcapg=",
        version = "v1.0.0",
    )
    go_repository(
        name = "com_github_klauspost_asmfmt",
        build_file_proto_mode = "disable_global",
        importpath = "github.com/klauspost/asmfmt",
        sum = "h1:4Ri7ox3EwapiOjCki+hw14RyKk201CN4rzyCJRFLpK4=",
        version = "v1.3.2",
    )
    go_repository(
        name = "com_github_klauspost_compress",
        build_file_proto_mode = "disable_global",
        importpath = "github.com/klauspost/compress",
        sum = "h1:2mk3MPGNzKyxErAw8YaohYh69+pa4sIQSC0fPGCFR9I=",
        version = "v1.16.7",
    )
    go_repository(
        name = "com_github_klauspost_cpuid_v2",
        build_file_proto_mode = "disable_global",
        importpath = "github.com/klauspost/cpuid/v2",
        sum = "h1:acbojRNwl3o09bUq+yDCtZFc1aiwaAAxtcn8YkZXnvk=",
        version = "v2.2.4",
    )
    go_repository(
        name = "com_github_klauspost_pgzip",
        build_file_proto_mode = "disable_global",
        importpath = "github.com/klauspost/pgzip",
        sum = "h1:qnWYvvKqedOF2ulHpMG72XQol4ILEJ8k2wwRl/Km8oE=",
        version = "v1.2.5",
    )
    go_repository(
        name = "com_github_kljensen_snowball",
        build_file_proto_mode = "disable_global",
        importpath = "github.com/kljensen/snowball",
        sum = "h1:6DZLCcZeL0cLfodx+Md4/OLC6b/bfurWUOUGs1ydfOU=",
        version = "v0.6.0",
    )
    go_repository(
        name = "com_github_knadh_koanf",
        build_file_proto_mode = "disable_global",
        importpath = "github.com/knadh/koanf",
        sum = "h1:q2TSd/3Pyc/5yP9ldIrSdIz26MCcyNQzW0pEAugLPNs=",
        version = "v1.5.0",
    )
    go_repository(
        name = "com_github_knadh_koanf_maps",
        build_file_proto_mode = "disable_global",
        importpath = "github.com/knadh/koanf/maps",
        sum = "h1:G5TjmUh2D7G2YWf5SQQqSiHRJEjaicvU0KpypqB3NIs=",
        version = "v0.1.1",
    )
    go_repository(
        name = "com_github_knadh_koanf_providers_confmap",
        build_file_proto_mode = "disable_global",
        importpath = "github.com/knadh/koanf/providers/confmap",
        sum = "h1:gOkxhHkemwG4LezxxN8DMOFopOPghxRVp7JbIvdvqzU=",
        version = "v0.1.0",
    )
    go_repository(
        name = "com_github_knadh_koanf_v2",
        build_file_proto_mode = "disable_global",
        importpath = "github.com/knadh/koanf/v2",
        sum = "h1:1dYGITt1I23x8cfx8ZnldtezdyaZtfAuRtIFOiRzK7g=",
        version = "v2.0.1",
    )
    go_repository(
        name = "com_github_kolo_xmlrpc",
        build_file_proto_mode = "disable_global",
        importpath = "github.com/kolo/xmlrpc",
        sum = "h1:udzkj9S/zlT5X367kqJis0QP7YMxobob6zhzq6Yre00=",
        version = "v0.0.0-20220921171641-a4b6fa1dd06b",
    )
    go_repository(
        name = "com_github_konsorten_go_windows_terminal_sequences",
        build_file_proto_mode = "disable_global",
        importpath = "github.com/konsorten/go-windows-terminal-sequences",
        sum = "h1:DB17ag19krx9CFsz4o3enTrPXyIXCl+2iCXH/aMAp9s=",
        version = "v1.0.2",
    )
    go_repository(
        name = "com_github_kr_fs",
        build_file_proto_mode = "disable_global",
        importpath = "github.com/kr/fs",
        sum = "h1:Jskdu9ieNAYnjxsi0LbQp1ulIKZV1LAFgK1tWhpZgl8=",
        version = "v0.1.0",
    )
    go_repository(
        name = "com_github_kr_logfmt",
        build_file_proto_mode = "disable_global",
        importpath = "github.com/kr/logfmt",
        sum = "h1:T+h1c/A9Gawja4Y9mFVWj2vyii2bbUNDw3kt9VxK2EY=",
        version = "v0.0.0-20140226030751-b84e30acd515",
    )
    go_repository(
        name = "com_github_kr_pretty",
        build_file_proto_mode = "disable_global",
        importpath = "github.com/kr/pretty",
        sum = "h1:flRD4NNwYAUpkphVc1HcthR4KEIFJ65n8Mw5qdRn3LE=",
        version = "v0.3.1",
    )
    go_repository(
        name = "com_github_kr_pty",
        build_file_proto_mode = "disable_global",
        importpath = "github.com/kr/pty",
        sum = "h1:AkaSdXYQOWeaO3neb8EM634ahkXXe3jYbVh/F9lq+GI=",
        version = "v1.1.8",
    )
    go_repository(
        name = "com_github_kr_text",
        build_file_proto_mode = "disable_global",
        importpath = "github.com/kr/text",
        sum = "h1:5Nx0Ya0ZqY2ygV366QzturHI13Jq95ApcVaJBhpS+AY=",
        version = "v0.2.0",
    )
    go_repository(
        name = "com_github_kylelemons_godebug",
        build_file_proto_mode = "disable_global",
        importpath = "github.com/kylelemons/godebug",
        sum = "h1:RPNrshWIDI6G2gRW9EHilWtl7Z6Sb1BR0xunSBf0SNc=",
        version = "v1.1.0",
    )
    go_repository(
        name = "com_github_labstack_echo_v4",
        build_file_proto_mode = "disable_global",
        importpath = "github.com/labstack/echo/v4",
        sum = "h1:5CiyngihEO4HXsz3vVsJn7f8xAlWwRr3aY6Ih280ZKA=",
        version = "v4.10.0",
    )
    go_repository(
        name = "com_github_labstack_gommon",
        build_file_proto_mode = "disable_global",
        importpath = "github.com/labstack/gommon",
        sum = "h1:y7cvthEAEbU0yHOf4axH8ZG2NH8knB9iNSoTO8dyIk8=",
        version = "v0.4.0",
    )
    go_repository(
        name = "com_github_leodido_go_urn",
        build_file_proto_mode = "disable_global",
        importpath = "github.com/leodido/go-urn",
        sum = "h1:BqpAaACuzVSgi/VLzGZIobT2z4v53pjosyNd9Yv6n/w=",
        version = "v1.2.1",
    )
    go_repository(
        name = "com_github_lib_pq",
        build_file_proto_mode = "disable_global",
        importpath = "github.com/lib/pq",
        sum = "h1:p7ZhMD+KsSRozJr34udlUrhboJwWAgCg34+/ZZNvZZw=",
        version = "v1.10.7",
    )
    go_repository(
        name = "com_github_libdns_libdns",
        build_file_proto_mode = "disable_global",
        importpath = "github.com/libdns/libdns",
        sum = "h1:Wu59T7wSHRgtA0cfxC+n1c/e+O3upJGWytknkmFEDis=",
        version = "v0.2.1",
    )
    go_repository(
        name = "com_github_linode_linodego",
        build_file_proto_mode = "disable_global",
        importpath = "github.com/linode/linodego",
        sum = "h1:+lxNZw4avRxhCqGjwfPgQ2PvMT+vOL0OMsTdzixR7hQ=",
        version = "v1.9.3",
    )
    go_repository(
        name = "com_github_logrusorgru_aurora_v3",
        build_file_proto_mode = "disable_global",
        importpath = "github.com/logrusorgru/aurora/v3",
        sum = "h1:R6zcoZZbvVcGMvDCKo45A9U/lzYyzl5NfYIvznmDfE4=",
        version = "v3.0.0",
    )
    go_repository(
        name = "com_github_lucasb_eyer_go_colorful",
        build_file_proto_mode = "disable_global",
        importpath = "github.com/lucasb-eyer/go-colorful",
        sum = "h1:1nnpGOrhyZZuNyfu1QjKiUICQ74+3FNCN69Aj6K7nkY=",
        version = "v1.2.0",
    )
    go_repository(
        name = "com_github_lufia_plan9stats",
        build_file_proto_mode = "disable_global",
        importpath = "github.com/lufia/plan9stats",
        sum = "h1:6E+4a0GO5zZEnZ81pIr0yLvtUWk2if982qA3F3QD6H4=",
        version = "v0.0.0-20211012122336-39d0f177ccd0",
    )
    go_repository(
        name = "com_github_lyft_protoc_gen_star_v2",
        build_file_proto_mode = "disable_global",
        importpath = "github.com/lyft/protoc-gen-star/v2",
        sum = "h1:/3+/2sWyXeMLzKd1bX+ixWKgEMsULrIivpDsuaF441o=",
        version = "v2.0.3",
    )
    go_repository(
        name = "com_github_machinebox_graphql",
        build_file_proto_mode = "disable_global",
        importpath = "github.com/machinebox/graphql",
        sum = "h1:dWKpJligYKhYKO5A2gvNhkJdQMNZeChZYyBbrZkBZfo=",
        version = "v0.2.2",
    )
    go_repository(
        name = "com_github_magiconair_properties",
        build_file_proto_mode = "disable_global",
        importpath = "github.com/magiconair/properties",
        sum = "h1:5ibWZ6iY0NctNGWo87LalDlEZ6R41TqbbDamhfG/Qzo=",
        version = "v1.8.6",
    )
    go_repository(
        name = "com_github_mailgun_raymond_v2",
        build_file_proto_mode = "disable_global",
        importpath = "github.com/mailgun/raymond/v2",
        sum = "h1:5dmlB680ZkFG2RN/0lvTAghrSxIESeu9/2aeDqACtjw=",
        version = "v2.0.48",
    )
    go_repository(
        name = "com_github_mailru_easyjson",
        build_file_proto_mode = "disable_global",
        importpath = "github.com/mailru/easyjson",
        sum = "h1:UGYAvKxe3sBsEDzO8ZeWOSlIQfWFlxbzLZe7hwFURr0=",
        version = "v0.7.7",
    )
    go_repository(
        name = "com_github_markbates_going",
        build_file_proto_mode = "disable_global",
        importpath = "github.com/markbates/going",
        sum = "h1:DQw0ZP7NbNlFGcKbcE/IVSOAFzScxRtLpd0rLMzLhq0=",
        version = "v1.0.0",
    )
    go_repository(
        name = "com_github_markbates_goth",
        build_file_proto_mode = "disable_global",
        importpath = "github.com/markbates/goth",
        sum = "h1:X5QUUHLP5puJ4dhoPKkV3PhDIvvQEzsfVxsUmDNSJ28=",
        version = "v1.73.0",
    )
    go_repository(
        name = "com_github_markbates_oncer",
        build_file_proto_mode = "disable_global",
        importpath = "github.com/markbates/oncer",
        sum = "h1:JgVTCPf0uBVcUSWpyXmGpgOc62nK5HWUBKAGc3Qqa5k=",
        version = "v0.0.0-20181203154359-bf2de49a0be2",
    )
    go_repository(
        name = "com_github_markbates_safe",
        build_file_proto_mode = "disable_global",
        importpath = "github.com/markbates/safe",
        sum = "h1:yjZkbvRM6IzKj9tlu/zMJLS0n/V351OZWRnF3QfaUxI=",
        version = "v1.0.1",
    )
    go_repository(
        name = "com_github_masterminds_goutils",
        build_file_proto_mode = "disable_global",
        importpath = "github.com/Masterminds/goutils",
        sum = "h1:5nUrii3FMTL5diU80unEVvNevw1nH4+ZV4DSLVJLSYI=",
        version = "v1.1.1",
    )
    go_repository(
        name = "com_github_masterminds_semver",
        build_file_proto_mode = "disable_global",
        importpath = "github.com/Masterminds/semver",
        sum = "h1:H65muMkzWKEuNDnfl9d70GUjFniHKHRbFPGBuZ3QEww=",
        version = "v1.5.0",
    )
    go_repository(
        name = "com_github_masterminds_semver_v3",
        build_file_proto_mode = "disable_global",
        importpath = "github.com/Masterminds/semver/v3",
        sum = "h1:RN9w6+7QoMeJVGyfmbcgs28Br8cvmnucEXnY0rYXWg0=",
        version = "v3.2.1",
    )
    go_repository(
        name = "com_github_masterminds_sprig",
        build_file_proto_mode = "disable_global",
        importpath = "github.com/Masterminds/sprig",
        sum = "h1:z4yfnGrZ7netVz+0EDJ0Wi+5VZCSYp4Z0m2dk6cEM60=",
        version = "v2.22.0+incompatible",
    )
    go_repository(
        name = "com_github_masterminds_sprig_v3",
        build_file_proto_mode = "disable_global",
        importpath = "github.com/Masterminds/sprig/v3",
        sum = "h1:17jRggJu518dr3QaafizSXOjKYp94wKfABxUmyxvxX8=",
        version = "v3.2.2",
    )
    go_repository(
        name = "com_github_matryer_is",
        build_file_proto_mode = "disable_global",
        importpath = "github.com/matryer/is",
        sum = "h1:92UTHpy8CDwaJ08GqLDzhhuixiBUUD1p3AU6PHddz4A=",
        version = "v1.2.0",
    )
    go_repository(
        name = "com_github_matryer_moq",
        build_file_proto_mode = "disable_global",
        importpath = "github.com/matryer/moq",
        sum = "h1:Q06vEqnBYjjfx5KKgHfYRKE/lvlRu+Nj+xodG4YdHnU=",
        version = "v0.2.3",
    )
    go_repository(
        name = "com_github_mattermost_xml_roundtrip_validator",
        build_file_proto_mode = "disable_global",
        importpath = "github.com/mattermost/xml-roundtrip-validator",
        sum = "h1:RXbVD2UAl7A7nOTR4u7E3ILa4IbtvKBHw64LDsmu9hU=",
        version = "v0.1.0",
    )
    go_repository(
        name = "com_github_mattn_go_colorable",
        build_file_proto_mode = "disable_global",
        importpath = "github.com/mattn/go-colorable",
        sum = "h1:fFA4WZxdEF4tXPZVKMLwD8oUnCTTo08duU7wxecdEvA=",
        version = "v0.1.13",
    )
    go_repository(
        name = "com_github_mattn_go_isatty",
        build_file_proto_mode = "disable_global",
        importpath = "github.com/mattn/go-isatty",
        sum = "h1:xfD0iDuEKnDkl03q4limB+vH+GxLEtL/jb4xVJSWWEY=",
        version = "v0.0.20",
    )
    go_repository(
        name = "com_github_mattn_go_runewidth",
        build_file_proto_mode = "disable_global",
        importpath = "github.com/mattn/go-runewidth",
        sum = "h1:+xnbZSEeDbOIg5/mE6JF0w6n9duR1l3/WmbinWVwUuU=",
        version = "v0.0.14",
    )
    go_repository(
        name = "com_github_mattn_go_sqlite3",
        build_file_proto_mode = "disable_global",
        importpath = "github.com/mattn/go-sqlite3",
        sum = "h1:yOQRA0RpS5PFz/oikGwBEqvAWhWg5ufRz4ETLjwpU1Y=",
        version = "v1.14.16",
    )
    go_repository(
        name = "com_github_matttproud_golang_protobuf_extensions",
        build_file_proto_mode = "disable_global",
        importpath = "github.com/matttproud/golang_protobuf_extensions",
        sum = "h1:mmDVorXM7PCGKw94cs5zkfA9PSy5pEvNWRP0ET0TIVo=",
        version = "v1.0.4",
    )
    go_repository(
        name = "com_github_mcuadros_go_version",
        build_file_proto_mode = "disable_global",
        importpath = "github.com/mcuadros/go-version",
        sum = "h1:YocNLcTBdEdvY3iDK6jfWXvEaM5OCKkjxPKoJRdB3Gg=",
        version = "v0.0.0-20190830083331-035f6764e8d2",
    )
    go_repository(
        name = "com_github_mholt_acmez",
        build_file_proto_mode = "disable_global",
        importpath = "github.com/mholt/acmez",
        sum = "h1:N3cE4Pek+dSolbsofIkAYz6H1d3pE+2G0os7QHslf80=",
        version = "v1.0.4",
    )
    go_repository(
        name = "com_github_mholt_archiver_v3",
        build_file_proto_mode = "disable_global",
        importpath = "github.com/mholt/archiver/v3",
        sum = "h1:rDjOBX9JSF5BvoJGvjqK479aL70qh9DIpZCl+k7Clwo=",
        version = "v3.5.1",
    )
    go_repository(
        name = "com_github_microcosm_cc_bluemonday",
        build_file_proto_mode = "disable_global",
        importpath = "github.com/microcosm-cc/bluemonday",
        sum = "h1:SMZe2IGa0NuHvnVNAZ+6B38gsTbi5e4sViiWJyDDqFY=",
        version = "v1.0.23",
    )
    go_repository(
        name = "com_github_microsoft_go_mssqldb",
        build_file_proto_mode = "disable_global",
        importpath = "github.com/microsoft/go-mssqldb",
        sum = "h1:mM3gYdVwEPFrlg/Dvr2DNVEgYFG7L42l+dGc67NNNpc=",
        version = "v1.6.0",
    )
    go_repository(
        name = "com_github_microsoft_go_winio",
        build_file_proto_mode = "disable_global",
        importpath = "github.com/Microsoft/go-winio",
        sum = "h1:9/kr64B9VUZrLm5YYwbGtUJnMgqWVOdUAXu6Migciow=",
        version = "v0.6.1",
    )
    go_repository(
        name = "com_github_microsoft_hcsshim",
        build_file_proto_mode = "disable_global",
        importpath = "github.com/Microsoft/hcsshim",
        sum = "h1:lf7xxK2+Ikbj9sVf2QZsouGjRjEp2STj1yDHgoVtU5k=",
        version = "v0.9.8",
    )
    go_repository(
        name = "com_github_miekg_dns",
        build_file_proto_mode = "disable_global",
        importpath = "github.com/miekg/dns",
        sum = "h1:DQUfb9uc6smULcREF09Uc+/Gd46YWqJd5DbpPE9xkcA=",
        version = "v1.1.50",
    )
    go_repository(
        name = "com_github_minio_asm2plan9s",
        build_file_proto_mode = "disable_global",
        importpath = "github.com/minio/asm2plan9s",
        sum = "h1:AMFGa4R4MiIpspGNG7Z948v4n35fFGB3RR3G/ry4FWs=",
        version = "v0.0.0-20200509001527-cdd76441f9d8",
    )
    go_repository(
        name = "com_github_minio_c2goasm",
        build_file_proto_mode = "disable_global",
        importpath = "github.com/minio/c2goasm",
        sum = "h1:+n/aFZefKZp7spd8DFdX7uMikMLXX4oubIzJF4kv/wI=",
        version = "v0.0.0-20190812172519-36a3d3bbc4f3",
    )
    go_repository(
        name = "com_github_minio_md5_simd",
        build_file_proto_mode = "disable_global",
        importpath = "github.com/minio/md5-simd",
        sum = "h1:Gdi1DZK69+ZVMoNHRXJyNcxrMA4dSxoYHZSQbirFg34=",
        version = "v1.1.2",
    )
    go_repository(
        name = "com_github_minio_minio_go_v7",
        build_file_proto_mode = "disable_global",
        importpath = "github.com/minio/minio-go/v7",
        sum = "h1:upnbu1jCGOqEvrGSpRauSN9ZG7RCHK7VHxXS8Vmg2zk=",
        version = "v7.0.39",
    )
    go_repository(
        name = "com_github_minio_sha256_simd",
        build_file_proto_mode = "disable_global",
        importpath = "github.com/minio/sha256-simd",
        sum = "h1:v1ta+49hkWZyvaKwrQB8elexRqm6Y0aMLjCNsrYxo6g=",
        version = "v1.0.0",
    )
    go_repository(
        name = "com_github_mitchellh_cli",
        build_file_proto_mode = "disable_global",
        importpath = "github.com/mitchellh/cli",
        sum = "h1:tEElEatulEHDeedTxwckzyYMA5c86fbmNIUL1hBIiTg=",
        version = "v1.1.0",
    )
    go_repository(
        name = "com_github_mitchellh_colorstring",
        build_file_proto_mode = "disable_global",
        importpath = "github.com/mitchellh/colorstring",
        sum = "h1:62I3jR2EmQ4l5rM/4FEfDWcRD+abF5XlKShorW5LRoQ=",
        version = "v0.0.0-20190213212951-d06e56a500db",
    )
    go_repository(
        name = "com_github_mitchellh_copystructure",
        build_file_proto_mode = "disable_global",
        importpath = "github.com/mitchellh/copystructure",
        sum = "h1:vpKXTN4ewci03Vljg/q9QvCGUDttBOGBIa15WveJJGw=",
        version = "v1.2.0",
    )
    go_repository(
        name = "com_github_mitchellh_go_homedir",
        build_file_proto_mode = "disable_global",
        importpath = "github.com/mitchellh/go-homedir",
        sum = "h1:lukF9ziXFxDFPkA1vsr5zpc1XuPDn/wFntq5mG+4E0Y=",
        version = "v1.1.0",
    )
    go_repository(
        name = "com_github_mitchellh_go_testing_interface",
        build_file_proto_mode = "disable_global",
        importpath = "github.com/mitchellh/go-testing-interface",
        sum = "h1:fzU/JVNcaqHQEcVFAKeR41fkiLdIPrefOvVG1VZ96U0=",
        version = "v1.0.0",
    )
    go_repository(
        name = "com_github_mitchellh_go_wordwrap",
        build_file_proto_mode = "disable_global",
        importpath = "github.com/mitchellh/go-wordwrap",
        sum = "h1:TLuKupo69TCn6TQSyGxwI1EblZZEsQ0vMlAFQflz0v0=",
        version = "v1.0.1",
    )
    go_repository(
        name = "com_github_mitchellh_gox",
        build_file_proto_mode = "disable_global",
        importpath = "github.com/mitchellh/gox",
        sum = "h1:lfGJxY7ToLJQjHHwi0EX6uYBdK78egf954SQl13PQJc=",
        version = "v0.4.0",
    )
    go_repository(
        name = "com_github_mitchellh_hashstructure",
        build_file_proto_mode = "disable_global",
        importpath = "github.com/mitchellh/hashstructure",
        sum = "h1:P6P1hdjqAAknpY/M1CGipelZgp+4y9ja9kmUZPXP+H0=",
        version = "v1.1.0",
    )
    go_repository(
        name = "com_github_mitchellh_hashstructure_v2",
        build_file_proto_mode = "disable_global",
        importpath = "github.com/mitchellh/hashstructure/v2",
        sum = "h1:vGKWl0YJqUNxE8d+h8f6NJLcCJrgbhC4NcD46KavDd4=",
        version = "v2.0.2",
    )
    go_repository(
        name = "com_github_mitchellh_iochan",
        build_file_proto_mode = "disable_global",
        importpath = "github.com/mitchellh/iochan",
        sum = "h1:C+X3KsSTLFVBr/tK1eYN/vs4rJcvsiLU338UhYPJWeY=",
        version = "v1.0.0",
    )
    go_repository(
        name = "com_github_mitchellh_mapstructure",
        build_file_proto_mode = "disable_global",
        importpath = "github.com/mitchellh/mapstructure",
        sum = "h1:BpfhmLKZf+SjVanKKhCgf3bg+511DmU9eDQTen7LLbY=",
        version = "v1.5.1-0.20220423185008-bf980b35cac4",
    )
    go_repository(
        name = "com_github_mitchellh_osext",
        build_file_proto_mode = "disable_global",
        importpath = "github.com/mitchellh/osext",
        sum = "h1:2+myh5ml7lgEU/51gbeLHfKGNfgEQQIWrlbdaOsidbQ=",
        version = "v0.0.0-20151018003038-5e2d6d41470f",
    )
    go_repository(
        name = "com_github_mitchellh_reflectwalk",
        build_file_proto_mode = "disable_global",
        importpath = "github.com/mitchellh/reflectwalk",
        sum = "h1:G2LzWKi524PWgd3mLHV8Y5k7s6XUvT0Gef6zxSIeXaQ=",
        version = "v1.0.2",
    )
    go_repository(
        name = "com_github_mmcloughlin_avo",
        build_file_proto_mode = "disable_global",
        importpath = "github.com/mmcloughlin/avo",
        sum = "h1:nAco9/aI9Lg2kiuROBY6BhCI/z0t5jEvJfjWbL8qXLU=",
        version = "v0.5.0",
    )
    go_repository(
        name = "com_github_moby_buildkit",
        build_file_proto_mode = "disable_global",
        importpath = "github.com/moby/buildkit",
        sum = "h1:VYNdoKk5TVxN7k4RvZgdeM4GOyRvIi4Z8MXOY7xvyUs=",
        version = "v0.11.6",
    )
    go_repository(
        name = "com_github_moby_locker",
        build_file_proto_mode = "disable_global",
        importpath = "github.com/moby/locker",
        sum = "h1:fOXqR41zeveg4fFODix+1Ch4mj/gT0NE1XJbp/epuBg=",
        version = "v1.0.1",
    )
    go_repository(
        name = "com_github_moby_patternmatcher",
        build_file_proto_mode = "disable_global",
        importpath = "github.com/moby/patternmatcher",
        sum = "h1:YCZgJOeULcxLw1Q+sVR636pmS7sPEn1Qo2iAN6M7DBo=",
        version = "v0.5.0",
    )
    go_repository(
        name = "com_github_moby_spdystream",
        build_file_proto_mode = "disable_global",
        importpath = "github.com/moby/spdystream",
        sum = "h1:cjW1zVyyoiM0T7b6UoySUFqzXMoqRckQtXwGPiBhOM8=",
        version = "v0.2.0",
    )
    go_repository(
        name = "com_github_moby_sys_mount",
        build_file_proto_mode = "disable_global",
        importpath = "github.com/moby/sys/mount",
        sum = "h1:fX1SVkXFJ47XWDoeFW4Sq7PdQJnV2QIDZAqjNqgEjUs=",
        version = "v0.3.3",
    )
    go_repository(
        name = "com_github_moby_sys_mountinfo",
        build_file_proto_mode = "disable_global",
        importpath = "github.com/moby/sys/mountinfo",
        sum = "h1:BzJjoreD5BMFNmD9Rus6gdd1pLuecOFPt8wC+Vygl78=",
        version = "v0.6.2",
    )
    go_repository(
        name = "com_github_moby_sys_sequential",
        build_file_proto_mode = "disable_global",
        importpath = "github.com/moby/sys/sequential",
        sum = "h1:OPvI35Lzn9K04PBbCLW0g4LcFAJgHsvXsRyewg5lXtc=",
        version = "v0.5.0",
    )
    go_repository(
        name = "com_github_moby_sys_signal",
        build_file_proto_mode = "disable_global",
        importpath = "github.com/moby/sys/signal",
        sum = "h1:25RW3d5TnQEoKvRbEKUGay6DCQ46IxAVTT9CUMgmsSI=",
        version = "v0.7.0",
    )
    go_repository(
        name = "com_github_moby_term",
        build_file_proto_mode = "disable_global",
        importpath = "github.com/moby/term",
        sum = "h1:HfkjXDfhgVaN5rmueG8cL8KKeFNecRCXFhaJ2qZ5SKA=",
        version = "v0.0.0-20221205130635-1aeaba878587",
    )
    go_repository(
        name = "com_github_modern_go_concurrent",
        build_file_proto_mode = "disable_global",
        importpath = "github.com/modern-go/concurrent",
        sum = "h1:TRLaZ9cD/w8PVh93nsPXa1VrQ6jlwL5oN8l14QlcNfg=",
        version = "v0.0.0-20180306012644-bacd9c7ef1dd",
    )
    go_repository(
        name = "com_github_modern_go_reflect2",
        build_file_proto_mode = "disable_global",
        importpath = "github.com/modern-go/reflect2",
        sum = "h1:xBagoLtFs94CBntxluKeaWgTMpvLxC4ur3nMaC9Gz0M=",
        version = "v1.0.2",
    )
    go_repository(
        name = "com_github_modocache_gover",
        build_file_proto_mode = "disable_global",
        importpath = "github.com/modocache/gover",
        sum = "h1:8Q0qkMVC/MmWkpIdlvZgcv2o2jrlF6zqVOh7W5YHdMA=",
        version = "v0.0.0-20171022184752-b58185e213c5",
    )
    go_repository(
        name = "com_github_monochromegane_go_gitignore",
        build_file_proto_mode = "disable_global",
        importpath = "github.com/monochromegane/go-gitignore",
        sum = "h1:n6/2gBQ3RWajuToeY6ZtZTIKv2v7ThUy5KKusIT0yc0=",
        version = "v0.0.0-20200626010858-205db1a8cc00",
    )
    go_repository(
        name = "com_github_montanaflynn_stats",
        build_file_proto_mode = "disable_global",
        importpath = "github.com/montanaflynn/stats",
        sum = "h1:r3y12KyNxj/Sb/iOE46ws+3mS1+MZca1wlHQFPsY/JU=",
        version = "v0.7.0",
    )
    go_repository(
        name = "com_github_morikuni_aec",
        build_file_proto_mode = "disable_global",
        importpath = "github.com/morikuni/aec",
        sum = "h1:nP9CBfwrvYnBRgY6qfDQkygYDmYwOilePFkwzv4dU8A=",
        version = "v1.0.0",
    )
    go_repository(
        name = "com_github_mostynb_go_grpc_compression",
        build_file_proto_mode = "disable_global",
        importpath = "github.com/mostynb/go-grpc-compression",
        sum = "h1:KJzRFSYPXlcoYjG5/xLZB8tpuOyWF2UnlW4tAuaWnfI=",
        version = "v1.2.0",
    )
    go_repository(
        name = "com_github_mpvl_unique",
        build_file_proto_mode = "disable_global",
        importpath = "github.com/mpvl/unique",
        sum = "h1:D5x39vF5KCwKQaw+OC9ZPiLVHXz3UFw2+psEX+gYcto=",
        version = "v0.0.0-20150818121801-cbe035fff7de",
    )
    go_repository(
        name = "com_github_mrjones_oauth",
        build_file_proto_mode = "disable_global",
        importpath = "github.com/mrjones/oauth",
        sum = "h1:j2kD3MT1z4PXCiUllUJF9mWUESr9TWKS7iEKsQ/IipM=",
        version = "v0.0.0-20190623134757-126b35219450",
    )
    go_repository(
        name = "com_github_mroth_weightedrand_v2",
        build_file_proto_mode = "disable_global",
        importpath = "github.com/mroth/weightedrand/v2",
        sum = "h1:zrEVDIaau/E4QLOKu02kpg8T8myweFlMGikIgbIdrRA=",
        version = "v2.0.1",
    )
    go_repository(
        name = "com_github_mschoch_smat",
        build_file_proto_mode = "disable_global",
        importpath = "github.com/mschoch/smat",
        sum = "h1:8imxQsjDm8yFEAVBe7azKmKSgzSkZXDuKkSq9374khM=",
        version = "v0.2.0",
    )
    go_repository(
        name = "com_github_msteinert_pam",
        build_file_proto_mode = "disable_global",
        importpath = "github.com/msteinert/pam",
        sum = "h1:VhLun/0n0kQYxiRBJJvVpC2jR6d21SWJFjpvUVj20Kc=",
        version = "v1.1.0",
    )
    go_repository(
        name = "com_github_muesli_reflow",
        build_file_proto_mode = "disable_global",
        importpath = "github.com/muesli/reflow",
        sum = "h1:IFsN6K9NfGtjeggFP+68I4chLZV2yIKsXJFNZ+eWh6s=",
        version = "v0.3.0",
    )
    go_repository(
        name = "com_github_muesli_termenv",
        build_file_proto_mode = "disable_global",
        importpath = "github.com/muesli/termenv",
        sum = "h1:KuQRUE3PgxRFWhq4gHvZtPSLCGDqM5q/cYr1pZ39ytc=",
        version = "v0.12.0",
    )
    go_repository(
        name = "com_github_munnerz_goautoneg",
        build_file_proto_mode = "disable_global",
        importpath = "github.com/munnerz/goautoneg",
        sum = "h1:C3w9PqII01/Oq1c1nUAm88MOHcQC9l5mIlSMApZMrHA=",
        version = "v0.0.0-20191010083416-a7dc8b61c822",
    )
    go_repository(
        name = "com_github_mwitkow_go_conntrack",
        build_file_proto_mode = "disable_global",
        importpath = "github.com/mwitkow/go-conntrack",
        sum = "h1:KUppIJq7/+SVif2QVs3tOP0zanoHgBEVAwHxUSIzRqU=",
        version = "v0.0.0-20190716064945-2f068394615f",
    )
    go_repository(
        name = "com_github_mwitkow_go_proto_validators",
        build_file_proto_mode = "disable_global",
        importpath = "github.com/mwitkow/go-proto-validators",
        sum = "h1:qRlmpTzm2pstMKKzTdvwPCF5QfBNURSlAgN/R+qbKos=",
        version = "v0.3.2",
    )
    go_repository(
        name = "com_github_mxk_go_flowrate",
        build_file_proto_mode = "disable_global",
        importpath = "github.com/mxk/go-flowrate",
        sum = "h1:y5//uYreIhSUg3J1GEMiLbxo1LJaP8RfCpH6pymGZus=",
        version = "v0.0.0-20140419014527-cca7078d478f",
    )
    go_repository(
        name = "com_github_ncw_swift",
        build_file_proto_mode = "disable_global",
        importpath = "github.com/ncw/swift",
        sum = "h1:4DQRPj35Y41WogBxyhOXlrI37nzGlyEcsforeudyYPQ=",
        version = "v1.0.47",
    )
    go_repository(
        name = "com_github_neelance_astrewrite",
        build_file_proto_mode = "disable_global",
        importpath = "github.com/neelance/astrewrite",
        sum = "h1:D6paGObi5Wud7xg83MaEFyjxQB1W5bz5d0IFppr+ymk=",
        version = "v0.0.0-20160511093645-99348263ae86",
    )
    go_repository(
        name = "com_github_neelance_sourcemap",
        build_file_proto_mode = "disable_global",
        importpath = "github.com/neelance/sourcemap",
        sum = "h1:bY6ktFuJkt+ZXkX0RChQch2FtHpWQLVS8Qo1YasiIVk=",
        version = "v0.0.0-20200213170602-2833bce08e4c",
    )
    go_repository(
        name = "com_github_nfnt_resize",
        build_file_proto_mode = "disable_global",
        importpath = "github.com/nfnt/resize",
        sum = "h1:zYyBkD/k9seD2A7fsi6Oo2LfFZAehjjQMERAvZLEDnQ=",
        version = "v0.0.0-20180221191011-83c6a9932646",
    )
    go_repository(
        name = "com_github_niemeyer_pretty",
        build_file_proto_mode = "disable_global",
        importpath = "github.com/niemeyer/pretty",
        sum = "h1:fD57ERR4JtEqsWbfPhv4DMiApHyliiK5xCTNVSPiaAs=",
        version = "v0.0.0-20200227124842-a10e7caefd8e",
    )
    go_repository(
        name = "com_github_nightlyone_lockfile",
        build_file_proto_mode = "disable_global",
        importpath = "github.com/nightlyone/lockfile",
        sum = "h1:RHep2cFKK4PonZJDdEl4GmkabuhbsRMgk/k3uAmxBiA=",
        version = "v1.0.0",
    )
    go_repository(
        name = "com_github_niklasfasching_go_org",
        build_file_proto_mode = "disable_global",
        importpath = "github.com/niklasfasching/go-org",
        sum = "h1:5YAIqNTdl6lAOb7lD2AyQ1RuFGPVrAKvUexphk8PGbo=",
        version = "v1.6.5",
    )
    go_repository(
        name = "com_github_nishanths_predeclared",
        build_file_proto_mode = "disable_global",
        importpath = "github.com/nishanths/predeclared",
        sum = "h1:3f0nxAmdj/VoCGN/ijdMy7bj6SBagaqYg1B0hu8clMA=",
        version = "v0.0.0-20200524104333-86fad755b4d3",
    )
    go_repository(
        name = "com_github_npillmayer_nestext",
        build_file_proto_mode = "disable_global",
        importpath = "github.com/npillmayer/nestext",
        sum = "h1:2dkbzJ5xMcyJW5b8wwrX+nnRNvf/Nn1KwGhIauGyE2E=",
        version = "v0.1.3",
    )
    go_repository(
        name = "com_github_nu7hatch_gouuid",
        build_file_proto_mode = "disable_global",
        importpath = "github.com/nu7hatch/gouuid",
        sum = "h1:VhgPp6v9qf9Agr/56bj7Y/xa04UccTW04VP0Qed4vnQ=",
        version = "v0.0.0-20131221200532-179d4d0c4d8d",
    )
    go_repository(
        name = "com_github_nwaples_rardecode",
        build_file_proto_mode = "disable_global",
        importpath = "github.com/nwaples/rardecode",
        sum = "h1:cWCaZwfM5H7nAD6PyEdcVnczzV8i/JtotnyW/dD9lEc=",
        version = "v1.1.3",
    )
    go_repository(
        name = "com_github_nxadm_tail",
        build_file_proto_mode = "disable_global",
        importpath = "github.com/nxadm/tail",
        sum = "h1:nPr65rt6Y5JFSKQO7qToXr7pePgD6Gwiw05lkbyAQTE=",
        version = "v1.4.8",
    )
    go_repository(
        name = "com_github_nytimes_gziphandler",
        build_file_proto_mode = "disable_global",
        importpath = "github.com/NYTimes/gziphandler",
        sum = "h1:ZUDjpQae29j0ryrS0u/B8HZfJBtBQHjqw2rQ2cqUQ3I=",
        version = "v1.1.1",
    )
    go_repository(
        name = "com_github_oklog_run",
        build_file_proto_mode = "disable_global",
        importpath = "github.com/oklog/run",
        sum = "h1:GEenZ1cK0+q0+wsJew9qUg/DyD8k3JzYsZAi5gYi2mA=",
        version = "v1.1.0",
    )
    go_repository(
        name = "com_github_oklog_ulid",
        build_file_proto_mode = "disable_global",
        importpath = "github.com/oklog/ulid",
        sum = "h1:EGfNDEx6MqHz8B3uNV6QAib1UR2Lm97sHi3ocA6ESJ4=",
        version = "v1.3.1",
    )
    go_repository(
        name = "com_github_oklog_ulid_v2",
        build_file_proto_mode = "disable_global",
        importpath = "github.com/oklog/ulid/v2",
        sum = "h1:r4fFzBm+bv0wNKNh5eXTwU7i85y5x+uwkxCUTNVQqLc=",
        version = "v2.0.2",
    )
    go_repository(
        name = "com_github_olekukonko_tablewriter",
        build_file_proto_mode = "disable_global",
        importpath = "github.com/olekukonko/tablewriter",
        sum = "h1:P2Ga83D34wi1o9J6Wh1mRuqd4mF/x/lgBS7N7AbDhec=",
        version = "v0.0.5",
    )
    go_repository(
        name = "com_github_oliamb_cutter",
        build_file_proto_mode = "disable_global",
        importpath = "github.com/oliamb/cutter",
        sum = "h1:Lfwkya0HHNU1YLnGv2hTkzHfasrSMkgv4Dn+5rmlk3k=",
        version = "v0.2.2",
    )
    go_repository(
        name = "com_github_olivere_elastic_v7",
        build_file_proto_mode = "disable_global",
        importpath = "github.com/olivere/elastic/v7",
        sum = "h1:R7CXvbu8Eq+WlsLgxmKVKPox0oOwAE/2T9Si5BnvK6E=",
        version = "v7.0.32",
    )
    go_repository(
        name = "com_github_oneofone_xxhash",
        build_file_proto_mode = "disable_global",
        importpath = "github.com/OneOfOne/xxhash",
        sum = "h1:KMrpdQIwFcEqXDklaen+P1axHaj9BSKzvpUUfnHldSE=",
        version = "v1.2.2",
    )
    go_repository(
        name = "com_github_onsi_ginkgo",
        build_file_proto_mode = "disable_global",
        importpath = "github.com/onsi/ginkgo",
        sum = "h1:29JGrr5oVBm5ulCWet69zQkzWipVXIol6ygQUe/EzNc=",
        version = "v1.16.4",
    )
    go_repository(
        name = "com_github_onsi_ginkgo_v2",
        build_file_proto_mode = "disable_global",
        importpath = "github.com/onsi/ginkgo/v2",
        sum = "h1:06xGQy5www2oN160RtEZoTvnP2sPhEfePYmCDc2szss=",
        version = "v2.9.7",
    )
    go_repository(
        name = "com_github_onsi_gomega",
        build_file_proto_mode = "disable_global",
        importpath = "github.com/onsi/gomega",
        sum = "h1:gegWiwZjBsf2DgiSbf5hpokZ98JVDMcWkUiigk6/KXc=",
        version = "v1.27.8",
    )
    go_repository(
        name = "com_github_opencontainers_go_digest",
        build_file_proto_mode = "disable_global",
        importpath = "github.com/opencontainers/go-digest",
        sum = "h1:apOUWs51W5PlhuyGyz9FCeeBIOUDA/6nW8Oi/yOhh5U=",
        version = "v1.0.0",
    )
    go_repository(
        name = "com_github_opencontainers_image_spec",
        build_file_proto_mode = "disable_global",
        importpath = "github.com/opencontainers/image-spec",
        sum = "h1:fzg1mXZFj8YdPeNkRXMg+zb88BFV0Ys52cJydRwBkb8=",
        version = "v1.1.0-rc3",
    )
    go_repository(
        name = "com_github_opencontainers_runc",
        build_file_proto_mode = "disable_global",
        importpath = "github.com/opencontainers/runc",
        sum = "h1:L44KXEpKmfWDcS02aeGm8QNTFXTo2D+8MYGDIJ/GDEs=",
        version = "v1.1.5",
    )
    go_repository(
        name = "com_github_opencontainers_runtime_spec",
        build_file_proto_mode = "disable_global",
        importpath = "github.com/opencontainers/runtime-spec",
        sum = "h1:3snG66yBm59tKhhSPQrQ/0bCrv1LQbKt40LnUPiUxdc=",
        version = "v1.0.3-0.20210326190908-1c3f411f0417",
    )
    go_repository(
        name = "com_github_opencontainers_selinux",
        build_file_proto_mode = "disable_global",
        importpath = "github.com/opencontainers/selinux",
        sum = "h1:NFy2xCsjn7+WspbfZkUd5zyVeisV7VFbPSP96+8/ha4=",
        version = "v1.10.2",
    )

    go_repository(
        # This is no longer used but we keep it for backwards compatability
        # tests while on 5.0.x.
        name = "com_github_opentracing_contrib_go_stdlib",
        build_file_proto_mode = "disable_global",
        importpath = "github.com/opentracing-contrib/go-stdlib",
        sum = "h1:TBS7YuVotp8myLon4Pv7BtCBzOTo1DeZCld0Z63mW2w=",
        version = "v1.0.0",
    )  # keep
    go_repository(
        name = "com_github_opentracing_opentracing_go",
        build_file_proto_mode = "disable_global",
        importpath = "github.com/opentracing/opentracing-go",
        sum = "h1:uEJPy/1a5RIPAJ0Ov+OIO8OxWu77jEv+1B0VhjKrZUs=",
        version = "v1.2.0",
    )
    go_repository(
        name = "com_github_opsgenie_opsgenie_go_sdk_v2",
        build_file_proto_mode = "disable_global",
        importpath = "github.com/opsgenie/opsgenie-go-sdk-v2",
        sum = "h1:nV98dkBpqaYbDnhefmOQ+Rn4hE+jD6AtjYHXaU5WyJI=",
        version = "v1.2.13",
    )
    go_repository(
        name = "com_github_oschwald_maxminddb_golang",
        build_file_proto_mode = "disable_global",
        importpath = "github.com/oschwald/maxminddb-golang",
        sum = "h1:9FnTOD0YOhP7DGxGsq4glzpGy5+w7pq50AS6wALUMYs=",
        version = "v1.12.0",
    )
    go_repository(
        name = "com_github_ovh_go_ovh",
        build_file_proto_mode = "disable_global",
        importpath = "github.com/ovh/go-ovh",
        sum = "h1:bHXZmw8nTgZin4Nv7JuaLs0KG5x54EQR7migYTd1zrk=",
        version = "v1.1.0",
    )
    go_repository(
        name = "com_github_package_url_packageurl_go",
        build_file_proto_mode = "disable_global",
        importpath = "github.com/package-url/packageurl-go",
        sum = "h1:DiLBVp4DAcZlBVBEtJpNWZpZVq0AEeCY7Hqk8URVs4o=",
        version = "v0.1.1-0.20220428063043-89078438f170",
    )
    go_repository(
        name = "com_github_pandatix_go_cvss",
        build_file_proto_mode = "disable_global",
        importpath = "github.com/pandatix/go-cvss",
        sum = "h1:9441i+Sn/P/TP9kNBl3kI7mwYtNYFr1eN8JdsiybiMM=",
        version = "v0.5.2",
    )
    go_repository(
        name = "com_github_pascaldekloe_goe",
        build_file_proto_mode = "disable_global",
        importpath = "github.com/pascaldekloe/goe",
        sum = "h1:cBOtyMzM9HTpWjXfbbunk26uA6nG3a8n06Wieeh0MwY=",
        version = "v0.1.0",
    )
    go_repository(
        name = "com_github_pborman_uuid",
        build_file_proto_mode = "disable_global",
        importpath = "github.com/pborman/uuid",
        sum = "h1:J7Q5mO4ysT1dv8hyrUGHb9+ooztCXu1D8MY8DZYsu3g=",
        version = "v1.2.0",
    )
    go_repository(
        name = "com_github_pelletier_go_toml",
        build_file_proto_mode = "disable_global",
        importpath = "github.com/pelletier/go-toml",
        sum = "h1:4yBQzkHv+7BHq2PQUZF3Mx0IYxG7LsP222s7Agd3ve8=",
        version = "v1.9.5",
    )
    go_repository(
        name = "com_github_pelletier_go_toml_v2",
        build_file_proto_mode = "disable_global",
        importpath = "github.com/pelletier/go-toml/v2",
        sum = "h1:ipoSadvV8oGUjnUbMub59IDPPwfxF694nG/jwbMiyQg=",
        version = "v2.0.5",
    )
    go_repository(
        name = "com_github_peterbourgon_diskv",
        build_file_proto_mode = "disable_global",
        importpath = "github.com/peterbourgon/diskv",
        sum = "h1:UBdAOUP5p4RWqPBg048CAvpKN+vxiaj6gdUUzhl4XmI=",
        version = "v2.0.1+incompatible",
    )
    go_repository(
        name = "com_github_peterbourgon_ff",
        build_file_proto_mode = "disable_global",
        importpath = "github.com/peterbourgon/ff",
        sum = "h1:xt1lxTG+Nr2+tFtysY7abFgPoH3Lug8CwYJMOmJRXhk=",
        version = "v1.7.1",
    )
    go_repository(
        name = "com_github_peterbourgon_ff_v3",
        build_file_proto_mode = "disable_global",
        importpath = "github.com/peterbourgon/ff/v3",
        sum = "h1:2J07/5/36kd9HYVt42Zve0xCeQ+LLRIvoKrt6sAZXJ4=",
        version = "v3.3.2",
    )
    go_repository(
        name = "com_github_peterhellberg_link",
        build_file_proto_mode = "disable_global",
        importpath = "github.com/peterhellberg/link",
        sum = "h1:s2+RH8EGuI/mI4QwrWGSYQCRz7uNgip9BaM04HKu5kc=",
        version = "v1.1.0",
    )
    go_repository(
        name = "com_github_pierrec_lz4",
        build_file_proto_mode = "disable_global",
        importpath = "github.com/pierrec/lz4",
        sum = "h1:2xWsjqPFWcplujydGg4WmhC/6fZqK42wMM8aXeqhl0I=",
        version = "v2.0.5+incompatible",
    )
    go_repository(
        name = "com_github_pierrec_lz4_v4",
        build_file_proto_mode = "disable_global",
        importpath = "github.com/pierrec/lz4/v4",
        sum = "h1:kV4Ip+/hUBC+8T6+2EgburRtkE9ef4nbY3f4dFhGjMc=",
        version = "v4.1.17",
    )
    go_repository(
        name = "com_github_pingcap_errors",
        build_file_proto_mode = "disable_global",
        importpath = "github.com/pingcap/errors",
        sum = "h1:lFuQV/oaUMGcD2tqt+01ROSmJs75VG1ToEOkZIZ4nE4=",
        version = "v0.11.4",
    )
    go_repository(
        name = "com_github_pjbgf_sha1cd",
        build_file_proto_mode = "disable_global",
        importpath = "github.com/pjbgf/sha1cd",
        sum = "h1:4D5XXmUUBUl/xQ6IjCkEAbqXskkq/4O7LmGn0AqMDs4=",
        version = "v0.3.0",
    )
    go_repository(
        name = "com_github_pkg_browser",
        build_file_proto_mode = "disable_global",
        importpath = "github.com/pkg/browser",
        sum = "h1:KoWmjvw+nsYOo29YJK9vDA65RGE3NrOnUtO7a+RF9HU=",
        version = "v0.0.0-20210911075715-681adbf594b8",
    )
    go_repository(
        name = "com_github_pkg_diff",
        build_file_proto_mode = "disable_global",
        importpath = "github.com/pkg/diff",
        sum = "h1:aoZm08cpOy4WuID//EZDgcC4zIxODThtZNPirFr42+A=",
        version = "v0.0.0-20210226163009-20ebb0f2a09e",
    )
    go_repository(
        name = "com_github_pkg_errors",
        build_file_proto_mode = "disable_global",
        importpath = "github.com/pkg/errors",
        sum = "h1:FEBLx1zS214owpjy7qsBeixbURkuhQAwrK5UwLGTwt4=",
        version = "v0.9.1",
    )
    go_repository(
        name = "com_github_pkg_profile",
        build_file_proto_mode = "disable_global",
        importpath = "github.com/pkg/profile",
        sum = "h1:hUDfIISABYI59DyeB3OTay/HxSRwTQ8rB/H83k6r5dM=",
        version = "v1.6.0",
    )
    go_repository(
        name = "com_github_pkg_sftp",
        build_file_proto_mode = "disable_global",
        importpath = "github.com/pkg/sftp",
        sum = "h1:VasscCm72135zRysgrJDKsntdmPN+OuU3+nnHYA9wyc=",
        version = "v1.10.1",
    )
    go_repository(
        name = "com_github_pkoukk_tiktoken_go",
        build_file_proto_mode = "disable_global",
        importpath = "github.com/pkoukk/tiktoken-go",
        replace = "github.com/sourcegraph/tiktoken-go",
        sum = "h1:Wu8W50qCMC+BYoBQY/wTPt0QNglXF/IO3zljM+LKuNM=",
        version = "v0.0.0-20230905173153-caab340cf008",
    )
    go_repository(
        name = "com_github_pmezard_go_difflib",
        build_file_proto_mode = "disable_global",
        importpath = "github.com/pmezard/go-difflib",
        sum = "h1:4DBwDE0NGyQoBHbLQYPwSUPoCMWR5BEzIk/f1lZbAQM=",
        version = "v1.0.0",
    )
    go_repository(
        name = "com_github_posener_complete",
        build_file_proto_mode = "disable_global",
        importpath = "github.com/posener/complete",
        sum = "h1:NP0eAhjcjImqslEwo/1hq7gpajME0fTLTezBKDqfXqo=",
        version = "v1.2.3",
    )
    go_repository(
        name = "com_github_power_devops_perfstat",
        build_file_proto_mode = "disable_global",
        importpath = "github.com/power-devops/perfstat",
        sum = "h1:0LFwY6Q3gMACTjAbMZBjXAqTOzOwFaj2Ld6cjeQ7Rig=",
        version = "v0.0.0-20221212215047-62379fc7944b",
    )
    go_repository(
        name = "com_github_pquerna_cachecontrol",
        build_file_proto_mode = "disable_global",
        importpath = "github.com/pquerna/cachecontrol",
        sum = "h1:yJMy84ti9h/+OEWa752kBTKv4XC30OtVVHYv/8cTqKc=",
        version = "v0.1.0",
    )
    go_repository(
        name = "com_github_pquerna_otp",
        build_file_proto_mode = "disable_global",
        importpath = "github.com/pquerna/otp",
        sum = "h1:oJV/SkzR33anKXwQU3Of42rL4wbrffP4uvUf1SvS5Xs=",
        version = "v1.3.0",
    )
    go_repository(
        name = "com_github_prashantv_gostub",
        build_file_proto_mode = "disable_global",
        importpath = "github.com/prashantv/gostub",
        sum = "h1:BTyx3RfQjRHnUWaGF9oQos79AlQ5k8WNktv7VGvVH4g=",
        version = "v1.1.0",
    )
    go_repository(
        name = "com_github_prometheus_alertmanager",
        build_file_proto_mode = "disable_global",
        importpath = "github.com/prometheus/alertmanager",
        replace = "github.com/sourcegraph/alertmanager",
        sum = "h1:Mlytsllyx6d1eaKXt8urXX0YjP5Tq4UGV+BfL6Yc1aQ=",
        version = "v0.21.1-0.20211110092431-863f5b1ee51b",
    )
    go_repository(
        name = "com_github_prometheus_client_golang",
        build_file_proto_mode = "disable_global",
        importpath = "github.com/prometheus/client_golang",
        sum = "h1:yk/hx9hDbrGHovbci4BY+pRMfSuuat626eFsHb7tmT8=",
        version = "v1.16.0",
    )
    go_repository(
        name = "com_github_prometheus_client_model",
        build_file_proto_mode = "disable_global",
        importpath = "github.com/prometheus/client_model",
        sum = "h1:VQw1hfvPvk3Uv6Qf29VrPF32JB6rtbgI6cYPYQjL0Qw=",
        version = "v0.5.0",
    )
    go_repository(
        name = "com_github_prometheus_common",
        build_file_proto_mode = "disable_global",
        importpath = "github.com/prometheus/common",
        replace = "github.com/prometheus/common",
        sum = "h1:hWIdL3N2HoUx3B8j3YN9mWor0qhY/NlEKZEaXxuIRh4=",
        version = "v0.32.1",
    )
    go_repository(
        name = "com_github_prometheus_common_assets",
        build_file_proto_mode = "disable_global",
        importpath = "github.com/prometheus/common/assets",
        sum = "h1:0P5OrzoHrYBOSM1OigWL3mY8ZvV2N4zIE/5AahrSrfM=",
        version = "v0.2.0",
    )
    go_repository(
        name = "com_github_prometheus_common_sigv4",
        build_file_proto_mode = "disable_global",
        importpath = "github.com/prometheus/common/sigv4",
        sum = "h1:qoVebwtwwEhS85Czm2dSROY5fTo2PAPEVdDeppTwGX4=",
        version = "v0.1.0",
    )
    go_repository(
        name = "com_github_prometheus_exporter_toolkit",
        build_file_proto_mode = "disable_global",
        importpath = "github.com/prometheus/exporter-toolkit",
        sum = "h1:sbJAfBXQFkG6sUkbwBun8MNdzW9+wd5YfPYofbmj0YM=",
        version = "v0.8.2",
    )
    go_repository(
        name = "com_github_prometheus_procfs",
        build_file_proto_mode = "disable_global",
        importpath = "github.com/prometheus/procfs",
        sum = "h1:xRC8Iq1yyca5ypa9n1EZnWZkt7dwcoRPQwX/5gwaUuI=",
        version = "v0.11.1",
    )
    go_repository(
        name = "com_github_prometheus_prometheus",
        build_file_proto_mode = "disable_global",
        importpath = "github.com/prometheus/prometheus",
        sum = "h1:wmk5yNrQlkQ2OvZucMhUB4k78AVfG34szb1UtopS8Vc=",
        version = "v0.40.5",
    )
    go_repository(
        name = "com_github_prometheus_statsd_exporter",
        build_file_proto_mode = "disable_global",
        importpath = "github.com/prometheus/statsd_exporter",
        sum = "h1:7Pji/i2GuhK6Lu7DHrtTkFmNBCudCPT1pX2CziuyQR0=",
        version = "v0.22.7",
    )
    go_repository(
        name = "com_github_prometheus_tsdb",
        build_file_proto_mode = "disable_global",
        importpath = "github.com/prometheus/tsdb",
        sum = "h1:YZcsG11NqnK4czYLrWd9mpEuAJIHVQLwdrleYfszMAA=",
        version = "v0.7.1",
    )
    go_repository(
        name = "com_github_protocolbuffers_txtpbfmt",
        build_file_proto_mode = "disable_global",
        importpath = "github.com/protocolbuffers/txtpbfmt",
        sum = "h1:gSVONBi2HWMFXCa9jFdYvYk7IwW/mTLxWOF7rXS4LO0=",
        version = "v0.0.0-20201118171849-f6a6b3f636fc",
    )
    go_repository(
        name = "com_github_protonmail_go_crypto",
        build_file_proto_mode = "disable_global",
        importpath = "github.com/ProtonMail/go-crypto",
        sum = "h1:vV3RryLxt42+ZIVOFbYJCH1jsZNTNmj2NYru5zfx+4E=",
        version = "v0.0.0-20230626094100-7e9e0395ebec",
    )
    go_repository(
        name = "com_github_pseudomuto_protoc_gen_doc",
        build_file_proto_mode = "disable_global",
        importpath = "github.com/pseudomuto/protoc-gen-doc",
        sum = "h1:Ah259kcrio7Ix1Rhb6u8FCaOkzf9qRBqXnvAufg061w=",
        version = "v1.5.1",
    )
    go_repository(
        name = "com_github_pseudomuto_protokit",
        build_file_proto_mode = "disable_global",
        importpath = "github.com/pseudomuto/protokit",
        sum = "h1:kCYpE3thoR6Esm0CUvd5xbrDTOZPvQPTDeyXpZfrJdk=",
        version = "v0.2.1",
    )
    go_repository(
        name = "com_github_puerkitobio_goquery",
        build_file_proto_mode = "disable_global",
        importpath = "github.com/PuerkitoBio/goquery",
        sum = "h1:PJTF7AmFCFKk1N6V6jmKfrNH9tV5pNE6lZMkG0gta/U=",
        version = "v1.8.0",
    )
    go_repository(
        name = "com_github_puerkitobio_purell",
        build_file_proto_mode = "disable_global",
        importpath = "github.com/PuerkitoBio/purell",
        sum = "h1:WEQqlqaGbrPkxLJWfBwQmfEAE1Z7ONdDLqrN38tNFfI=",
        version = "v1.1.1",
    )
<<<<<<< HEAD

=======
    go_repository(
        name = "com_github_puerkitobio_rehttp",
        build_file_proto_mode = "disable_global",
        importpath = "github.com/PuerkitoBio/rehttp",
        sum = "h1:JFZ7OeK+hbJpTxhNB0NDZT47AuXqCU0Smxfjtph7/Rs=",
        version = "v1.1.0",
    )
>>>>>>> 23634d95
    go_repository(
        name = "com_github_puerkitobio_urlesc",
        build_file_proto_mode = "disable_global",
        importpath = "github.com/PuerkitoBio/urlesc",
        sum = "h1:d+Bc7a5rLufV/sSk/8dngufqelfh6jnri85riMAaF/M=",
        version = "v0.0.0-20170810143723-de5bf2ad4578",
    )
    go_repository(
        name = "com_github_qdrant_go_client",
        build_file_proto_mode = "disable_global",
        importpath = "github.com/qdrant/go-client",
        sum = "h1:kh5B4yWjrd5BcynJoA4014mZlI/j6++inCMMQoKUOtI=",
        version = "v1.4.1",
    )
    go_repository(
        name = "com_github_quasoft_websspi",
        build_file_proto_mode = "disable_global",
        importpath = "github.com/quasoft/websspi",
        sum = "h1:/mA4w0LxWlE3novvsoEL6BBA1WnjJATbjkh1kFrTidw=",
        version = "v1.1.2",
    )
    go_repository(
        name = "com_github_qustavo_sqlhooks_v2",
        build_file_proto_mode = "disable_global",
        importpath = "github.com/qustavo/sqlhooks/v2",
        sum = "h1:54yBemHnGHp/7xgT+pxwmIlMSDNYKx5JW5dfRAiCZi0=",
        version = "v2.1.0",
    )

    go_repository(
        # This is no longer used but we keep it for backwards compatability
        # tests while on 5.0.x.
        name = "com_github_rafaeljusto_redigomock",
        build_file_proto_mode = "disable_global",
        importpath = "github.com/rafaeljusto/redigomock",
        sum = "h1:d7uo5MVINMxnRr20MxbgDkmZ8QRfevjOVgEa4n0OZyY=",
        version = "v2.4.0+incompatible",
    )  # keep
    go_repository(
        name = "com_github_rafaeljusto_redigomock_v3",
        build_file_proto_mode = "disable_global",
        importpath = "github.com/rafaeljusto/redigomock/v3",
        sum = "h1:B4Y0XJQiPjpwYmkH55aratKX1VfR+JRqzmDKyZbC99o=",
        version = "v3.1.2",
    )
    go_repository(
        name = "com_github_rainycape_unidecode",
        build_file_proto_mode = "disable_global",
        importpath = "github.com/rainycape/unidecode",
        sum = "h1:ta7tUOvsPHVHGom5hKW5VXNc2xZIkfCKP8iaqOyYtUQ=",
        version = "v0.0.0-20150907023854-cb7f23ec59be",
    )
    go_repository(
        name = "com_github_redis_go_redis_v9",
        build_file_proto_mode = "disable_global",
        importpath = "github.com/redis/go-redis/v9",
        sum = "h1:CuQcn5HIEeK7BgElubPP8CGtE0KakrnbBSTLjathl5o=",
        version = "v9.0.5",
    )
    go_repository(
        name = "com_github_remyoudompheng_bigfft",
        build_file_proto_mode = "disable_global",
        importpath = "github.com/remyoudompheng/bigfft",
        sum = "h1:W09IVJc94icq4NjY3clb7Lk8O1qJ8BdBEF8z0ibU0rE=",
        version = "v0.0.0-20230129092748-24d4a6f8daec",
    )
    go_repository(
        name = "com_github_rhnvrm_simples3",
        build_file_proto_mode = "disable_global",
        importpath = "github.com/rhnvrm/simples3",
        sum = "h1:H0DJwybR6ryQE+Odi9eqkHuzjYAeJgtGcGtuBwOhsH8=",
        version = "v0.6.1",
    )
    go_repository(
        name = "com_github_rivo_uniseg",
        build_file_proto_mode = "disable_global",
        importpath = "github.com/rivo/uniseg",
        sum = "h1:utMvzDsuh3suAEnhH0RdHmoPbU648o6CvXxTx4SBMOw=",
        version = "v0.4.3",
    )
    go_repository(
        name = "com_github_rjeczalik_notify",
        build_file_proto_mode = "disable_global",
        importpath = "github.com/rjeczalik/notify",
        sum = "h1:6rJAzHTGKXGj76sbRgDiDcYj/HniypXmSJo1SWakZeY=",
        version = "v0.9.3",
    )
    go_repository(
        name = "com_github_roaringbitmap_roaring",
        build_file_proto_mode = "disable_global",
        importpath = "github.com/RoaringBitmap/roaring",
        sum = "h1:aQmu9zQxDU0uhwR8SXOH/OrqEf+X8A0LQmwW3JX8Lcg=",
        version = "v1.3.0",
    )
    go_repository(
        name = "com_github_rogpeppe_fastuuid",
        build_file_proto_mode = "disable_global",
        importpath = "github.com/rogpeppe/fastuuid",
        sum = "h1:Ppwyp6VYCF1nvBTXL3trRso7mXMlRrw9ooo375wvi2s=",
        version = "v1.2.0",
    )
    go_repository(
        name = "com_github_rogpeppe_go_internal",
        build_file_proto_mode = "disable_global",
        importpath = "github.com/rogpeppe/go-internal",
        sum = "h1:cWPaGQEPrBb5/AsnsZesgZZ9yb1OQ+GOISoDNXVBh4M=",
        version = "v1.11.0",
    )
    go_repository(
        name = "com_github_rs_cors",
        build_file_proto_mode = "disable_global",
        importpath = "github.com/rs/cors",
        sum = "h1:l9HGsTsHJcvW14Nk7J9KFz8bzeAWXn3CG6bgt7LsrAE=",
        version = "v1.9.0",
    )
    go_repository(
        name = "com_github_rs_xid",
        build_file_proto_mode = "disable_global",
        importpath = "github.com/rs/xid",
        sum = "h1:mKX4bl4iPYJtEIxp6CYiUuLQ/8DYMoz0PUdtGgMFRVc=",
        version = "v1.5.0",
    )
    go_repository(
        name = "com_github_rs_zerolog",
        build_file_proto_mode = "disable_global",
        importpath = "github.com/rs/zerolog",
        sum = "h1:uPRuwkWF4J6fGsJ2R0Gn2jB1EQiav9k3S6CSdygQJXY=",
        version = "v1.15.0",
    )
    go_repository(
        name = "com_github_russellhaering_gosaml2",
        build_file_proto_mode = "disable_global",
        importpath = "github.com/russellhaering/gosaml2",
        sum = "h1:H/whrl8NuSoxyW46Ww5lKPskm+5K+qYLw9afqJ/Zef0=",
        version = "v0.9.1",
    )
    go_repository(
        name = "com_github_russellhaering_goxmldsig",
        build_file_proto_mode = "disable_global",
        importpath = "github.com/russellhaering/goxmldsig",
        sum = "h1:DllIWUgMy0cRUMfGiASiYEa35nsieyD3cigIwLonTPM=",
        version = "v1.3.0",
    )
    go_repository(
        name = "com_github_russross_blackfriday",
        build_file_proto_mode = "disable_global",
        importpath = "github.com/russross/blackfriday",
        replace = "github.com/russross/blackfriday",
        sum = "h1:HyvC0ARfnZBqnXwABFeSZHpKvJHJJfPz81GNueLj0oo=",
        version = "v1.5.2",
    )
    go_repository(
        name = "com_github_russross_blackfriday_v2",
        build_file_proto_mode = "disable_global",
        importpath = "github.com/russross/blackfriday/v2",
        sum = "h1:JIOH55/0cWyOuilr9/qlrm0BSXldqnqwMsf35Ld67mk=",
        version = "v2.1.0",
    )
    go_repository(
        name = "com_github_ryanuber_columnize",
        build_file_proto_mode = "disable_global",
        importpath = "github.com/ryanuber/columnize",
        sum = "h1:j1Wcmh8OrK4Q7GXY+V7SVSY8nUWQxHW5TkBe7YUl+2s=",
        version = "v2.1.0+incompatible",
    )
    go_repository(
        name = "com_github_ryanuber_go_glob",
        build_file_proto_mode = "disable_global",
        importpath = "github.com/ryanuber/go-glob",
        sum = "h1:iQh3xXAumdQ+4Ufa5b25cRpC5TYKlno6hsv6Cb3pkBk=",
        version = "v1.0.0",
    )
    go_repository(
        name = "com_github_sabhiram_go_gitignore",
        build_file_proto_mode = "disable_global",
        importpath = "github.com/sabhiram/go-gitignore",
        sum = "h1:OkMGxebDjyw0ULyrTYWeN0UNCCkmCWfjPnIA2W6oviI=",
        version = "v0.0.0-20210923224102-525f6e181f06",
    )
    go_repository(
        name = "com_github_santhosh_tekuri_jsonschema_v5",
        build_file_proto_mode = "disable_global",
        importpath = "github.com/santhosh-tekuri/jsonschema/v5",
        sum = "h1:HNLA3HtUIROrQwG1cuu5EYuqk3UEoJ61Dr/9xkd6sok=",
        version = "v5.0.1",
    )
    go_repository(
        name = "com_github_satori_go_uuid",
        build_file_proto_mode = "disable_global",
        importpath = "github.com/satori/go.uuid",
        sum = "h1:0uYX9dsZ2yD7q2RtLRtPSdGDWzjeM3TbMJP9utgA0ww=",
        version = "v1.2.0",
    )
    go_repository(
        name = "com_github_scaleway_scaleway_sdk_go",
        build_file_proto_mode = "disable_global",
        importpath = "github.com/scaleway/scaleway-sdk-go",
        sum = "h1:0roa6gXKgyta64uqh52AQG3wzZXH21unn+ltzQSXML0=",
        version = "v1.0.0-beta.9",
    )
    go_repository(
        name = "com_github_schollz_closestmatch",
        build_file_proto_mode = "disable_global",
        importpath = "github.com/schollz/closestmatch",
        sum = "h1:Uel2GXEpJqOWBrlyI+oY9LTiyyjYS17cCYRqP13/SHk=",
        version = "v2.1.0+incompatible",
    )
    go_repository(
        name = "com_github_schollz_progressbar_v3",
        build_file_proto_mode = "disable_global",
        importpath = "github.com/schollz/progressbar/v3",
        sum = "h1:o8rySDYiQ59Mwzy2FELeHY5ZARXZTVJC7iHD6PEFUiE=",
        version = "v3.13.1",
    )
    go_repository(
        name = "com_github_scim2_filter_parser_v2",
        build_file_proto_mode = "disable_global",
        importpath = "github.com/scim2/filter-parser/v2",
        sum = "h1:QGadEcsmypxg8gYChRSM2j1edLyE/2j72j+hdmI4BJM=",
        version = "v2.2.0",
    )
    go_repository(
        name = "com_github_sean_seed",
        build_file_proto_mode = "disable_global",
        importpath = "github.com/sean-/seed",
        sum = "h1:nn5Wsu0esKSJiIVhscUtVbo7ada43DJhG55ua/hjS5I=",
        version = "v0.0.0-20170313163322-e2103e2c3529",
    )
    go_repository(
        name = "com_github_secure_systems_lab_go_securesystemslib",
        build_file_proto_mode = "disable_global",
        importpath = "github.com/secure-systems-lab/go-securesystemslib",
        sum = "h1:b23VGrQhTA8cN2CbBw7/FulN9fTtqYUdS5+Oxzt+DUE=",
        version = "v0.4.0",
    )
    go_repository(
        name = "com_github_segmentio_fasthash",
        build_file_proto_mode = "disable_global",
        importpath = "github.com/segmentio/fasthash",
        sum = "h1:EI9+KE1EwvMLBWwjpRDc+fEM+prwxDYbslddQGtrmhM=",
        version = "v1.0.3",
    )
    go_repository(
        name = "com_github_segmentio_ksuid",
        build_file_proto_mode = "disable_global",
        importpath = "github.com/segmentio/ksuid",
        sum = "h1:sBo2BdShXjmcugAMwjugoGUdUV0pcxY5mW4xKRn3v4c=",
        version = "v1.0.4",
    )
    go_repository(
        name = "com_github_sergi_go_diff",
        build_file_proto_mode = "disable_global",
        importpath = "github.com/sergi/go-diff",
        sum = "h1:xkr+Oxo4BOQKmkn/B9eMK0g5Kg/983T9DqqPHwYqD+8=",
        version = "v1.3.1",
    )
    go_repository(
        name = "com_github_serialx_hashring",
        build_file_proto_mode = "disable_global",
        importpath = "github.com/serialx/hashring",
        sum = "h1:ka9QPuQg2u4LGipiZGsgkg3rJCo4iIUCy75FddM0GRQ=",
        version = "v0.0.0-20190422032157-8b2912629002",
    )
    go_repository(
        name = "com_github_shibumi_go_pathspec",
        build_file_proto_mode = "disable_global",
        importpath = "github.com/shibumi/go-pathspec",
        sum = "h1:QUyMZhFo0Md5B8zV8x2tesohbb5kfbpTi9rBnKh5dkI=",
        version = "v1.3.0",
    )
    go_repository(
        name = "com_github_shirou_gopsutil_v3",
        build_file_proto_mode = "disable_global",
        importpath = "github.com/shirou/gopsutil/v3",
        sum = "h1:5SgDCeQ0KW0S4N0znjeM/eFHXXOKyv2dVNgRq/c9P6Y=",
        version = "v3.23.5",
    )
    go_repository(
        name = "com_github_shoenig_go_m1cpu",
        build_file_proto_mode = "disable_global",
        importpath = "github.com/shoenig/go-m1cpu",
        sum = "h1:nxdKQNcEB6vzgA2E2bvzKIYRuNj7XNJ4S/aRSwKzFtM=",
        version = "v0.1.6",
    )
    go_repository(
        name = "com_github_shoenig_test",
        build_file_proto_mode = "disable_global",
        importpath = "github.com/shoenig/test",
        sum = "h1:kVTaSd7WLz5WZ2IaoM0RSzRsUD+m8wRR+5qvntpn4LU=",
        version = "v0.6.4",
    )
    go_repository(
        name = "com_github_shopify_goreferrer",
        build_file_proto_mode = "disable_global",
        importpath = "github.com/Shopify/goreferrer",
        sum = "h1:KkH3I3sJuOLP3TjA/dfr4NAY8bghDwnXiU7cTKxQqo0=",
        version = "v0.0.0-20220729165902-8cddb4f5de06",
    )
    go_repository(
        name = "com_github_shopify_logrus_bugsnag",
        build_file_proto_mode = "disable_global",
        importpath = "github.com/Shopify/logrus-bugsnag",
        sum = "h1:UrqY+r/OJnIp5u0s1SbQ8dVfLCZJsnvazdBP5hS4iRs=",
        version = "v0.0.0-20171204204709-577dee27f20d",
    )
    go_repository(
        name = "com_github_shopspring_decimal",
        build_file_proto_mode = "disable_global",
        importpath = "github.com/shopspring/decimal",
        sum = "h1:abSATXmQEYyShuxI4/vyW3tV1MrKAJzCZ/0zLUXYbsQ=",
        version = "v1.2.0",
    )
    go_repository(
        name = "com_github_shurcool_go",
        build_file_proto_mode = "disable_global",
        importpath = "github.com/shurcooL/go",
        sum = "h1:aSISeOcal5irEhJd1M+IrApc0PdcN7e7Aj4yuEnOrfQ=",
        version = "v0.0.0-20200502201357-93f07166e636",
    )
    go_repository(
        name = "com_github_shurcool_go_goon",
        build_file_proto_mode = "disable_global",
        importpath = "github.com/shurcooL/go-goon",
        sum = "h1:llrF3Fs4018ePo4+G/HV/uQUqEI1HMDjCeOf2V6puPc=",
        version = "v0.0.0-20170922171312-37c2f522c041",
    )
    go_repository(
        name = "com_github_shurcool_httpfs",
        build_file_proto_mode = "disable_global",
        importpath = "github.com/shurcooL/httpfs",
        sum = "h1:bUGsEnyNbVPw06Bs80sCeARAlK8lhwqGyi6UT8ymuGk=",
        version = "v0.0.0-20190707220628-8d4bc4ba7749",
    )
    go_repository(
        name = "com_github_shurcool_httpgzip",
        build_file_proto_mode = "disable_global",
        importpath = "github.com/shurcooL/httpgzip",
        replace = "github.com/sourcegraph/httpgzip",
        sum = "h1:VaS8k40GiNVUxVx0ZUilU38NU6tWUHNQOX342DWtZUM=",
        version = "v0.0.0-20211015085752-0bad89b3b4df",
    )
    go_repository(
        name = "com_github_shurcool_sanitized_anchor_name",
        build_file_proto_mode = "disable_global",
        importpath = "github.com/shurcooL/sanitized_anchor_name",
        sum = "h1:PdmoCO6wvbs+7yrJyMORt4/BmY5IYyJwS/kOiWx8mHo=",
        version = "v1.0.0",
    )
    go_repository(
        name = "com_github_shurcool_vfsgen",
        build_file_proto_mode = "disable_global",
        importpath = "github.com/shurcooL/vfsgen",
        sum = "h1:pXY9qYc/MP5zdvqWEUH6SjNiu7VhSjuVFTFiTcphaLU=",
        version = "v0.0.0-20200824052919-0d455de96546",
    )
    go_repository(
        name = "com_github_sirupsen_logrus",
        build_file_proto_mode = "disable_global",
        importpath = "github.com/sirupsen/logrus",
        sum = "h1:dueUQJ1C2q9oE3F7wvmSGAaVtTmUizReu6fjN8uqzbQ=",
        version = "v1.9.3",
    )
    go_repository(
        name = "com_github_skeema_knownhosts",
        build_file_proto_mode = "disable_global",
        importpath = "github.com/skeema/knownhosts",
        sum = "h1:MTk78x9FPgDFVFkDLTrsnnfCJl7g1C/nnKvePgrIngE=",
        version = "v1.1.1",
    )
    go_repository(
        name = "com_github_slack_go_slack",
        build_file_proto_mode = "disable_global",
        importpath = "github.com/slack-go/slack",
        sum = "h1:BGbxa0kMsGEvLOEoZmYs8T1wWfoZXwmQFBb6FgYCXUA=",
        version = "v0.10.1",
    )
    go_repository(
        name = "com_github_smacker_go_tree_sitter",
        build_file_proto_mode = "disable_global",
        importpath = "github.com/smacker/go-tree-sitter",
        sum = "h1:WrsSqod9T70HFyq8hjL6wambOKb4ISUXzFUuNTJHDwo=",
        version = "v0.0.0-20220209044044-0d3022e933c3",
    )
    go_repository(
        name = "com_github_smartystreets_assertions",
        build_file_proto_mode = "disable_global",
        importpath = "github.com/smartystreets/assertions",
        sum = "h1:Dx1kYM01xsSqKPno3aqLnrwac2LetPvN23diwyr69Qs=",
        version = "v1.13.0",
    )
    go_repository(
        name = "com_github_smartystreets_goconvey",
        build_file_proto_mode = "disable_global",
        importpath = "github.com/smartystreets/goconvey",
        sum = "h1:fv0U8FUIMPNf1L9lnHLvLhgicrIVChEkdzIKYqbNC9s=",
        version = "v1.6.4",
    )
    go_repository(
        name = "com_github_soheilhy_cmux",
        build_file_proto_mode = "disable_global",
        importpath = "github.com/soheilhy/cmux",
        sum = "h1:jjzc5WVemNEDTLwv9tlmemhC73tI08BNOIGwBOo10Js=",
        version = "v0.1.5",
    )
    go_repository(
        name = "com_github_sourcegraph_conc",
        build_directives = [
            "gazelle:resolve go github.com/sourcegraph/sourcegraph/lib/errors @//lib/errors",
        ],
        build_file_proto_mode = "disable_global",
        importpath = "github.com/sourcegraph/conc",
        sum = "h1:96VpOCAtXDCQ8Oycz0ftHqdPyMi8w12ltN4L2noYg7s=",
        version = "v0.2.0",
    )
    go_repository(
        name = "com_github_sourcegraph_go_ctags",
        build_file_proto_mode = "disable_global",
        importpath = "github.com/sourcegraph/go-ctags",
        sum = "h1:7MrEECTEf+UmMdllIIbAHng17Uwqm8WbHEUAyv9LMBk=",
        version = "v0.0.0-20231024141911-299d0263dc95",
    )
    go_repository(
        name = "com_github_sourcegraph_go_diff",
        build_file_proto_mode = "disable_global",
        importpath = "github.com/sourcegraph/go-diff",
        sum = "h1:11miag7hlORpW7ici5mL7T9PyiEsmVmf+8PFOvJ/ZrA=",
        version = "v0.6.2-0.20221123165719-f8cd299c40f3",
    )
    go_repository(
        name = "com_github_sourcegraph_go_jsonschema",
        build_file_proto_mode = "disable_global",
        importpath = "github.com/sourcegraph/go-jsonschema",
        sum = "h1:Bq9XPdAOBkA9NWeNEh2VeIlGlizg9rL5VkYFZje2S+4=",
        version = "v0.0.0-20221230021921-34aaf28fc4ac",
    )
    go_repository(
        name = "com_github_sourcegraph_go_langserver",
        build_file_proto_mode = "disable_global",
        importpath = "github.com/sourcegraph/go-langserver",
        sum = "h1:EX1bSaIbVia2U/Pt/2Z62y8wJS4Z4iNiK5VCeUKuBx8=",
        version = "v2.0.1-0.20181108233942-4a51fa2e1238+incompatible",
    )
    go_repository(
        name = "com_github_sourcegraph_go_lsp",
        build_file_proto_mode = "disable_global",
        importpath = "github.com/sourcegraph/go-lsp",
        sum = "h1:afLbh+ltiygTOB37ymZVwKlJwWZn+86syPTbrrOAydY=",
        version = "v0.0.0-20200429204803-219e11d77f5d",
    )
    go_repository(
        name = "com_github_sourcegraph_go_rendezvous",
        build_file_proto_mode = "disable_global",
        importpath = "github.com/sourcegraph/go-rendezvous",
        sum = "h1:uBLhh66Nf4BcRnvCkMVEuYZ/bQ9ok0rOlEJhfVUpJj4=",
        version = "v0.0.0-20210910070954-ef39ade5591d",
    )
    go_repository(
        name = "com_github_sourcegraph_jsonx",
        build_file_proto_mode = "disable_global",
        importpath = "github.com/sourcegraph/jsonx",
        sum = "h1:oAdWFqhStsWiiMP/vkkHiMXqFXzl1XfUNOdxKJbd6bI=",
        version = "v0.0.0-20200629203448-1a936bd500cf",
    )
    go_repository(
        name = "com_github_sourcegraph_log",
        build_file_proto_mode = "disable_global",
        importpath = "github.com/sourcegraph/log",
        sum = "h1:tHKdC+bXxxGJ0cy/R06kg6Z0zqwVGOWMx8uWsIwsaoY=",
        version = "v0.0.0-20231018134238-fbadff7458bb",
    )
    go_repository(
        name = "com_github_sourcegraph_managed_services_platform_cdktf_gen_cloudflare",
        build_file_proto_mode = "disable_global",
        importpath = "github.com/sourcegraph/managed-services-platform-cdktf/gen/cloudflare",
        sum = "h1:0bXluGjV4O3XBeFA3Kck9kHS3ilvgJo8mW9ADx8oeHE=",
        version = "v0.0.0-20230822024612-edb48c530722",
    )
    go_repository(
        name = "com_github_sourcegraph_managed_services_platform_cdktf_gen_google",
        build_file_proto_mode = "disable_global",
        importpath = "github.com/sourcegraph/managed-services-platform-cdktf/gen/google",
        sum = "h1:oc+BUJi+WYypX8i7vnxz4D4z/99b/H0u5Oc+b1rA5fI=",
        version = "v0.0.0-20230822024612-edb48c530722",
    )
    go_repository(
        name = "com_github_sourcegraph_managed_services_platform_cdktf_gen_google_beta",
        build_file_proto_mode = "disable_global",
        importpath = "github.com/sourcegraph/managed-services-platform-cdktf/gen/google_beta",
        sum = "h1:3rJiF4VGyStWXrqJtVlXBJnpe82Q1k9k74dElVPolR8=",
        version = "v0.0.0-20231106184355-f739cf8e1d49",
    )
    go_repository(
        name = "com_github_sourcegraph_managed_services_platform_cdktf_gen_postgresql",
        build_file_proto_mode = "disable_global",
        importpath = "github.com/sourcegraph/managed-services-platform-cdktf/gen/postgresql",
        sum = "h1:7TTODwd/f0hhqmZhbQcKXSkoxSx9OczTWgWPBTxVOrA=",
        version = "v0.0.0-20231121191755-214be625af21",
    )
    go_repository(
        name = "com_github_sourcegraph_managed_services_platform_cdktf_gen_random",
        build_file_proto_mode = "disable_global",
        importpath = "github.com/sourcegraph/managed-services-platform-cdktf/gen/random",
        sum = "h1:N0OxHqeujHxvVU666KQY9whauLyw4s3BJGBLxx6gKR0=",
        version = "v0.0.0-20230822024612-edb48c530722",
    )
    go_repository(
        name = "com_github_sourcegraph_mountinfo",
        build_file_proto_mode = "disable_global",
        importpath = "github.com/sourcegraph/mountinfo",
        sum = "h1:2lUb58rz1bq77wL3hb6OBT58uBVtlNs1o23Kahfj/kU=",
        version = "v0.0.0-20231018142932-e00da332dac5",
    )
    go_repository(
        name = "com_github_sourcegraph_run",
        build_file_proto_mode = "disable_global",
        importpath = "github.com/sourcegraph/run",
        sum = "h1:3A8w5e8HIYPfafHekvmdmmh42RHKGVhmiTZAPJclg7I=",
        version = "v0.12.0",
    )
    go_repository(
        name = "com_github_sourcegraph_scip",
        # This fixes the build for sourcegraph/scip which depends on sourcegraph/sourcegraph/lib but
        # gazelle doesn't know how to resolve those packages from within sourcegraph/scip.
        build_directives = [
            "gazelle:resolve go github.com/sourcegraph/sourcegraph/lib/errors @//lib/errors",
            "gazelle:resolve go github.com/sourcegraph/sourcegraph/lib/codeintel/lsif/protocol @//lib/codeintel/lsif/protocol",
            "gazelle:resolve go github.com/sourcegraph/sourcegraph/lib/codeintel/lsif/protocol/reader @//lib/codeintel/lsif/protocol/reader",
            "gazelle:resolve go github.com/sourcegraph/sourcegraph/lib/codeintel/lsif/protocol/writer @//lib/codeintel/lsif/protocol/writer",
        ],
        build_file_proto_mode = "disable_global",
        importpath = "github.com/sourcegraph/scip",
        sum = "h1:o+eq0cjVV3B5ngIBF04Lv3GwttKOuYFF5NTcfXWXzfA=",
        version = "v0.3.1-0.20230627154934-45df7f6d33fc",
    )
    go_repository(
        name = "com_github_sourcegraph_zoekt",
        build_file_proto_mode = "disable_global",
        importpath = "github.com/sourcegraph/zoekt",
        sum = "h1:ODktEWcIYRQHQjbg8X9rZAYcgYuSASZ0nn7nz4MNgS4=",
        version = "v0.0.0-20231206165318-7b678e15c348",
    )
    go_repository(
        name = "com_github_spaolacci_murmur3",
        build_file_proto_mode = "disable_global",
        importpath = "github.com/spaolacci/murmur3",
        sum = "h1:qLC7fQah7D6K1B0ujays3HV9gkFtllcxhzImRR7ArPQ=",
        version = "v0.0.0-20180118202830-f09979ecbc72",
    )
    go_repository(
        name = "com_github_spdx_tools_golang",
        build_file_proto_mode = "disable_global",
        importpath = "github.com/spdx/tools-golang",
        sum = "h1:9B623Cfs+mclYK6dsae7gLSwuIBHvlgmEup87qpqsAQ=",
        version = "v0.3.1-0.20230104082527-d6f58551be3f",
    )
    go_repository(
        name = "com_github_spf13_afero",
        build_file_proto_mode = "disable_global",
        importpath = "github.com/spf13/afero",
        sum = "h1:xehSyVa0YnHWsJ49JFljMpg1HX19V6NDZ1fkm1Xznbo=",
        version = "v1.8.2",
    )
    go_repository(
        name = "com_github_spf13_cast",
        build_file_proto_mode = "disable_global",
        importpath = "github.com/spf13/cast",
        sum = "h1:rj3WzYc11XZaIZMPKmwP96zkFEnnAmV8s6XbB2aY32w=",
        version = "v1.5.0",
    )
    go_repository(
        name = "com_github_spf13_cobra",
        build_file_proto_mode = "disable_global",
        importpath = "github.com/spf13/cobra",
        sum = "h1:hyqWnYt1ZQShIddO5kBpj3vu05/++x6tJ6dg8EC572I=",
        version = "v1.7.0",
    )
    go_repository(
        name = "com_github_spf13_jwalterweatherman",
        build_file_proto_mode = "disable_global",
        importpath = "github.com/spf13/jwalterweatherman",
        sum = "h1:ue6voC5bR5F8YxI5S67j9i582FU4Qvo2bmqnqMYADFk=",
        version = "v1.1.0",
    )
    go_repository(
        name = "com_github_spf13_pflag",
        build_file_proto_mode = "disable_global",
        importpath = "github.com/spf13/pflag",
        sum = "h1:iy+VFUOCP1a+8yFto/drg2CJ5u0yRoB7fZw3DKv/JXA=",
        version = "v1.0.5",
    )
    go_repository(
        name = "com_github_spf13_viper",
        build_file_proto_mode = "disable_global",
        importpath = "github.com/spf13/viper",
        sum = "h1:CZ7eSOd3kZoaYDLbXnmzgQI5RlciuXBMA+18HwHRfZQ=",
        version = "v1.12.0",
    )
    go_repository(
        name = "com_github_ssor_bom",
        build_file_proto_mode = "disable_global",
        importpath = "github.com/ssor/bom",
        sum = "h1:pvbZ0lM0XWPBqUKqFU8cmavspvIl9nulOYwdy6IFRRo=",
        version = "v0.0.0-20170718123548-6386211fdfcf",
    )
    go_repository(
        name = "com_github_stoewer_go_strcase",
        build_file_proto_mode = "disable_global",
        importpath = "github.com/stoewer/go-strcase",
        sum = "h1:g0eASXYtp+yvN9fK8sH94oCIk0fau9uV1/ZdJ0AVEzs=",
        version = "v1.3.0",
    )
    go_repository(
        name = "com_github_stretchr_objx",
        build_file_proto_mode = "disable_global",
        importpath = "github.com/stretchr/objx",
        sum = "h1:1zr/of2m5FGMsad5YfcqgdqdWrIhu+EBEJRhR1U7z/c=",
        version = "v0.5.0",
    )
    go_repository(
        name = "com_github_stretchr_testify",
        build_file_proto_mode = "disable_global",
        importpath = "github.com/stretchr/testify",
        sum = "h1:CcVxjf3Q8PM0mHUKJCdn+eZZtm5yQwehR5yeSVQQcUk=",
        version = "v1.8.4",
    )
    go_repository(
        name = "com_github_stvp_go_udp_testing",
        build_file_proto_mode = "disable_global",
        importpath = "github.com/stvp/go-udp-testing",
        sum = "h1:LUsDduamlucuNnWcaTbXQ6aLILFcLXADpOzeEH3U+OI=",
        version = "v0.0.0-20201019212854-469649b16807",
    )
    go_repository(
        name = "com_github_stvp_tempredis",
        build_file_proto_mode = "disable_global",
        importpath = "github.com/stvp/tempredis",
        sum = "h1:QVqDTf3h2WHt08YuiTGPZLls0Wq99X9bWd0Q5ZSBesM=",
        version = "v0.0.0-20181119212430-b82af8480203",
    )
    go_repository(
        name = "com_github_subosito_gotenv",
        build_file_proto_mode = "disable_global",
        importpath = "github.com/subosito/gotenv",
        sum = "h1:mjC+YW8QpAdXibNi+vNWgzmgBH4+5l5dCXv8cNysBLI=",
        version = "v1.3.0",
    )
    go_repository(
        name = "com_github_syndtr_goleveldb",
        build_file_proto_mode = "disable_global",
        importpath = "github.com/syndtr/goleveldb",
        sum = "h1:fBdIW9lB4Iz0n9khmH8w27SJ3QEJ7+IgjPEwGSZiFdE=",
        version = "v1.0.0",
    )
    go_repository(
        name = "com_github_tadvi_systray",
        build_file_proto_mode = "disable_global",
        importpath = "github.com/tadvi/systray",
        sum = "h1:6yITBqGTE2lEeTPG04SN9W+iWHCRyHqlVYILiSXziwk=",
        version = "v0.0.0-20190226123456-11a2b8fa57af",
    )
    go_repository(
        name = "com_github_tdewolff_minify_v2",
        build_file_proto_mode = "disable_global",
        importpath = "github.com/tdewolff/minify/v2",
        sum = "h1:kejsHQMM17n6/gwdw53qsi6lg0TGddZADVyQOz1KMdE=",
        version = "v2.12.4",
    )
    go_repository(
        name = "com_github_tdewolff_parse_v2",
        build_file_proto_mode = "disable_global",
        importpath = "github.com/tdewolff/parse/v2",
        sum = "h1:KCkDvNUMof10e3QExio9OPZJT8SbdKojLBumw8YZycQ=",
        version = "v2.6.4",
    )
    go_repository(
        name = "com_github_temoto_robotstxt",
        build_file_proto_mode = "disable_global",
        importpath = "github.com/temoto/robotstxt",
        sum = "h1:W2pOjSJ6SWvldyEuiFXNxz3xZ8aiWX5LbfDiOFd7Fxg=",
        version = "v1.1.2",
    )
    go_repository(
        name = "com_github_throttled_throttled_v2",
        build_file_proto_mode = "disable_global",
        importpath = "github.com/throttled/throttled/v2",
        sum = "h1:IezKE1uHlYC/0Al05oZV6Ar+uN/znw3cy9J8banxhEY=",
        version = "v2.12.0",
    )
    go_repository(
        name = "com_github_tidwall_gjson",
        build_file_proto_mode = "disable_global",
        importpath = "github.com/tidwall/gjson",
        sum = "h1:6aeJ0bzojgWLa82gDQHcx3S0Lr/O51I9bJ5nv6JFx5w=",
        version = "v1.14.0",
    )
    go_repository(
        name = "com_github_tidwall_match",
        build_file_proto_mode = "disable_global",
        importpath = "github.com/tidwall/match",
        sum = "h1:+Ho715JplO36QYgwN9PGYNhgZvoUSc9X2c80KVTi+GA=",
        version = "v1.1.1",
    )
    go_repository(
        name = "com_github_tidwall_pretty",
        build_file_proto_mode = "disable_global",
        importpath = "github.com/tidwall/pretty",
        sum = "h1:RWIZEg2iJ8/g6fDDYzMpobmaoGh5OLl4AXtGUGPcqCs=",
        version = "v1.2.0",
    )

    go_repository(
        # This is no longer used but we keep it for backwards compatability
        # tests while on 5.2.x.
        name = "com_github_tj_assert",
        build_file_proto_mode = "disable_global",
        importpath = "github.com/tj/assert",
        sum = "h1:NSWpaDaurcAJY7PkL8Xt0PhZE7qpvbZl5ljd8r6U0bI=",
        version = "v0.0.0-20190920132354-ee03d75cd160",
    )  # keep
    go_repository(
        name = "com_github_tj_go_naturaldate",
        build_file_proto_mode = "disable_global",
        importpath = "github.com/tj/go-naturaldate",
        sum = "h1:OgJIPkR/Jk4bFMBLbxZ8w+QUxwjqSvzd9x+yXocY4RI=",
        version = "v1.3.0",
    )
    go_repository(
        name = "com_github_tklauser_go_sysconf",
        build_file_proto_mode = "disable_global",
        importpath = "github.com/tklauser/go-sysconf",
        sum = "h1:89WgdJhk5SNwJfu+GKyYveZ4IaJ7xAkecBo+KdJV0CM=",
        version = "v0.3.11",
    )
    go_repository(
        name = "com_github_tklauser_numcpus",
        build_file_proto_mode = "disable_global",
        importpath = "github.com/tklauser/numcpus",
        sum = "h1:kebhY2Qt+3U6RNK7UqpYNA+tJ23IBEGKkB7JQBfDYms=",
        version = "v0.6.0",
    )
    go_repository(
        name = "com_github_tmc_grpc_websocket_proxy",
        build_file_proto_mode = "disable_global",
        importpath = "github.com/tmc/grpc-websocket-proxy",
        sum = "h1:uruHq4dN7GR16kFc5fp3d1RIYzJW5onx8Ybykw2YQFA=",
        version = "v0.0.0-20201229170055-e5319fda7802",
    )
    go_repository(
        name = "com_github_tomnomnom_linkheader",
        build_file_proto_mode = "disable_global",
        importpath = "github.com/tomnomnom/linkheader",
        sum = "h1:nrZ3ySNYwJbSpD6ce9duiP+QkD3JuLCcWkdaehUS/3Y=",
        version = "v0.0.0-20180905144013-02ca5825eb80",
    )
    go_repository(
        name = "com_github_tonistiigi_fsutil",
        build_file_proto_mode = "disable_global",
        importpath = "github.com/tonistiigi/fsutil",
        sum = "h1:XOFp/3aBXlqmOFAg3r6e0qQjPnK5I970LilqX+Is1W8=",
        version = "v0.0.0-20230105215944-fb433841cbfa",
    )
    go_repository(
        name = "com_github_tonistiigi_go_actions_cache",
        build_file_proto_mode = "disable_global",
        importpath = "github.com/tonistiigi/go-actions-cache",
        sum = "h1:8eY6m1mjgyB8XySUR7WvebTM8D/Vs86jLJzD/Tw7zkc=",
        version = "v0.0.0-20220404170428-0bdeb6e1eac7",
    )
    go_repository(
        name = "com_github_tonistiigi_go_archvariant",
        build_file_proto_mode = "disable_global",
        importpath = "github.com/tonistiigi/go-archvariant",
        sum = "h1:5LC1eDWiBNflnTF1prCiX09yfNHIxDC/aukdhCdTyb0=",
        version = "v1.0.0",
    )
    go_repository(
        name = "com_github_tonistiigi_units",
        build_file_proto_mode = "disable_global",
        importpath = "github.com/tonistiigi/units",
        sum = "h1:SXhTLE6pb6eld/v/cCndK0AMpt1wiVFb/YYmqB3/QG0=",
        version = "v0.0.0-20180711220420-6950e57a87ea",
    )
    go_repository(
        name = "com_github_tonistiigi_vt100",
        build_file_proto_mode = "disable_global",
        importpath = "github.com/tonistiigi/vt100",
        sum = "h1:DLpt6B5oaaS8jyXHa9VA4rrZloBVPVXeCtrOsrFauxc=",
        version = "v0.0.0-20210615222946-8066bb97264f",
    )
    go_repository(
        name = "com_github_toqueteos_webbrowser",
        build_file_proto_mode = "disable_global",
        importpath = "github.com/toqueteos/webbrowser",
        sum = "h1:tVP/gpK69Fx+qMJKsLE7TD8LuGWPnEV71wBN9rrstGQ=",
        version = "v1.2.0",
    )
    go_repository(
        name = "com_github_tstranex_u2f",
        build_file_proto_mode = "disable_global",
        importpath = "github.com/tstranex/u2f",
        sum = "h1:HhJkSzDDlVSVIVt7pDJwCHQj67k7A5EeBgPmeD+pVsQ=",
        version = "v1.0.0",
    )
    go_repository(
        name = "com_github_uber_gonduit",
        build_file_proto_mode = "disable_global",
        importpath = "github.com/uber/gonduit",
        sum = "h1:rP4TE8ZWChXDIkExuPMvB1TLWZWBrBQfY5qhIvJwKhk=",
        version = "v0.13.0",
    )
    go_repository(
        name = "com_github_uber_jaeger_client_go",
        build_file_proto_mode = "disable_global",
        importpath = "github.com/uber/jaeger-client-go",
        sum = "h1:D6wyKGCecFaSRUpo8lCVbaOOb6ThwMmTEbhRwtKR97o=",
        version = "v2.30.0+incompatible",
    )
    go_repository(
        name = "com_github_uber_jaeger_lib",
        build_file_proto_mode = "disable_global",
        importpath = "github.com/uber/jaeger-lib",
        sum = "h1:td4jdvLcExb4cBISKIpHuGoVXh+dVKhn2Um6rjCsSsg=",
        version = "v2.4.1+incompatible",
    )
    go_repository(
        name = "com_github_ugorji_go",
        build_file_proto_mode = "disable_global",
        importpath = "github.com/ugorji/go",
        sum = "h1:/68gy2h+1mWMrwZFeD1kQialdSzAb432dtpeJ42ovdo=",
        version = "v1.1.7",
    )
    go_repository(
        name = "com_github_ugorji_go_codec",
        build_file_proto_mode = "disable_global",
        importpath = "github.com/ugorji/go/codec",
        sum = "h1:YPXUKf7fYbp/y8xloBqZOw2qaVggbfwMlI8WM3wZUJ0=",
        version = "v1.2.7",
    )
    go_repository(
        name = "com_github_ulikunitz_xz",
        build_file_proto_mode = "disable_global",
        importpath = "github.com/ulikunitz/xz",
        sum = "h1:t92gobL9l3HE202wg3rlk19F6X+JOxl9BBrCCMYEYd8=",
        version = "v0.5.10",
    )
    go_repository(
        name = "com_github_unknwon_com",
        build_file_proto_mode = "disable_global",
        importpath = "github.com/unknwon/com",
        sum = "h1:3d1LTxD+Lnf3soQiD4Cp/0BRB+Rsa/+RTvz8GMMzIXs=",
        version = "v1.0.1",
    )
    go_repository(
        name = "com_github_unrolled_render",
        build_file_proto_mode = "disable_global",
        importpath = "github.com/unrolled/render",
        sum = "h1:uNTHMvVoI9pyyXfgoDHHycIqFONNY2p4eQR9ty+NsxM=",
        version = "v1.5.0",
    )
    go_repository(
        name = "com_github_urfave_cli",
        build_file_proto_mode = "disable_global",
        importpath = "github.com/urfave/cli",
        sum = "h1:igJgVw1JdKH+trcLWLeLwZjU9fEfPesQ+9/e4MQ44S8=",
        version = "v1.22.12",
    )
    go_repository(
        name = "com_github_urfave_cli_v2",
        build_file_proto_mode = "disable_global",
        importpath = "github.com/urfave/cli/v2",
        sum = "h1:VAzn5oq403l5pHjc4OhD54+XGO9cdKVL/7lDjF+iKUs=",
        version = "v2.25.7",
    )
    go_repository(
        name = "com_github_urfave_negroni",
        build_file_proto_mode = "disable_global",
        importpath = "github.com/urfave/negroni",
        sum = "h1:kIimOitoypq34K7TG7DUaJ9kq/N4Ofuwi1sjz0KipXc=",
        version = "v1.0.0",
    )
    go_repository(
        name = "com_github_valyala_bytebufferpool",
        build_file_proto_mode = "disable_global",
        importpath = "github.com/valyala/bytebufferpool",
        sum = "h1:GqA5TC/0021Y/b9FG4Oi9Mr3q7XYx6KllzawFIhcdPw=",
        version = "v1.0.0",
    )
    go_repository(
        name = "com_github_valyala_fasthttp",
        build_file_proto_mode = "disable_global",
        importpath = "github.com/valyala/fasthttp",
        sum = "h1:CRq/00MfruPGFLTQKY8b+8SfdK60TxNztjRMnH0t1Yc=",
        version = "v1.40.0",
    )
    go_repository(
        name = "com_github_valyala_fastjson",
        build_file_proto_mode = "disable_global",
        importpath = "github.com/valyala/fastjson",
        sum = "h1:tAKFnnwmeMGPbwJ7IwxcTPCNr3uIzoIj3/Fh90ra4xc=",
        version = "v1.6.3",
    )
    go_repository(
        name = "com_github_valyala_fasttemplate",
        build_file_proto_mode = "disable_global",
        importpath = "github.com/valyala/fasttemplate",
        sum = "h1:lxLXG0uE3Qnshl9QyaK6XJxMXlQZELvChBOCmQD0Loo=",
        version = "v1.2.2",
    )
    go_repository(
        name = "com_github_vbatts_tar_split",
        build_file_proto_mode = "disable_global",
        importpath = "github.com/vbatts/tar-split",
        sum = "h1:hLFqsOLQ1SsppQNTMpkpPXClLDfC2A3Zgy9OUU+RVck=",
        version = "v0.11.3",
    )
    go_repository(
        name = "com_github_vektah_gqlparser",
        build_file_proto_mode = "disable_global",
        importpath = "github.com/vektah/gqlparser",
        sum = "h1:ZsyLGn7/7jDNI+y4SEhI4yAxRChlv15pUHMjijT+e68=",
        version = "v1.1.2",
    )
    go_repository(
        name = "com_github_vektah_gqlparser_v2",
        build_file_proto_mode = "disable_global",
        importpath = "github.com/vektah/gqlparser/v2",
        sum = "h1:C02NsyEsL4TXJB7ndonqTfuQOL4XPIu0aAWugdmTgmc=",
        version = "v2.4.5",
    )
    go_repository(
        name = "com_github_vmihailenco_msgpack_v5",
        build_file_proto_mode = "disable_global",
        importpath = "github.com/vmihailenco/msgpack/v5",
        sum = "h1:5gO0H1iULLWGhs2H5tbAHIZTV8/cYafcFOr9znI5mJU=",
        version = "v5.3.5",
    )
    go_repository(
        name = "com_github_vmihailenco_tagparser_v2",
        build_file_proto_mode = "disable_global",
        importpath = "github.com/vmihailenco/tagparser/v2",
        sum = "h1:y09buUbR+b5aycVFQs/g70pqKVZNBmxwAhO7/IwNM9g=",
        version = "v2.0.0",
    )
    go_repository(
        name = "com_github_vultr_govultr_v2",
        build_file_proto_mode = "disable_global",
        importpath = "github.com/vultr/govultr/v2",
        sum = "h1:gej/rwr91Puc/tgh+j33p/BLR16UrIPnSr+AIwYWZQs=",
        version = "v2.17.2",
    )
    go_repository(
        name = "com_github_wk8_go_ordered_map_v2",
        build_file_proto_mode = "disable_global",
        importpath = "github.com/wk8/go-ordered-map/v2",
        sum = "h1:jLbYIFyWQMUwHLO20cImlCRBoNc5lp0nmE2dvwcxc7k=",
        version = "v2.1.5",
    )
    go_repository(
        name = "com_github_wsxiaoys_terminal",
        build_file_proto_mode = "disable_global",
        importpath = "github.com/wsxiaoys/terminal",
        sum = "h1:3UeQBvD0TFrlVjOeLOBz+CPAI8dnbqNSVwUwRrkp7vQ=",
        version = "v0.0.0-20160513160801-0940f3fc43a0",
    )
    go_repository(
        name = "com_github_x448_float16",
        build_file_proto_mode = "disable_global",
        importpath = "github.com/x448/float16",
        sum = "h1:qLwI1I70+NjRFUR3zs1JPUCgaCXSh3SW62uAKT1mSBM=",
        version = "v0.8.4",
    )
    go_repository(
        name = "com_github_xanzy_go_gitlab",
        build_file_proto_mode = "disable_global",
        importpath = "github.com/xanzy/go-gitlab",
        sum = "h1:jR8V9cK9jXRQDb46KOB20NCF3ksY09luaG0IfXE6p7w=",
        version = "v0.86.0",
    )
    go_repository(
        name = "com_github_xanzy_ssh_agent",
        build_file_proto_mode = "disable_global",
        importpath = "github.com/xanzy/ssh-agent",
        sum = "h1:+/15pJfg/RsTxqYcX6fHqOXZwwMP+2VyYWJeWM2qQFM=",
        version = "v0.3.3",
    )
    go_repository(
        name = "com_github_xdg_go_pbkdf2",
        build_file_proto_mode = "disable_global",
        importpath = "github.com/xdg-go/pbkdf2",
        sum = "h1:Su7DPu48wXMwC3bs7MCNG+z4FhcyEuz5dlvchbq0B0c=",
        version = "v1.0.0",
    )
    go_repository(
        name = "com_github_xdg_go_scram",
        build_file_proto_mode = "disable_global",
        importpath = "github.com/xdg-go/scram",
        sum = "h1:VOMT+81stJgXW3CpHyqHN3AXDYIMsx56mEFrB37Mb/E=",
        version = "v1.1.1",
    )
    go_repository(
        name = "com_github_xdg_go_stringprep",
        build_file_proto_mode = "disable_global",
        importpath = "github.com/xdg-go/stringprep",
        sum = "h1:kdwGpVNwPFtjs98xCGkHjQtGKh86rDcRZN17QEMCOIs=",
        version = "v1.0.3",
    )
    go_repository(
        name = "com_github_xdg_scram",
        build_file_proto_mode = "disable_global",
        importpath = "github.com/xdg/scram",
        sum = "h1:u40Z8hqBAAQyv+vATcGgV0YCnDjqSL7/q/JyPhhJSPk=",
        version = "v0.0.0-20180814205039-7eeb5667e42c",
    )
    go_repository(
        name = "com_github_xdg_stringprep",
        build_file_proto_mode = "disable_global",
        importpath = "github.com/xdg/stringprep",
        sum = "h1:n+nNi93yXLkJvKwXNP9d55HC7lGK4H/SRcwB5IaUZLo=",
        version = "v0.0.0-20180714160509-73f8eece6fdc",
    )
    go_repository(
        name = "com_github_xeipuuv_gojsonpointer",
        build_file_proto_mode = "disable_global",
        importpath = "github.com/xeipuuv/gojsonpointer",
        sum = "h1:zGWFAtiMcyryUHoUjUJX0/lt1H2+i2Ka2n+D3DImSNo=",
        version = "v0.0.0-20190905194746-02993c407bfb",
    )
    go_repository(
        name = "com_github_xeipuuv_gojsonreference",
        build_file_proto_mode = "disable_global",
        importpath = "github.com/xeipuuv/gojsonreference",
        sum = "h1:EzJWgHovont7NscjpAxXsDA8S8BMYve8Y5+7cuRE7R0=",
        version = "v0.0.0-20180127040603-bd5ef7bd5415",
    )
    go_repository(
        name = "com_github_xeipuuv_gojsonschema",
        build_file_proto_mode = "disable_global",
        importpath = "github.com/xeipuuv/gojsonschema",
        sum = "h1:LhYJRs+L4fBtjZUfuSZIKGeVu0QRy8e5Xi7D17UxZ74=",
        version = "v1.2.0",
    )
    go_repository(
        name = "com_github_xeonx_timeago",
        build_file_proto_mode = "disable_global",
        importpath = "github.com/xeonx/timeago",
        sum = "h1:9rRzv48GlJC0vm+iBpLcWAr8YbETyN9Vij+7h2ammz4=",
        version = "v1.0.0-rc4",
    )
    go_repository(
        name = "com_github_xi2_xz",
        build_file_proto_mode = "disable_global",
        importpath = "github.com/xi2/xz",
        sum = "h1:nIPpBwaJSVYIxUFsDv3M8ofmx9yWTog9BfvIu0q41lo=",
        version = "v0.0.0-20171230120015-48954b6210f8",
    )
    go_repository(
        name = "com_github_xiang90_probing",
        build_file_proto_mode = "disable_global",
        importpath = "github.com/xiang90/probing",
        sum = "h1:eY9dn8+vbi4tKz5Qo6v2eYzo7kUS51QINcR5jNpbZS8=",
        version = "v0.0.0-20190116061207-43a291ad63a2",
    )
    go_repository(
        name = "com_github_xlab_treeprint",
        build_file_proto_mode = "disable_global",
        importpath = "github.com/xlab/treeprint",
        sum = "h1:G/1DjNkPpfZCFt9CSh6b5/nY4VimlbHF3Rh4obvtzDk=",
        version = "v1.1.0",
    )
    go_repository(
        name = "com_github_xordataexchange_crypt",
        build_file_proto_mode = "disable_global",
        importpath = "github.com/xordataexchange/crypt",
        sum = "h1:ESFSdwYZvkeru3RtdrYueztKhOBCSAAzS4Gf+k0tEow=",
        version = "v0.0.3-0.20170626215501-b2862e3d0a77",
    )
    go_repository(
        name = "com_github_xrash_smetrics",
        build_file_proto_mode = "disable_global",
        importpath = "github.com/xrash/smetrics",
        sum = "h1:bAn7/zixMGCfxrRTfdpNzjtPYqr8smhKouy9mxVdGPU=",
        version = "v0.0.0-20201216005158-039620a65673",
    )
    go_repository(
        name = "com_github_xsam_otelsql",
        build_file_proto_mode = "disable_global",
        importpath = "github.com/XSAM/otelsql",
        sum = "h1:NsJQS9YhI1+RDsFqE9mW5XIQmPmdF/qa8qQOLZN8XEA=",
        version = "v0.23.0",
    )
    go_repository(
        name = "com_github_yohcop_openid_go",
        build_file_proto_mode = "disable_global",
        importpath = "github.com/yohcop/openid-go",
        sum = "h1:EciJ7ZLETHR3wOtxBvKXx9RV6eyHZpCaSZ1inbBaUXE=",
        version = "v1.0.0",
    )
    go_repository(
        name = "com_github_yosssi_ace",
        build_file_proto_mode = "disable_global",
        importpath = "github.com/yosssi/ace",
        sum = "h1:tUkIP/BLdKqrlrPwcmH0shwEEhTRHoGnc1wFIWmaBUA=",
        version = "v0.0.5",
    )
    go_repository(
        name = "com_github_youmark_pkcs8",
        build_file_proto_mode = "disable_global",
        importpath = "github.com/youmark/pkcs8",
        sum = "h1:splanxYIlg+5LfHAM6xpdFEAYOk8iySO56hMFq6uLyA=",
        version = "v0.0.0-20181117223130-1be2e3e5546d",
    )
    go_repository(
        name = "com_github_yuin_goldmark",
        build_file_proto_mode = "disable_global",
        importpath = "github.com/yuin/goldmark",
        sum = "h1:ALmeCk/px5FSm1MAcFBAsVKZjDuMVj8Tm7FFIlMJnqU=",
        version = "v1.5.2",
    )
    go_repository(
        name = "com_github_yuin_goldmark_emoji",
        build_file_proto_mode = "disable_global",
        importpath = "github.com/yuin/goldmark-emoji",
        sum = "h1:ctuWEyzGBwiucEqxzwe0SOYDXPAucOrE9NQC18Wa1os=",
        version = "v1.0.1",
    )
    go_repository(
        name = "com_github_yuin_goldmark_highlighting_v2",
        build_file_proto_mode = "disable_global",
        importpath = "github.com/yuin/goldmark-highlighting/v2",
        sum = "h1:Py16JEzkSdKAtEFJjiaYLYBOWGXc1r/xHj/Q/5lA37k=",
        version = "v2.0.0-20220924101305-151362477c87",
    )
    go_repository(
        name = "com_github_yuin_goldmark_meta",
        build_file_proto_mode = "disable_global",
        importpath = "github.com/yuin/goldmark-meta",
        sum = "h1:pWw+JLHGZe8Rk0EGsMVssiNb/AaPMHfSRszZeUeiOUc=",
        version = "v1.1.0",
    )
    go_repository(
        name = "com_github_yuin_gopher_lua",
        build_file_proto_mode = "disable_global",
        importpath = "github.com/yuin/gopher-lua",
        sum = "h1:k/gmLsJDWwWqbLCur2yWnJzwQEKRcAHXo6seXGuSwWw=",
        version = "v0.0.0-20210529063254-f4c35e4016d9",
    )
    go_repository(
        name = "com_github_yusufpapurcu_wmi",
        build_file_proto_mode = "disable_global",
        importpath = "github.com/yusufpapurcu/wmi",
        sum = "h1:E1ctvB7uKFMOJw3fdOW32DwGE9I7t++CRUEMKvFoFiw=",
        version = "v1.2.3",
    )
    go_repository(
        name = "com_github_yvasiyarov_go_metrics",
        build_file_proto_mode = "disable_global",
        importpath = "github.com/yvasiyarov/go-metrics",
        sum = "h1:+lm10QQTNSBd8DVTNGHx7o/IKu9HYDvLMffDhbyLccI=",
        version = "v0.0.0-20140926110328-57bccd1ccd43",
    )
    go_repository(
        name = "com_github_yvasiyarov_gorelic",
        build_file_proto_mode = "disable_global",
        importpath = "github.com/yvasiyarov/gorelic",
        sum = "h1:hlE8//ciYMztlGpl/VA+Zm1AcTPHYkHJPbHqE6WJUXE=",
        version = "v0.0.0-20141212073537-a9bba5b9ab50",
    )
    go_repository(
        name = "com_github_yvasiyarov_newrelic_platform_go",
        build_file_proto_mode = "disable_global",
        importpath = "github.com/yvasiyarov/newrelic_platform_go",
        sum = "h1:ERexzlUfuTvpE74urLSbIQW0Z/6hF9t8U4NsJLaioAY=",
        version = "v0.0.0-20140908184405-b21fdbd4370f",
    )
    go_repository(
        name = "com_github_zeebo_assert",
        build_file_proto_mode = "disable_global",
        importpath = "github.com/zeebo/assert",
        sum = "h1:g7C04CbJuIDKNPFHmsk4hwZDO5O+kntRxzaUoNXj+IQ=",
        version = "v1.3.0",
    )
    go_repository(
        name = "com_github_zeebo_xxh3",
        build_file_proto_mode = "disable_global",
        importpath = "github.com/zeebo/xxh3",
        sum = "h1:xZmwmqxHZA8AI603jOQ0tMqmBr9lPeFwGg6d+xy9DC0=",
        version = "v1.0.2",
    )
    go_repository(
        name = "com_github_zenazn_goji",
        build_file_proto_mode = "disable_global",
        importpath = "github.com/zenazn/goji",
        sum = "h1:4lbD8Mx2h7IvloP7r2C0D6ltZP6Ufip8Hn0wmSK5LR8=",
        version = "v1.0.1",
    )
    go_repository(
        name = "com_google_cloud_go",
        build_file_proto_mode = "disable_global",
        importpath = "cloud.google.com/go",
        sum = "h1:LXy9GEO+timppncPIAZoOj3l58LIU9k+kn48AN7IO3Y=",
        version = "v0.110.10",
    )
    go_repository(
        name = "com_google_cloud_go_accessapproval",
        build_file_proto_mode = "disable_global",
        importpath = "cloud.google.com/go/accessapproval",
        sum = "h1:ZvLvJ952zK8pFHINjpMBY5k7LTAp/6pBf50RDMRgBUI=",
        version = "v1.7.4",
    )
    go_repository(
        name = "com_google_cloud_go_accesscontextmanager",
        build_file_proto_mode = "disable_global",
        importpath = "cloud.google.com/go/accesscontextmanager",
        sum = "h1:Yo4g2XrBETBCqyWIibN3NHNPQKUfQqti0lI+70rubeE=",
        version = "v1.8.4",
    )
    go_repository(
        name = "com_google_cloud_go_aiplatform",
        build_file_proto_mode = "disable_global",
        importpath = "cloud.google.com/go/aiplatform",
        sum = "h1:wH7OYl9Vq/5tupok0BPTFY9xaTLb0GxkReHtB5PF7cI=",
        version = "v1.54.0",
    )
    go_repository(
        name = "com_google_cloud_go_analytics",
        build_file_proto_mode = "disable_global",
        importpath = "cloud.google.com/go/analytics",
        sum = "h1:fnV7B8lqyEYxCU0LKk+vUL7mTlqRAq4uFlIthIdr/iA=",
        version = "v0.21.6",
    )
    go_repository(
        name = "com_google_cloud_go_apigateway",
        build_file_proto_mode = "disable_global",
        importpath = "cloud.google.com/go/apigateway",
        sum = "h1:VVIxCtVerchHienSlaGzV6XJGtEM9828Erzyr3miUGs=",
        version = "v1.6.4",
    )
    go_repository(
        name = "com_google_cloud_go_apigeeconnect",
        build_file_proto_mode = "disable_global",
        importpath = "cloud.google.com/go/apigeeconnect",
        sum = "h1:jSoGITWKgAj/ssVogNE9SdsTqcXnryPzsulENSRlusI=",
        version = "v1.6.4",
    )
    go_repository(
        name = "com_google_cloud_go_apigeeregistry",
        build_file_proto_mode = "disable_global",
        importpath = "cloud.google.com/go/apigeeregistry",
        sum = "h1:DSaD1iiqvELag+lV4VnnqUUFd8GXELu01tKVdWZrviE=",
        version = "v0.8.2",
    )
    go_repository(
        name = "com_google_cloud_go_appengine",
        build_file_proto_mode = "disable_global",
        importpath = "cloud.google.com/go/appengine",
        sum = "h1:Qub3fqR7iA1daJWdzjp/Q0Jz0fUG0JbMc7Ui4E9IX/E=",
        version = "v1.8.4",
    )
    go_repository(
        name = "com_google_cloud_go_area120",
        build_file_proto_mode = "disable_global",
        importpath = "cloud.google.com/go/area120",
        sum = "h1:YnSO8m02pOIo6AEOgiOoUDVbw4pf+bg2KLHi4rky320=",
        version = "v0.8.4",
    )
    go_repository(
        name = "com_google_cloud_go_artifactregistry",
        build_file_proto_mode = "disable_global",
        importpath = "cloud.google.com/go/artifactregistry",
        sum = "h1:/hQaadYytMdA5zBh+RciIrXZQBWK4vN7EUsrQHG+/t8=",
        version = "v1.14.6",
    )
    go_repository(
        name = "com_google_cloud_go_asset",
        build_file_proto_mode = "disable_global",
        importpath = "cloud.google.com/go/asset",
        sum = "h1:uI8Bdm81s0esVWbWrTHcjFDFKNOa9aB7rI1vud1hO84=",
        version = "v1.15.3",
    )
    go_repository(
        name = "com_google_cloud_go_assuredworkloads",
        build_file_proto_mode = "disable_global",
        importpath = "cloud.google.com/go/assuredworkloads",
        sum = "h1:FsLSkmYYeNuzDm8L4YPfLWV+lQaUrJmH5OuD37t1k20=",
        version = "v1.11.4",
    )
    go_repository(
        name = "com_google_cloud_go_automl",
        build_file_proto_mode = "disable_global",
        importpath = "cloud.google.com/go/automl",
        sum = "h1:i9tOKXX+1gE7+rHpWKjiuPfGBVIYoWvLNIGpWgPtF58=",
        version = "v1.13.4",
    )
    go_repository(
        name = "com_google_cloud_go_baremetalsolution",
        build_file_proto_mode = "disable_global",
        importpath = "cloud.google.com/go/baremetalsolution",
        sum = "h1:oQiFYYCe0vwp7J8ZmF6siVKEumWtiPFJMJcGuyDVRUk=",
        version = "v1.2.3",
    )
    go_repository(
        name = "com_google_cloud_go_batch",
        build_file_proto_mode = "disable_global",
        importpath = "cloud.google.com/go/batch",
        sum = "h1:mPiIH20a5NU02rucbAmLeO4sLPO9hrTK0BLjdHyW8xw=",
        version = "v1.6.3",
    )
    go_repository(
        name = "com_google_cloud_go_beyondcorp",
        build_file_proto_mode = "disable_global",
        importpath = "cloud.google.com/go/beyondcorp",
        sum = "h1:VXf9SnrnSmj2BF2cHkoTHvOUp8gjsz1KJFOMW7czdsY=",
        version = "v1.0.3",
    )
    go_repository(
        name = "com_google_cloud_go_bigquery",
        build_file_proto_mode = "disable_global",
        importpath = "cloud.google.com/go/bigquery",
        sum = "h1:FiULdbbzUxWD0Y4ZGPSVCDLvqRSyCIO6zKV7E2nf5uA=",
        version = "v1.57.1",
    )
    go_repository(
        name = "com_google_cloud_go_billing",
        build_file_proto_mode = "disable_global",
        importpath = "cloud.google.com/go/billing",
        sum = "h1:77/4kCqzH6Ou5CCDzNmqmboE+WvbwFBJmw1QZQz19AI=",
        version = "v1.17.4",
    )
    go_repository(
        name = "com_google_cloud_go_binaryauthorization",
        build_file_proto_mode = "disable_global",
        importpath = "cloud.google.com/go/binaryauthorization",
        sum = "h1:3R6WYn1JKIaVicBmo18jXubu7xh4mMkmbIgsTXk0cBA=",
        version = "v1.7.3",
    )
    go_repository(
        name = "com_google_cloud_go_certificatemanager",
        build_file_proto_mode = "disable_global",
        importpath = "cloud.google.com/go/certificatemanager",
        sum = "h1:5YMQ3Q+dqGpwUZ9X5sipsOQ1fLPsxod9HNq0+nrqc6I=",
        version = "v1.7.4",
    )
    go_repository(
        name = "com_google_cloud_go_channel",
        build_file_proto_mode = "disable_global",
        importpath = "cloud.google.com/go/channel",
        sum = "h1:Rd4+fBrjiN6tZ4TR8R/38elkyEkz6oogGDr7jDyjmMY=",
        version = "v1.17.3",
    )
    go_repository(
        name = "com_google_cloud_go_cloudbuild",
        build_file_proto_mode = "disable_global",
        importpath = "cloud.google.com/go/cloudbuild",
        sum = "h1:9IHfEMWdCklJ1cwouoiQrnxmP0q3pH7JUt8Hqx4Qbck=",
        version = "v1.15.0",
    )
    go_repository(
        name = "com_google_cloud_go_clouddms",
        build_file_proto_mode = "disable_global",
        importpath = "cloud.google.com/go/clouddms",
        sum = "h1:xe/wJKz55VO1+L891a1EG9lVUgfHr9Ju/I3xh1nwF84=",
        version = "v1.7.3",
    )
    go_repository(
        name = "com_google_cloud_go_cloudsqlconn",
        build_file_proto_mode = "disable_global",
        importpath = "cloud.google.com/go/cloudsqlconn",
        sum = "h1:rMtPv66pkuk2K1ciCicjZY8Ma1DSyOYSoqwPUw/Timo=",
        version = "v1.5.1",
    )
    go_repository(
        name = "com_google_cloud_go_cloudtasks",
        build_file_proto_mode = "disable_global",
        importpath = "cloud.google.com/go/cloudtasks",
        sum = "h1:5xXuFfAjg0Z5Wb81j2GAbB3e0bwroCeSF+5jBn/L650=",
        version = "v1.12.4",
    )
    go_repository(
        name = "com_google_cloud_go_compute",
        build_file_proto_mode = "disable_global",
        importpath = "cloud.google.com/go/compute",
        sum = "h1:6sVlXXBmbd7jNX0Ipq0trII3e4n1/MsADLK6a+aiVlk=",
        version = "v1.23.3",
    )
    go_repository(
        name = "com_google_cloud_go_compute_metadata",
        build_file_proto_mode = "disable_global",
        importpath = "cloud.google.com/go/compute/metadata",
        sum = "h1:aRVqY1p2IJaBGStWMsQMpkAa83cPkCDLl80eOj0Rbz4=",
        version = "v0.2.4-0.20230617002413-005d2dfb6b68",
    )
    go_repository(
        name = "com_google_cloud_go_contactcenterinsights",
        build_file_proto_mode = "disable_global",
        importpath = "cloud.google.com/go/contactcenterinsights",
        sum = "h1:wP41IUA4ucMVooj/TP53jd7vbNjWrDkAPOeulVJGT5U=",
        version = "v1.12.0",
    )
    go_repository(
        name = "com_google_cloud_go_container",
        build_file_proto_mode = "disable_global",
        importpath = "cloud.google.com/go/container",
        sum = "h1:/o82CFWXIYnT9p/07SnRgybqL3Pmmu86jYIlzlJVUBY=",
        version = "v1.28.0",
    )
    go_repository(
        name = "com_google_cloud_go_containeranalysis",
        build_file_proto_mode = "disable_global",
        importpath = "cloud.google.com/go/containeranalysis",
        sum = "h1:5rhYLX+3a01drpREqBZVXR9YmWH45RnML++8NsCtuD8=",
        version = "v0.11.3",
    )
    go_repository(
        name = "com_google_cloud_go_datacatalog",
        build_file_proto_mode = "disable_global",
        importpath = "cloud.google.com/go/datacatalog",
        sum = "h1:rbYNmHwvAOOwnW2FPXYkaK3Mf1MmGqRzK0mMiIEyLdo=",
        version = "v1.19.0",
    )
    go_repository(
        name = "com_google_cloud_go_dataflow",
        build_file_proto_mode = "disable_global",
        importpath = "cloud.google.com/go/dataflow",
        sum = "h1:7VmCNWcPJBS/srN2QnStTB6nu4Eb5TMcpkmtaPVhRt4=",
        version = "v0.9.4",
    )
    go_repository(
        name = "com_google_cloud_go_dataform",
        build_file_proto_mode = "disable_global",
        importpath = "cloud.google.com/go/dataform",
        sum = "h1:jV+EsDamGX6cE127+QAcCR/lergVeeZdEQ6DdrxW3sQ=",
        version = "v0.9.1",
    )
    go_repository(
        name = "com_google_cloud_go_datafusion",
        build_file_proto_mode = "disable_global",
        importpath = "cloud.google.com/go/datafusion",
        sum = "h1:Q90alBEYlMi66zL5gMSGQHfbZLB55mOAg03DhwTTfsk=",
        version = "v1.7.4",
    )
    go_repository(
        name = "com_google_cloud_go_datalabeling",
        build_file_proto_mode = "disable_global",
        importpath = "cloud.google.com/go/datalabeling",
        sum = "h1:zrq4uMmunf2KFDl/7dS6iCDBBAxBnKVDyw6+ajz3yu0=",
        version = "v0.8.4",
    )
    go_repository(
        name = "com_google_cloud_go_dataplex",
        build_file_proto_mode = "disable_global",
        importpath = "cloud.google.com/go/dataplex",
        sum = "h1:AfFFR15Ifh4U+Me1IBztrSd5CrasTODzy3x8KtDyHdc=",
        version = "v1.11.2",
    )
    go_repository(
        name = "com_google_cloud_go_dataproc_v2",
        build_file_proto_mode = "disable_global",
        importpath = "cloud.google.com/go/dataproc/v2",
        sum = "h1:tTVP9tTxmc8fixxOd/8s6Q6Pz/+yzn7r7XdZHretQH0=",
        version = "v2.3.0",
    )
    go_repository(
        name = "com_google_cloud_go_dataqna",
        build_file_proto_mode = "disable_global",
        importpath = "cloud.google.com/go/dataqna",
        sum = "h1:NJnu1kAPamZDs/if3bJ3+Wb6tjADHKL83NUWsaIp2zg=",
        version = "v0.8.4",
    )
    go_repository(
        name = "com_google_cloud_go_datastore",
        build_file_proto_mode = "disable_global",
        importpath = "cloud.google.com/go/datastore",
        sum = "h1:0P9WcsQeTWjuD1H14JIY7XQscIPQ4Laje8ti96IC5vg=",
        version = "v1.15.0",
    )
    go_repository(
        name = "com_google_cloud_go_datastream",
        build_file_proto_mode = "disable_global",
        importpath = "cloud.google.com/go/datastream",
        sum = "h1:Z2sKPIB7bT2kMW5Uhxy44ZgdJzxzE5uKjavoW+EuHEE=",
        version = "v1.10.3",
    )
    go_repository(
        name = "com_google_cloud_go_deploy",
        build_file_proto_mode = "disable_global",
        importpath = "cloud.google.com/go/deploy",
        sum = "h1:ZdmYzRMTGkVyP1nXEUat9FpbJGJemDcNcx82RSSOElc=",
        version = "v1.15.0",
    )
    go_repository(
        name = "com_google_cloud_go_dialogflow",
        build_file_proto_mode = "disable_global",
        importpath = "cloud.google.com/go/dialogflow",
        sum = "h1:cK/f88KX+YVR4tLH4clMQlvrLWD2qmKJQziusjGPjmc=",
        version = "v1.44.3",
    )
    go_repository(
        name = "com_google_cloud_go_dlp",
        build_file_proto_mode = "disable_global",
        importpath = "cloud.google.com/go/dlp",
        sum = "h1:OFlXedmPP/5//X1hBEeq3D9kUVm9fb6ywYANlpv/EsQ=",
        version = "v1.11.1",
    )
    go_repository(
        name = "com_google_cloud_go_documentai",
        build_file_proto_mode = "disable_global",
        importpath = "cloud.google.com/go/documentai",
        sum = "h1:KAlzT+q8qvRxAmhsJUvLtfFHH0PNvz3M79H6CgVBKL8=",
        version = "v1.23.5",
    )
    go_repository(
        name = "com_google_cloud_go_domains",
        build_file_proto_mode = "disable_global",
        importpath = "cloud.google.com/go/domains",
        sum = "h1:ua4GvsDztZ5F3xqjeLKVRDeOvJshf5QFgWGg1CKti3A=",
        version = "v0.9.4",
    )
    go_repository(
        name = "com_google_cloud_go_edgecontainer",
        build_file_proto_mode = "disable_global",
        importpath = "cloud.google.com/go/edgecontainer",
        sum = "h1:Szy3Q/N6bqgQGyxqjI+6xJZbmvPvnFHp3UZr95DKcQ0=",
        version = "v1.1.4",
    )
    go_repository(
        name = "com_google_cloud_go_errorreporting",
        build_file_proto_mode = "disable_global",
        importpath = "cloud.google.com/go/errorreporting",
        sum = "h1:kj1XEWMu8P0qlLhm3FwcaFsUvXChV/OraZwA70trRR0=",
        version = "v0.3.0",
    )
    go_repository(
        name = "com_google_cloud_go_essentialcontacts",
        build_file_proto_mode = "disable_global",
        importpath = "cloud.google.com/go/essentialcontacts",
        sum = "h1:S2if6wkjR4JCEAfDtIiYtD+sTz/oXjh2NUG4cgT1y/Q=",
        version = "v1.6.5",
    )
    go_repository(
        name = "com_google_cloud_go_eventarc",
        build_file_proto_mode = "disable_global",
        importpath = "cloud.google.com/go/eventarc",
        sum = "h1:+pFmO4eu4dOVipSaFBLkmqrRYG94Xl/TQZFOeohkuqU=",
        version = "v1.13.3",
    )
    go_repository(
        name = "com_google_cloud_go_filestore",
        build_file_proto_mode = "disable_global",
        importpath = "cloud.google.com/go/filestore",
        sum = "h1:/+wUEGwk3x3Kxomi2cP5dsR8+SIXxo7M0THDjreFSYo=",
        version = "v1.8.0",
    )
    go_repository(
        name = "com_google_cloud_go_firestore",
        build_file_proto_mode = "disable_global",
        importpath = "cloud.google.com/go/firestore",
        sum = "h1:8aLcKnMPoldYU3YHgu4t2exrKhLQkqaXAGqT0ljrFVw=",
        version = "v1.14.0",
    )
    go_repository(
        name = "com_google_cloud_go_functions",
        build_file_proto_mode = "disable_global",
        importpath = "cloud.google.com/go/functions",
        sum = "h1:ZjdiV3MyumRM6++1Ixu6N0VV9LAGlCX4AhW6Yjr1t+U=",
        version = "v1.15.4",
    )
    go_repository(
        name = "com_google_cloud_go_gkebackup",
        build_file_proto_mode = "disable_global",
        importpath = "cloud.google.com/go/gkebackup",
        sum = "h1:KhnOrr9A1tXYIYeXKqCKbCI8TL2ZNGiD3dm+d7BDUBg=",
        version = "v1.3.4",
    )
    go_repository(
        name = "com_google_cloud_go_gkeconnect",
        build_file_proto_mode = "disable_global",
        importpath = "cloud.google.com/go/gkeconnect",
        sum = "h1:1JLpZl31YhQDQeJ98tK6QiwTpgHFYRJwpntggpQQWis=",
        version = "v0.8.4",
    )
    go_repository(
        name = "com_google_cloud_go_gkehub",
        build_file_proto_mode = "disable_global",
        importpath = "cloud.google.com/go/gkehub",
        sum = "h1:J5tYUtb3r0cl2mM7+YHvV32eL+uZQ7lONyUZnPikCEo=",
        version = "v0.14.4",
    )
    go_repository(
        name = "com_google_cloud_go_gkemulticloud",
        build_file_proto_mode = "disable_global",
        importpath = "cloud.google.com/go/gkemulticloud",
        sum = "h1:NmJsNX9uQ2CT78957xnjXZb26TDIMvv+d5W2vVUt0Pg=",
        version = "v1.0.3",
    )
    go_repository(
        name = "com_google_cloud_go_gsuiteaddons",
        build_file_proto_mode = "disable_global",
        importpath = "cloud.google.com/go/gsuiteaddons",
        sum = "h1:uuw2Xd37yHftViSI8J2hUcCS8S7SH3ZWH09sUDLW30Q=",
        version = "v1.6.4",
    )
    go_repository(
        name = "com_google_cloud_go_iam",
        build_file_proto_mode = "disable_global",
        importpath = "cloud.google.com/go/iam",
        sum = "h1:1jTsCu4bcsNsE4iiqNT5SHwrDRCfRmIaaaVFhRveTJI=",
        version = "v1.1.5",
    )
    go_repository(
        name = "com_google_cloud_go_iap",
        build_file_proto_mode = "disable_global",
        importpath = "cloud.google.com/go/iap",
        sum = "h1:M4vDbQ4TLXdaljXVZSwW7XtxpwXUUarY2lIs66m0aCM=",
        version = "v1.9.3",
    )
    go_repository(
        name = "com_google_cloud_go_ids",
        build_file_proto_mode = "disable_global",
        importpath = "cloud.google.com/go/ids",
        sum = "h1:VuFqv2ctf/A7AyKlNxVvlHTzjrEvumWaZflUzBPz/M4=",
        version = "v1.4.4",
    )
    go_repository(
        name = "com_google_cloud_go_iot",
        build_file_proto_mode = "disable_global",
        importpath = "cloud.google.com/go/iot",
        sum = "h1:m1WljtkZnvLTIRYW1YTOv5A6H1yKgLHR6nU7O8yf27w=",
        version = "v1.7.4",
    )
    go_repository(
        name = "com_google_cloud_go_kms",
        build_file_proto_mode = "disable_global",
        importpath = "cloud.google.com/go/kms",
        sum = "h1:pj1sRfut2eRbD9pFRjNnPNg/CzJPuQAzUujMIM1vVeM=",
        version = "v1.15.5",
    )
    go_repository(
        name = "com_google_cloud_go_language",
        build_file_proto_mode = "disable_global",
        importpath = "cloud.google.com/go/language",
        sum = "h1:zg9uq2yS9PGIOdc0Kz/l+zMtOlxKWonZjjo5w5YPG2A=",
        version = "v1.12.2",
    )
    go_repository(
        name = "com_google_cloud_go_lifesciences",
        build_file_proto_mode = "disable_global",
        importpath = "cloud.google.com/go/lifesciences",
        sum = "h1:rZEI/UxcxVKEzyoRS/kdJ1VoolNItRWjNN0Uk9tfexg=",
        version = "v0.9.4",
    )
    go_repository(
        name = "com_google_cloud_go_logging",
        build_file_proto_mode = "disable_global",
        importpath = "cloud.google.com/go/logging",
        sum = "h1:26skQWPeYhvIasWKm48+Eq7oUqdcdbwsCVwz5Ys0FvU=",
        version = "v1.8.1",
    )
    go_repository(
        name = "com_google_cloud_go_longrunning",
        build_file_proto_mode = "disable_global",
        importpath = "cloud.google.com/go/longrunning",
        sum = "h1:w8xEcbZodnA2BbW6sVirkkoC+1gP8wS57EUUgGS0GVg=",
        version = "v0.5.4",
    )
    go_repository(
        name = "com_google_cloud_go_managedidentities",
        build_file_proto_mode = "disable_global",
        importpath = "cloud.google.com/go/managedidentities",
        sum = "h1:SF/u1IJduMqQQdJA4MDyivlIQ4SrV5qAawkr/ZEREkY=",
        version = "v1.6.4",
    )
    go_repository(
        name = "com_google_cloud_go_maps",
        build_file_proto_mode = "disable_global",
        importpath = "cloud.google.com/go/maps",
        sum = "h1:2+eMp/1MvMPp5qrSOd3vtnLKa/pylt+krVRqET3jWsM=",
        version = "v1.6.1",
    )
    go_repository(
        name = "com_google_cloud_go_mediatranslation",
        build_file_proto_mode = "disable_global",
        importpath = "cloud.google.com/go/mediatranslation",
        sum = "h1:VRCQfZB4s6jN0CSy7+cO3m4ewNwgVnaePanVCQh/9Z4=",
        version = "v0.8.4",
    )
    go_repository(
        name = "com_google_cloud_go_memcache",
        build_file_proto_mode = "disable_global",
        importpath = "cloud.google.com/go/memcache",
        sum = "h1:cdex/ayDd294XBj2cGeMe6Y+H1JvhN8y78B9UW7pxuQ=",
        version = "v1.10.4",
    )
    go_repository(
        name = "com_google_cloud_go_metastore",
        build_file_proto_mode = "disable_global",
        importpath = "cloud.google.com/go/metastore",
        sum = "h1:94l/Yxg9oBZjin2bzI79oK05feYefieDq0o5fjLSkC8=",
        version = "v1.13.3",
    )
    go_repository(
        name = "com_google_cloud_go_monitoring",
        build_file_proto_mode = "disable_global",
        importpath = "cloud.google.com/go/monitoring",
        sum = "h1:mf2SN9qSoBtIgiMA4R/y4VADPWZA7VCNJA079qLaZQ8=",
        version = "v1.16.3",
    )
    go_repository(
        name = "com_google_cloud_go_networkconnectivity",
        build_file_proto_mode = "disable_global",
        importpath = "cloud.google.com/go/networkconnectivity",
        sum = "h1:e9lUkCe2BexsqsUc2bjV8+gFBpQa54J+/F3qKVtW+wA=",
        version = "v1.14.3",
    )
    go_repository(
        name = "com_google_cloud_go_networkmanagement",
        build_file_proto_mode = "disable_global",
        importpath = "cloud.google.com/go/networkmanagement",
        sum = "h1:HsQk4FNKJUX04k3OI6gUsoveiHMGvDRqlaFM2xGyvqU=",
        version = "v1.9.3",
    )
    go_repository(
        name = "com_google_cloud_go_networksecurity",
        build_file_proto_mode = "disable_global",
        importpath = "cloud.google.com/go/networksecurity",
        sum = "h1:947tNIPnj1bMGTIEBo3fc4QrrFKS5hh0bFVsHmFm4Vo=",
        version = "v0.9.4",
    )
    go_repository(
        name = "com_google_cloud_go_notebooks",
        build_file_proto_mode = "disable_global",
        importpath = "cloud.google.com/go/notebooks",
        sum = "h1:eTOTfNL1yM6L/PCtquJwjWg7ZZGR0URFaFgbs8kllbM=",
        version = "v1.11.2",
    )
    go_repository(
        name = "com_google_cloud_go_optimization",
        build_file_proto_mode = "disable_global",
        importpath = "cloud.google.com/go/optimization",
        sum = "h1:iFsoexcp13cGT3k/Hv8PA5aK+FP7FnbhwDO9llnruas=",
        version = "v1.6.2",
    )
    go_repository(
        name = "com_google_cloud_go_orchestration",
        build_file_proto_mode = "disable_global",
        importpath = "cloud.google.com/go/orchestration",
        sum = "h1:kgwZ2f6qMMYIVBtUGGoU8yjYWwMTHDanLwM/CQCFaoQ=",
        version = "v1.8.4",
    )
    go_repository(
        name = "com_google_cloud_go_orgpolicy",
        build_file_proto_mode = "disable_global",
        importpath = "cloud.google.com/go/orgpolicy",
        sum = "h1:RWuXQDr9GDYhjmrredQJC7aY7cbyqP9ZuLbq5GJGves=",
        version = "v1.11.4",
    )
    go_repository(
        name = "com_google_cloud_go_osconfig",
        build_file_proto_mode = "disable_global",
        importpath = "cloud.google.com/go/osconfig",
        sum = "h1:OrRCIYEAbrbXdhm13/JINn9pQchvTTIzgmOCA7uJw8I=",
        version = "v1.12.4",
    )
    go_repository(
        name = "com_google_cloud_go_oslogin",
        build_file_proto_mode = "disable_global",
        importpath = "cloud.google.com/go/oslogin",
        sum = "h1:NP/KgsD9+0r9hmHC5wKye0vJXVwdciv219DtYKYjgqE=",
        version = "v1.12.2",
    )
    go_repository(
        name = "com_google_cloud_go_phishingprotection",
        build_file_proto_mode = "disable_global",
        importpath = "cloud.google.com/go/phishingprotection",
        sum = "h1:sPLUQkHq6b4AL0czSJZ0jd6vL55GSTHz2B3Md+TCZI0=",
        version = "v0.8.4",
    )
    go_repository(
        name = "com_google_cloud_go_policytroubleshooter",
        build_file_proto_mode = "disable_global",
        importpath = "cloud.google.com/go/policytroubleshooter",
        sum = "h1:sq+ScLP83d7GJy9+wpwYJVnY+q6xNTXwOdRIuYjvHT4=",
        version = "v1.10.2",
    )
    go_repository(
        name = "com_google_cloud_go_privatecatalog",
        build_file_proto_mode = "disable_global",
        importpath = "cloud.google.com/go/privatecatalog",
        sum = "h1:Vo10IpWKbNvc/z/QZPVXgCiwfjpWoZ/wbgful4Uh/4E=",
        version = "v0.9.4",
    )
    go_repository(
        name = "com_google_cloud_go_profiler",
        build_file_proto_mode = "disable_global",
        importpath = "cloud.google.com/go/profiler",
        sum = "h1:b5got9Be9Ia0HVvyt7PavWxXEht15B9lWnigdvHtxOc=",
        version = "v0.3.1",
    )
    go_repository(
        name = "com_google_cloud_go_pubsub",
        build_file_proto_mode = "disable_global",
        importpath = "cloud.google.com/go/pubsub",
        sum = "h1:6SPCPvWav64tj0sVX/+npCBKhUi/UjJehy9op/V3p2g=",
        version = "v1.33.0",
    )
    go_repository(
        name = "com_google_cloud_go_pubsublite",
        build_file_proto_mode = "disable_global",
        importpath = "cloud.google.com/go/pubsublite",
        sum = "h1:pX+idpWMIH30/K7c0epN6V703xpIcMXWRjKJsz0tYGY=",
        version = "v1.8.1",
    )
    go_repository(
        name = "com_google_cloud_go_recaptchaenterprise_v2",
        build_file_proto_mode = "disable_global",
        importpath = "cloud.google.com/go/recaptchaenterprise/v2",
        sum = "h1:KOlLHLv3h3HwcZAkx91ubM3Oztz3JtT3ZacAJhWDorQ=",
        version = "v2.8.4",
    )
    go_repository(
        name = "com_google_cloud_go_recommendationengine",
        build_file_proto_mode = "disable_global",
        importpath = "cloud.google.com/go/recommendationengine",
        sum = "h1:JRiwe4hvu3auuh2hujiTc2qNgPPfVp+Q8KOpsXlEzKQ=",
        version = "v0.8.4",
    )
    go_repository(
        name = "com_google_cloud_go_recommender",
        build_file_proto_mode = "disable_global",
        importpath = "cloud.google.com/go/recommender",
        sum = "h1:VndmgyS/J3+izR8V8BHa7HV/uun8//ivQ3k5eVKKyyM=",
        version = "v1.11.3",
    )
    go_repository(
        name = "com_google_cloud_go_redis",
        build_file_proto_mode = "disable_global",
        importpath = "cloud.google.com/go/redis",
        sum = "h1:J9cEHxG9YLmA9o4jTSvWt/RuVEn6MTrPlYSCRHujxDQ=",
        version = "v1.14.1",
    )
    go_repository(
        name = "com_google_cloud_go_resourcemanager",
        build_file_proto_mode = "disable_global",
        importpath = "cloud.google.com/go/resourcemanager",
        sum = "h1:JwZ7Ggle54XQ/FVYSBrMLOQIKoIT/uer8mmNvNLK51k=",
        version = "v1.9.4",
    )
    go_repository(
        name = "com_google_cloud_go_resourcesettings",
        build_file_proto_mode = "disable_global",
        importpath = "cloud.google.com/go/resourcesettings",
        sum = "h1:yTIL2CsZswmMfFyx2Ic77oLVzfBFoWBYgpkgiSPnC4Y=",
        version = "v1.6.4",
    )
    go_repository(
        name = "com_google_cloud_go_retail",
        build_file_proto_mode = "disable_global",
        importpath = "cloud.google.com/go/retail",
        sum = "h1:geqdX1FNqqL2p0ADXjPpw8lq986iv5GrVcieTYafuJQ=",
        version = "v1.14.4",
    )
    go_repository(
        name = "com_google_cloud_go_run",
        build_file_proto_mode = "disable_global",
        importpath = "cloud.google.com/go/run",
        sum = "h1:qdfZteAm+vgzN1iXzILo3nJFQbzziudkJrvd9wCf3FQ=",
        version = "v1.3.3",
    )
    go_repository(
        name = "com_google_cloud_go_scheduler",
        build_file_proto_mode = "disable_global",
        importpath = "cloud.google.com/go/scheduler",
        sum = "h1:eMEettHlFhG5pXsoHouIM5nRT+k+zU4+GUvRtnxhuVI=",
        version = "v1.10.5",
    )
    go_repository(
        name = "com_google_cloud_go_secretmanager",
        build_file_proto_mode = "disable_global",
        importpath = "cloud.google.com/go/secretmanager",
        sum = "h1:krnX9qpG2kR2fJ+u+uNyNo+ACVhplIAS4Pu7u+4gd+k=",
        version = "v1.11.4",
    )
    go_repository(
        name = "com_google_cloud_go_security",
        build_file_proto_mode = "disable_global",
        importpath = "cloud.google.com/go/security",
        sum = "h1:sdnh4Islb1ljaNhpIXlIPgb3eYj70QWgPVDKOUYvzJc=",
        version = "v1.15.4",
    )
    go_repository(
        name = "com_google_cloud_go_securitycenter",
        build_file_proto_mode = "disable_global",
        importpath = "cloud.google.com/go/securitycenter",
        sum = "h1:qCEyXoJoxNKKA1bDywBjjqCB7ODXazzHnVWnG5Uqd1M=",
        version = "v1.24.2",
    )
    go_repository(
        name = "com_google_cloud_go_servicedirectory",
        build_file_proto_mode = "disable_global",
        importpath = "cloud.google.com/go/servicedirectory",
        sum = "h1:5niCMfkw+jifmFtbBrtRedbXkJm3fubSR/KHbxSJZVM=",
        version = "v1.11.3",
    )
    go_repository(
        name = "com_google_cloud_go_shell",
        build_file_proto_mode = "disable_global",
        importpath = "cloud.google.com/go/shell",
        sum = "h1:nurhlJcSVFZneoRZgkBEHumTYf/kFJptCK2eBUq/88M=",
        version = "v1.7.4",
    )
    go_repository(
        name = "com_google_cloud_go_spanner",
        build_file_proto_mode = "disable_global",
        importpath = "cloud.google.com/go/spanner",
        sum = "h1:/NzWQJ1MEhdRcffiutRKbW/AIGVKhcTeivWTDjEyCCo=",
        version = "v1.53.0",
    )
    go_repository(
        name = "com_google_cloud_go_speech",
        build_file_proto_mode = "disable_global",
        importpath = "cloud.google.com/go/speech",
        sum = "h1:qkxNao58oF8ghAHE1Eghen7XepawYEN5zuZXYWaUTA4=",
        version = "v1.21.0",
    )
    go_repository(
        name = "com_google_cloud_go_storage",
        build_file_proto_mode = "disable_global",
        importpath = "cloud.google.com/go/storage",
        sum = "h1:uOdMxAs8HExqBlnLtnQyP0YkvbiDpdGShGKtx6U/oNM=",
        version = "v1.30.1",
    )
    go_repository(
        name = "com_google_cloud_go_storagetransfer",
        build_file_proto_mode = "disable_global",
        importpath = "cloud.google.com/go/storagetransfer",
        sum = "h1:YM1dnj5gLjfL6aDldO2s4GeU8JoAvH1xyIwXre63KmI=",
        version = "v1.10.3",
    )
    go_repository(
        name = "com_google_cloud_go_talent",
        build_file_proto_mode = "disable_global",
        importpath = "cloud.google.com/go/talent",
        sum = "h1:LnRJhhYkODDBoTwf6BeYkiJHFw9k+1mAFNyArwZUZAs=",
        version = "v1.6.5",
    )
    go_repository(
        name = "com_google_cloud_go_texttospeech",
        build_file_proto_mode = "disable_global",
        importpath = "cloud.google.com/go/texttospeech",
        sum = "h1:ahrzTgr7uAbvebuhkBAAVU6kRwVD0HWsmDsvMhtad5Q=",
        version = "v1.7.4",
    )
    go_repository(
        name = "com_google_cloud_go_tpu",
        build_file_proto_mode = "disable_global",
        importpath = "cloud.google.com/go/tpu",
        sum = "h1:XIEH5c0WeYGaVy9H+UueiTaf3NI6XNdB4/v6TFQJxtE=",
        version = "v1.6.4",
    )
    go_repository(
        name = "com_google_cloud_go_trace",
        build_file_proto_mode = "disable_global",
        importpath = "cloud.google.com/go/trace",
        sum = "h1:2qOAuAzNezwW3QN+t41BtkDJOG42HywL73q8x/f6fnM=",
        version = "v1.10.4",
    )
    go_repository(
        name = "com_google_cloud_go_translate",
        build_file_proto_mode = "disable_global",
        importpath = "cloud.google.com/go/translate",
        sum = "h1:t5WXTqlrk8VVJu/i3WrYQACjzYJiff5szARHiyqqPzI=",
        version = "v1.9.3",
    )
    go_repository(
        name = "com_google_cloud_go_video",
        build_file_proto_mode = "disable_global",
        importpath = "cloud.google.com/go/video",
        sum = "h1:Xrpbm2S9UFQ1pZEeJt9Vqm5t2T/z9y/M3rNXhFoo8Is=",
        version = "v1.20.3",
    )
    go_repository(
        name = "com_google_cloud_go_videointelligence",
        build_file_proto_mode = "disable_global",
        importpath = "cloud.google.com/go/videointelligence",
        sum = "h1:YS4j7lY0zxYyneTFXjBJUj2r4CFe/UoIi/PJG0Zt/Rg=",
        version = "v1.11.4",
    )
    go_repository(
        name = "com_google_cloud_go_vision_v2",
        build_file_proto_mode = "disable_global",
        importpath = "cloud.google.com/go/vision/v2",
        sum = "h1:T/ujUghvEaTb+YnFY/jiYwVAkMbIC8EieK0CJo6B4vg=",
        version = "v2.7.5",
    )
    go_repository(
        name = "com_google_cloud_go_vmmigration",
        build_file_proto_mode = "disable_global",
        importpath = "cloud.google.com/go/vmmigration",
        sum = "h1:qPNdab4aGgtaRX+51jCOtJxlJp6P26qua4o1xxUDjpc=",
        version = "v1.7.4",
    )
    go_repository(
        name = "com_google_cloud_go_vmwareengine",
        build_file_proto_mode = "disable_global",
        importpath = "cloud.google.com/go/vmwareengine",
        sum = "h1:WY526PqM6QNmFHSqe2sRfK6gRpzWjmL98UFkql2+JDM=",
        version = "v1.0.3",
    )
    go_repository(
        name = "com_google_cloud_go_vpcaccess",
        build_file_proto_mode = "disable_global",
        importpath = "cloud.google.com/go/vpcaccess",
        sum = "h1:zbs3V+9ux45KYq8lxxn/wgXole6SlBHHKKyZhNJoS+8=",
        version = "v1.7.4",
    )
    go_repository(
        name = "com_google_cloud_go_webrisk",
        build_file_proto_mode = "disable_global",
        importpath = "cloud.google.com/go/webrisk",
        sum = "h1:iceR3k0BCRZgf2D/NiKviVMFfuNC9LmeNLtxUFRB/wI=",
        version = "v1.9.4",
    )
    go_repository(
        name = "com_google_cloud_go_websecurityscanner",
        build_file_proto_mode = "disable_global",
        importpath = "cloud.google.com/go/websecurityscanner",
        sum = "h1:5Gp7h5j7jywxLUp6NTpjNPkgZb3ngl0tUSw6ICWvtJQ=",
        version = "v1.6.4",
    )
    go_repository(
        name = "com_google_cloud_go_workflows",
        build_file_proto_mode = "disable_global",
        importpath = "cloud.google.com/go/workflows",
        sum = "h1:qocsqETmLAl34mSa01hKZjcqAvt699gaoFbooGGMvaM=",
        version = "v1.12.3",
    )
    go_repository(
        name = "com_jolheiser_go_hcaptcha",
        build_file_proto_mode = "disable_global",
        importpath = "go.jolheiser.com/hcaptcha",
        sum = "h1:RrDERcr/Tz/kWyJenjVtI+V09RtLinXxlAemiwN5F+I=",
        version = "v0.0.4",
    )
    go_repository(
        name = "com_jolheiser_go_pwn",
        build_file_proto_mode = "disable_global",
        importpath = "go.jolheiser.com/pwn",
        sum = "h1:MQowb3QvCL5r5NmHmCPxw93SdjfgJ0q6rAwYn4i1Hjg=",
        version = "v0.0.3",
    )
    go_repository(
        name = "com_layeh_gopher_luar",
        build_file_proto_mode = "disable_global",
        importpath = "layeh.com/gopher-luar",
        sum = "h1:55b0mpBhN9XSshEd2Nz6WsbYXctyBT35azk4POQNSXo=",
        version = "v1.0.10",
    )
    go_repository(
        name = "com_lukechampine_uint128",
        build_file_proto_mode = "disable_global",
        importpath = "lukechampine.com/uint128",
        sum = "h1:mBi/5l91vocEN8otkC5bDLhi2KdCticRiwbdB0O+rjI=",
        version = "v1.2.0",
    )
    go_repository(
        name = "com_shuralyov_dmitri_gpu_mtl",
        build_file_proto_mode = "disable_global",
        importpath = "dmitri.shuralyov.com/gpu/mtl",
        sum = "h1:VpgP7xuJadIUuKccphEpTJnWhS2jkQyMt6Y7pJCD7fY=",
        version = "v0.0.0-20190408044501-666a987793e9",
    )
    go_repository(
        name = "dev_bobheadxi_go_gobenchdata",
        build_file_proto_mode = "disable_global",
        importpath = "go.bobheadxi.dev/gobenchdata",
        sum = "h1:3Pts2nPUZdgFSU63nWzvfs2xRbK8WVSNeJ2H9e/Ypew=",
        version = "v1.3.1",
    )
    go_repository(
        name = "dev_bobheadxi_go_streamline",
        build_file_proto_mode = "disable_global",
        importpath = "go.bobheadxi.dev/streamline",
        sum = "h1:Mv2NE8svJMB5K7nIT9WGwF014yuY/lPXtT8mvNr1OrU=",
        version = "v1.2.2",
    )
    go_repository(
        name = "ht_sr_git_mariusor_go_xsd_duration",
        build_file_proto_mode = "disable_global",
        importpath = "git.sr.ht/~mariusor/go-xsd-duration",
        sum = "h1:cliQ4HHsCo6xi2oWZYKWW4bly/Ory9FuTpFPRxj/mAg=",
        version = "v0.0.0-20220703122237-02e73435a078",
    )
    go_repository(
        name = "ht_sr_git_sbinet_gg",
        build_file_proto_mode = "disable_global",
        importpath = "git.sr.ht/~sbinet/gg",
        sum = "h1:LNhjNn8DerC8f9DHLz6lS0YYul/b602DUxDgGkd/Aik=",
        version = "v0.3.1",
    )
    go_repository(
        name = "in_gopkg_alecthomas_kingpin_v2",
        build_file_proto_mode = "disable_global",
        importpath = "gopkg.in/alecthomas/kingpin.v2",
        sum = "h1:jMFz6MfLP0/4fUyZle81rXUoxOBFi19VUFKVDOQfozc=",
        version = "v2.2.6",
    )
    go_repository(
        name = "in_gopkg_alexcesaro_quotedprintable_v3",
        build_file_proto_mode = "disable_global",
        importpath = "gopkg.in/alexcesaro/quotedprintable.v3",
        sum = "h1:2gGKlE2+asNV9m7xrywl36YYNnBG5ZQ0r/BOOxqPpmk=",
        version = "v3.0.0-20150716171945-2caba252f4dc",
    )
    go_repository(
        name = "in_gopkg_alexcesaro_statsd_v2",
        build_file_proto_mode = "disable_global",
        importpath = "gopkg.in/alexcesaro/statsd.v2",
        sum = "h1:FXkZSCZIH17vLCO5sO2UucTHsH9pc+17F6pl3JVCwMc=",
        version = "v2.0.0",
    )
    go_repository(
        name = "in_gopkg_asn1_ber_v1",
        build_file_proto_mode = "disable_global",
        importpath = "gopkg.in/asn1-ber.v1",
        sum = "h1:TxyelI5cVkbREznMhfzycHdkp5cLA7DpE+GKjSslYhM=",
        version = "v1.0.0-20181015200546-f715ec2f112d",
    )
    go_repository(
        name = "in_gopkg_check_v1",
        build_file_proto_mode = "disable_global",
        importpath = "gopkg.in/check.v1",
        sum = "h1:Hei/4ADfdWqJk1ZMxUNpqntNwaWcugrBjAiHlqqRiVk=",
        version = "v1.0.0-20201130134442-10cb98267c6c",
    )
    go_repository(
        name = "in_gopkg_cheggaaa_pb_v1",
        build_file_proto_mode = "disable_global",
        importpath = "gopkg.in/cheggaaa/pb.v1",
        sum = "h1:n1tBJnnK2r7g9OW2btFH91V92STTUevLXYFb8gy9EMk=",
        version = "v1.0.28",
    )
    go_repository(
        name = "in_gopkg_errgo_v2",
        build_file_proto_mode = "disable_global",
        importpath = "gopkg.in/errgo.v2",
        sum = "h1:0vLT13EuvQ0hNvakwLuFZ/jYrLp5F3kcWHXdRggjCE8=",
        version = "v2.1.0",
    )
    go_repository(
        name = "in_gopkg_fsnotify_v1",
        build_file_proto_mode = "disable_global",
        importpath = "gopkg.in/fsnotify.v1",
        sum = "h1:xOHLXZwVvI9hhs+cLKq5+I5onOuwQLhQwiu63xxlHs4=",
        version = "v1.4.7",
    )
    go_repository(
        name = "in_gopkg_go_playground_assert_v1",
        build_file_proto_mode = "disable_global",
        importpath = "gopkg.in/go-playground/assert.v1",
        sum = "h1:xoYuJVE7KT85PYWrN730RguIQO0ePzVRfFMXadIrXTM=",
        version = "v1.2.1",
    )
    go_repository(
        name = "in_gopkg_go_playground_validator_v9",
        build_file_proto_mode = "disable_global",
        importpath = "gopkg.in/go-playground/validator.v9",
        sum = "h1:SvGtYmN60a5CVKTOzMSyfzWDeZRxRuGvRQyEAKbw1xc=",
        version = "v9.29.1",
    )
    go_repository(
        name = "in_gopkg_gomail_v2",
        build_file_proto_mode = "disable_global",
        importpath = "gopkg.in/gomail.v2",
        sum = "h1:n7WqCuqOuCbNr617RXOY0AWRXxgwEyPp2z+p0+hgMuE=",
        version = "v2.0.0-20160411212932-81ebce5c23df",
    )
    go_repository(
        name = "in_gopkg_inconshreveable_log15_v2",
        build_file_proto_mode = "disable_global",
        importpath = "gopkg.in/inconshreveable/log15.v2",
        sum = "h1:RlWgLqCMMIYYEVcAR5MDsuHlVkaIPDAF+5Dehzg8L5A=",
        version = "v2.0.0-20180818164646-67afb5ed74ec",
    )
    go_repository(
        name = "in_gopkg_inf_v0",
        build_file_proto_mode = "disable_global",
        importpath = "gopkg.in/inf.v0",
        sum = "h1:73M5CoZyi3ZLMOyDlQh031Cx6N9NDJ2Vvfl76EDAgDc=",
        version = "v0.9.1",
    )
    go_repository(
        name = "in_gopkg_ini_v1",
        build_file_proto_mode = "disable_global",
        importpath = "gopkg.in/ini.v1",
        sum = "h1:Dgnx+6+nfE+IfzjUEISNeydPJh9AXNNsWbGP9KzCsOA=",
        version = "v1.67.0",
    )
    go_repository(
        name = "in_gopkg_natefinch_lumberjack_v2",
        build_file_proto_mode = "disable_global",
        importpath = "gopkg.in/natefinch/lumberjack.v2",
        sum = "h1:bBRl1b0OH9s/DuPhuXpNl+VtCaJXFZ5/uEFST95x9zc=",
        version = "v2.2.1",
    )
    go_repository(
        name = "in_gopkg_resty_v1",
        build_file_proto_mode = "disable_global",
        importpath = "gopkg.in/resty.v1",
        sum = "h1:CuXP0Pjfw9rOuY6EP+UvtNvt5DSqHpIxILZKT/quCZI=",
        version = "v1.12.0",
    )
    go_repository(
        name = "in_gopkg_square_go_jose_v2",
        build_file_proto_mode = "disable_global",
        importpath = "gopkg.in/square/go-jose.v2",
        sum = "h1:NGk74WTnPKBNUhNzQX7PYcTLUjoq7mzKk2OKbvwk2iI=",
        version = "v2.6.0",
    )
    go_repository(
        name = "in_gopkg_tomb_v1",
        build_file_proto_mode = "disable_global",
        importpath = "gopkg.in/tomb.v1",
        sum = "h1:uRGJdciOHaEIrze2W8Q3AKkepLTh2hOroT7a+7czfdQ=",
        version = "v1.0.0-20141024135613-dd632973f1e7",
    )
    go_repository(
        name = "in_gopkg_warnings_v0",
        build_file_proto_mode = "disable_global",
        importpath = "gopkg.in/warnings.v0",
        sum = "h1:wFXVbFY8DY5/xOe1ECiWdKCzZlxgshcYVNkBHstARME=",
        version = "v0.1.2",
    )
    go_repository(
        name = "in_gopkg_yaml_v2",
        build_file_proto_mode = "disable_global",
        importpath = "gopkg.in/yaml.v2",
        sum = "h1:D8xgwECY7CYvx+Y2n4sBz93Jn9JRvxdiyyo8CTfuKaY=",
        version = "v2.4.0",
    )
    go_repository(
        name = "in_gopkg_yaml_v3",
        build_file_proto_mode = "disable_global",
        importpath = "gopkg.in/yaml.v3",
        sum = "h1:fxVm/GzAzEWqLHuvctI91KS9hhNmmWOoWu0XTYJS7CA=",
        version = "v3.0.1",
    )
    go_repository(
        name = "io_etcd_go_bbolt",
        build_file_proto_mode = "disable_global",
        importpath = "go.etcd.io/bbolt",
        sum = "h1:/ecaJf0sk1l4l6V4awd65v2C3ILy7MSj+s/x1ADCIMU=",
        version = "v1.3.6",
    )
    go_repository(
        name = "io_etcd_go_etcd_api_v3",
        build_file_proto_mode = "disable_global",
        importpath = "go.etcd.io/etcd/api/v3",
        sum = "h1:OHVyt3TopwtUQ2GKdd5wu3PmmipR4FTwCqoEjSyRdIc=",
        version = "v3.5.4",
    )
    go_repository(
        name = "io_etcd_go_etcd_client_pkg_v3",
        build_file_proto_mode = "disable_global",
        importpath = "go.etcd.io/etcd/client/pkg/v3",
        sum = "h1:lrneYvz923dvC14R54XcA7FXoZ3mlGZAgmwhfm7HqOg=",
        version = "v3.5.4",
    )
    go_repository(
        name = "io_etcd_go_etcd_client_v2",
        build_file_proto_mode = "disable_global",
        importpath = "go.etcd.io/etcd/client/v2",
        sum = "h1:Dcx3/MYyfKcPNLpR4VVQUP5KgYrBeJtktBwEKkw08Ao=",
        version = "v2.305.4",
    )
    go_repository(
        name = "io_etcd_go_etcd_client_v3",
        build_file_proto_mode = "disable_global",
        importpath = "go.etcd.io/etcd/client/v3",
        sum = "h1:p83BUL3tAYS0OT/r0qglgc3M1JjhM0diV8DSWAhVXv4=",
        version = "v3.5.4",
    )
    go_repository(
        name = "io_etcd_go_etcd_etcdctl_v3",
        build_file_proto_mode = "disable_global",
        importpath = "go.etcd.io/etcd/etcdctl/v3",
        sum = "h1:odMFuQQCg0UmPd7Cyw6TViRYv9ybGuXuki4CusDSzqA=",
        version = "v3.5.0-alpha.0",
    )
    go_repository(
        name = "io_etcd_go_etcd_pkg_v3",
        build_file_proto_mode = "disable_global",
        importpath = "go.etcd.io/etcd/pkg/v3",
        sum = "h1:3yLUEC0nFCxw/RArImOyRUI4OAFbg4PFpBbAhSNzKNY=",
        version = "v3.5.0-alpha.0",
    )
    go_repository(
        name = "io_etcd_go_etcd_raft_v3",
        build_file_proto_mode = "disable_global",
        importpath = "go.etcd.io/etcd/raft/v3",
        sum = "h1:DvYJotxV9q1Lkn7pknzAbFO/CLtCVidCr2K9qRLJ8pA=",
        version = "v3.5.0-alpha.0",
    )
    go_repository(
        name = "io_etcd_go_etcd_server_v3",
        build_file_proto_mode = "disable_global",
        importpath = "go.etcd.io/etcd/server/v3",
        sum = "h1:fYv7CmmdyuIu27UmKQjS9K/1GtcCa+XnPKqiKBbQkrk=",
        version = "v3.5.0-alpha.0",
    )
    go_repository(
        name = "io_etcd_go_etcd_tests_v3",
        build_file_proto_mode = "disable_global",
        importpath = "go.etcd.io/etcd/tests/v3",
        sum = "h1:UcRoCA1FgXoc4CEM8J31fqEvI69uFIObY5ZDEFH7Znc=",
        version = "v3.5.0-alpha.0",
    )
    go_repository(
        name = "io_etcd_go_etcd_v3",
        build_file_proto_mode = "disable_global",
        importpath = "go.etcd.io/etcd/v3",
        sum = "h1:ZuqKJkD2HrzFUj8IB+GLkTMKZ3+7mWx172vx6F1TukM=",
        version = "v3.5.0-alpha.0",
    )
    go_repository(
        name = "io_gitea_code_gitea",
        build_file_proto_mode = "disable_global",
        importpath = "code.gitea.io/gitea",
        sum = "h1:qQXVeKHoFXywWVGGDmTOKxvzOK282EAPTw3qo2bgXAk=",
        version = "v1.18.0",
    )
    go_repository(
        name = "io_gitea_code_gitea_vet",
        build_file_proto_mode = "disable_global",
        importpath = "code.gitea.io/gitea-vet",
        sum = "h1:uv9a8eGSdQ8Dr4HyUcuHFfDsk/QuwO+wf+Y99RYdxY0=",
        version = "v0.2.2-0.20220122151748-48ebc902541b",
    )
    go_repository(
        name = "io_gitea_code_sdk_gitea",
        build_file_proto_mode = "disable_global",
        importpath = "code.gitea.io/sdk/gitea",
        sum = "h1:WJreC7YYuxbn0UDaPuWIe/mtiNKTvLN8MLkaw71yx/M=",
        version = "v0.15.1",
    )
    go_repository(
        name = "io_gorm_driver_postgres",
        build_file_proto_mode = "disable_global",
        importpath = "gorm.io/driver/postgres",
        sum = "h1:Iyrp9Meh3GmbSuyIAGyjkN+n9K+GHX9b9MqsTL4EJCo=",
        version = "v1.5.4",
    )
    go_repository(
        name = "io_gorm_gorm",
        build_file_proto_mode = "disable_global",
        importpath = "gorm.io/gorm",
        sum = "h1:zR9lOiiYf09VNh5Q1gphfyia1JpiClIWG9hQaxB/mls=",
        version = "v1.25.5",
    )
    go_repository(
        name = "io_k8s_api",
        build_file_proto_mode = "disable_global",
        importpath = "k8s.io/api",
        sum = "h1:3YO8J4RtmG7elEgaWMb4HgmpS2CfY1QlaOz9nwB+ZSs=",
        version = "v0.25.4",
    )
    go_repository(
        name = "io_k8s_apimachinery",
        build_file_proto_mode = "disable_global",
        importpath = "k8s.io/apimachinery",
        sum = "h1:CtXsuaitMESSu339tfhVXhQrPET+EiWnIY1rcurKnAc=",
        version = "v0.25.4",
    )
    go_repository(
        name = "io_k8s_client_go",
        build_file_proto_mode = "disable_global",
        importpath = "k8s.io/client-go",
        sum = "h1:3RNRDffAkNU56M/a7gUfXaEzdhZlYhoW8dgViGy5fn8=",
        version = "v0.25.4",
    )
    go_repository(
        name = "io_k8s_gengo",
        build_file_proto_mode = "disable_global",
        importpath = "k8s.io/gengo",
        sum = "h1:GohjlNKauSai7gN4wsJkeZ3WAJx4Sh+oT/b5IYn5suA=",
        version = "v0.0.0-20210813121822-485abfe95c7c",
    )
    go_repository(
        name = "io_k8s_klog",
        build_file_proto_mode = "disable_global",
        importpath = "k8s.io/klog",
        sum = "h1:Pt+yjF5aB1xDSVbau4VsWe+dQNzA0qv1LlXdC2dF6Q8=",
        version = "v1.0.0",
    )
    go_repository(
        name = "io_k8s_klog_v2",
        build_file_proto_mode = "disable_global",
        importpath = "k8s.io/klog/v2",
        sum = "h1:lyJt0TWMPaGoODa8B8bUuxgHS3W/m/bNr2cca3brA/g=",
        version = "v2.80.0",
    )
    go_repository(
        name = "io_k8s_kube_openapi",
        build_file_proto_mode = "disable_global",
        importpath = "k8s.io/kube-openapi",
        sum = "h1:MQ8BAZPZlWk3S9K4a9NCkIFQtZShWqoha7snGixVgEA=",
        version = "v0.0.0-20220803162953-67bda5d908f1",
    )
    go_repository(
        name = "io_k8s_sigs_json",
        build_file_proto_mode = "disable_global",
        importpath = "sigs.k8s.io/json",
        sum = "h1:iXTIw73aPyC+oRdyqqvVJuloN1p0AC/kzH07hu3NE+k=",
        version = "v0.0.0-20220713155537-f223a00ba0e2",
    )
    go_repository(
        name = "io_k8s_sigs_kustomize_kyaml",
        build_file_proto_mode = "disable_global",
        importpath = "sigs.k8s.io/kustomize/kyaml",
        sum = "h1:tNNQIC+8cc+aXFTVg+RtQAOsjwUdYBZRAgYOVI3RBc4=",
        version = "v0.13.3",
    )
    go_repository(
        name = "io_k8s_sigs_structured_merge_diff_v4",
        build_file_proto_mode = "disable_global",
        importpath = "sigs.k8s.io/structured-merge-diff/v4",
        sum = "h1:PRbqxJClWWYMNV1dhaG4NsibJbArud9kFxnAMREiWFE=",
        version = "v4.2.3",
    )
    go_repository(
        name = "io_k8s_sigs_yaml",
        build_file_proto_mode = "disable_global",
        importpath = "sigs.k8s.io/yaml",
        sum = "h1:a2VclLzOGrwOHDiV8EfBGhvjHvP46CtW5j6POvhYGGo=",
        version = "v1.3.0",
    )
    go_repository(
        name = "io_k8s_utils",
        build_file_proto_mode = "disable_global",
        importpath = "k8s.io/utils",
        sum = "h1:jAne/RjBTyawwAy0utX5eqigAwz/lQhTmy+Hr/Cpue4=",
        version = "v0.0.0-20220728103510-ee6ede2d64ed",
    )
    go_repository(
        name = "io_kbt_strk_projects_go_libravatar",
        build_file_proto_mode = "disable_global",
        importpath = "strk.kbt.io/projects/go/libravatar",
        sum = "h1:mUcz5b3FJbP5Cvdq7Khzn6J9OCUQJaBwgBkCR+MOwSs=",
        version = "v0.0.0-20191008002943-06d1c002b251",
    )
    go_repository(
        name = "io_opencensus_go",
        build_file_proto_mode = "disable_global",
        importpath = "go.opencensus.io",
        sum = "h1:y73uSU6J157QMP2kn2r30vwW1A2W2WFwSCGnAVxeaD0=",
        version = "v0.24.0",
    )
    go_repository(
        name = "io_opencensus_go_contrib_exporter_prometheus",
        build_file_proto_mode = "disable_global",
        importpath = "contrib.go.opencensus.io/exporter/prometheus",
        sum = "h1:sqfsYl5GIY/L570iT+l93ehxaWJs2/OwXtiWwew3oAg=",
        version = "v0.4.2",
    )
    go_repository(
        name = "io_opentelemetry_go_collector",
        build_file_proto_mode = "disable_global",
        importpath = "go.opentelemetry.io/collector",
        sum = "h1:pF+sB8xNXlg/W0a0QTLz4mUWyool1a9toVj8LmLoFqg=",
        version = "v0.81.0",
    )
    go_repository(
        name = "io_opentelemetry_go_collector_component",
        build_file_proto_mode = "disable_global",
        importpath = "go.opentelemetry.io/collector/component",
        sum = "h1:AKsl6bss/SRrW248GFpmGiiI/4kdemW92Ai/X82CCqY=",
        version = "v0.81.0",
    )
    go_repository(
        name = "io_opentelemetry_go_collector_config_configauth",
        build_file_proto_mode = "disable_global",
        importpath = "go.opentelemetry.io/collector/config/configauth",
        sum = "h1:NIiJuIGOdblN0EIJv64R2mvGhthcYfWuvyCnjk8HRN4=",
        version = "v0.81.0",
    )
    go_repository(
        name = "io_opentelemetry_go_collector_config_configcompression",
        build_file_proto_mode = "disable_global",
        importpath = "go.opentelemetry.io/collector/config/configcompression",
        sum = "h1:Q725pvVH7tR6BP3WK7Ro3pbqMeQdZEV3KeFVHchBxCc=",
        version = "v0.81.0",
    )
    go_repository(
        name = "io_opentelemetry_go_collector_config_configgrpc",
        build_file_proto_mode = "disable_global",
        importpath = "go.opentelemetry.io/collector/config/configgrpc",
        sum = "h1:Q2xEE2SGbg79j3TdHT+781eUu/2uUIyrHVJAG9bLpVk=",
        version = "v0.81.0",
    )
    go_repository(
        name = "io_opentelemetry_go_collector_config_confighttp",
        build_file_proto_mode = "disable_global",
        importpath = "go.opentelemetry.io/collector/config/confighttp",
        sum = "h1:vIdiepUT7P/WtJRdfh8mjzvSqJRVF8/vl9GWtUNQlHQ=",
        version = "v0.81.0",
    )
    go_repository(
        name = "io_opentelemetry_go_collector_config_confignet",
        build_file_proto_mode = "disable_global",
        importpath = "go.opentelemetry.io/collector/config/confignet",
        sum = "h1:Eu8m3eX8GaGhOUc//YXvV4i3cEivxUSxkLnV1U9ydhg=",
        version = "v0.81.0",
    )
    go_repository(
        name = "io_opentelemetry_go_collector_config_configopaque",
        build_file_proto_mode = "disable_global",
        importpath = "go.opentelemetry.io/collector/config/configopaque",
        sum = "h1:MkCAGh0WydRWydETB9FLnuCj9hDPDiz2g4Wxnl53I0w=",
        version = "v0.81.0",
    )
    go_repository(
        name = "io_opentelemetry_go_collector_config_configtelemetry",
        build_file_proto_mode = "disable_global",
        importpath = "go.opentelemetry.io/collector/config/configtelemetry",
        sum = "h1:j3dhWbAcrfL1n0RmShRJf99X/xIMoPfEShN/5Z8bY0k=",
        version = "v0.81.0",
    )
    go_repository(
        name = "io_opentelemetry_go_collector_config_configtls",
        build_file_proto_mode = "disable_global",
        importpath = "go.opentelemetry.io/collector/config/configtls",
        sum = "h1:2vt+yOZUvGq5ADqFAxL5ONm1ACuGXDSs87AWT54Ez4M=",
        version = "v0.81.0",
    )
    go_repository(
        name = "io_opentelemetry_go_collector_config_internal",
        build_file_proto_mode = "disable_global",
        importpath = "go.opentelemetry.io/collector/config/internal",
        sum = "h1:wRV2PBnJygdmKpIdt/xfG7zdQvXvHz9L+z8MhGsOji4=",
        version = "v0.81.0",
    )
    go_repository(
        name = "io_opentelemetry_go_collector_confmap",
        build_file_proto_mode = "disable_global",
        importpath = "go.opentelemetry.io/collector/confmap",
        sum = "h1:AqweoBGdF3jGM2/KgP5GS6bmN+1aVrEiCy4nPf7IBE4=",
        version = "v0.81.0",
    )
    go_repository(
        name = "io_opentelemetry_go_collector_connector",
        build_file_proto_mode = "disable_global",
        importpath = "go.opentelemetry.io/collector/connector",
        sum = "h1:5jYYjQwxxgJKFtVvvbFLd0+2QHsvS0z+lVDxzmRv8uk=",
        version = "v0.81.0",
    )
    go_repository(
        name = "io_opentelemetry_go_collector_consumer",
        build_file_proto_mode = "disable_global",
        importpath = "go.opentelemetry.io/collector/consumer",
        sum = "h1:8R2iCrSzD7T0RtC2Wh4GXxDiqla2vNhDokGW6Bcrfas=",
        version = "v0.81.0",
    )
    go_repository(
        name = "io_opentelemetry_go_collector_exporter",
        build_file_proto_mode = "disable_global",
        importpath = "go.opentelemetry.io/collector/exporter",
        sum = "h1:GLhB8WGrBx+zZSB1HIOx2ivFUMahGtAVO2CC5xbCUHQ=",
        version = "v0.81.0",
    )
    go_repository(
        name = "io_opentelemetry_go_collector_exporter_otlpexporter",
        build_file_proto_mode = "disable_global",
        importpath = "go.opentelemetry.io/collector/exporter/otlpexporter",
        sum = "h1:Ri5pj0slm+FUbbG81UIhQaQ992z2+PcT2++4JI32XGI=",
        version = "v0.81.0",
    )
    go_repository(
        name = "io_opentelemetry_go_collector_exporter_otlphttpexporter",
        build_file_proto_mode = "disable_global",
        importpath = "go.opentelemetry.io/collector/exporter/otlphttpexporter",
        sum = "h1:KSE7wjy1J0I0izLTodTW4axRmJplpQgCRqYFbAzufZo=",
        version = "v0.81.0",
    )
    go_repository(
        name = "io_opentelemetry_go_collector_extension",
        build_file_proto_mode = "disable_global",
        importpath = "go.opentelemetry.io/collector/extension",
        sum = "h1:Ak7AzZzxTFJxGyVbEklsGzqHyOHW5USiifJilCcRyTU=",
        version = "v0.81.0",
    )
    go_repository(
        name = "io_opentelemetry_go_collector_extension_auth",
        build_file_proto_mode = "disable_global",
        importpath = "go.opentelemetry.io/collector/extension/auth",
        sum = "h1:UzVQSG9naJh1hX7hh+HVcvB3n+rpCJXX2BBdUoL/Ybo=",
        version = "v0.81.0",
    )
    go_repository(
        name = "io_opentelemetry_go_collector_extension_zpagesextension",
        build_file_proto_mode = "disable_global",
        importpath = "go.opentelemetry.io/collector/extension/zpagesextension",
        sum = "h1:ov3h5re95uJcF6N+vR/rLpjsEkGs6easxXSphH9UrPg=",
        version = "v0.81.0",
    )
    go_repository(
        name = "io_opentelemetry_go_collector_featuregate",
        build_file_proto_mode = "disable_global",
        importpath = "go.opentelemetry.io/collector/featuregate",
        sum = "h1:tiTUG9X/gEDN1oDYQOBVUFYQfhUG2CvgW9VhBc2uk1U=",
        version = "v1.0.0-rcv0013",
    )
    go_repository(
        name = "io_opentelemetry_go_collector_pdata",
        build_file_proto_mode = "disable_global",
        importpath = "go.opentelemetry.io/collector/pdata",
        sum = "h1:4sONXE9hAX+4Di8m0bQ/KaoH3Mi+OPt04cXkZ7A8W3k=",
        version = "v1.0.0-rcv0013",
    )
    go_repository(
        name = "io_opentelemetry_go_collector_processor",
        build_file_proto_mode = "disable_global",
        importpath = "go.opentelemetry.io/collector/processor",
        sum = "h1:ypyNV5R0bnN3XGMAsH/q5eNARF5vXtFgSOK9rBWzsLc=",
        version = "v0.81.0",
    )
    go_repository(
        name = "io_opentelemetry_go_collector_receiver",
        build_file_proto_mode = "disable_global",
        importpath = "go.opentelemetry.io/collector/receiver",
        sum = "h1:0c+YtIV7fmd9ev+zmwS9qjx5ASi8cw+gSypu4I7Gugc=",
        version = "v0.81.0",
    )
    go_repository(
        name = "io_opentelemetry_go_collector_receiver_otlpreceiver",
        build_file_proto_mode = "disable_global",
        importpath = "go.opentelemetry.io/collector/receiver/otlpreceiver",
        sum = "h1:ewVbfATnAeQkwFK3r0dpFKCXcTb8HJKX4AixUioRt+c=",
        version = "v0.81.0",
    )
    go_repository(
        name = "io_opentelemetry_go_collector_semconv",
        build_file_proto_mode = "disable_global",
        importpath = "go.opentelemetry.io/collector/semconv",
        sum = "h1:lCYNNo3powDvFIaTPP2jDKIrBiV1T92NK4QgL/aHYXw=",
        version = "v0.81.0",
    )
    go_repository(
        name = "io_opentelemetry_go_contrib_detectors_gcp",
        build_file_proto_mode = "disable_global",
        importpath = "go.opentelemetry.io/contrib/detectors/gcp",
        sum = "h1:SsuF2+gqrnmTKSz+KLXcx3A4A7PZXqbuRZbm4I6HcX0=",
        version = "v1.17.0",
    )
    go_repository(
        name = "io_opentelemetry_go_contrib_instrumentation_google_golang_org_grpc_otelgrpc",
        build_file_proto_mode = "disable_global",
        importpath = "go.opentelemetry.io/contrib/instrumentation/google.golang.org/grpc/otelgrpc",
        sum = "h1:7XZai4VhA473clBrOqqHdjHBImGfyEtv0qW4nnn/kAo=",
        version = "v0.43.0",
    )

    # See https://github.com/open-telemetry/opentelemetry-go-contrib/issues/872
    go_repository(
        name = "io_opentelemetry_go_contrib_instrumentation_net_http_httptrace_otelhttptrace",
        build_directives = [
            "gazelle:resolve go go.opentelemetry.io/otel/exporters/otlp/internal @io_opentelemetry_go_otel//exporters/otlp/internal",
            "gazelle:resolve go go.opentelemetry.io/otel/exporters/otlp/internal/envconfig @io_opentelemetry_go_otel//exporters/otlp/internal/envconfig",
        ],
        build_file_proto_mode = "disable_global",
        importpath = "go.opentelemetry.io/contrib/instrumentation/net/http/httptrace/otelhttptrace",
        sum = "h1:Wjp9vsVSIEyvdiaECfqxY9xBqQ7JaSCGtvHgR4doXZk=",
        version = "v0.29.0",
    )

    # See https://github.com/open-telemetry/opentelemetry-go-contrib/issues/872
    go_repository(
        name = "io_opentelemetry_go_contrib_instrumentation_net_http_otelhttp",
        build_directives = [
            "gazelle:resolve go go.opentelemetry.io/otel/exporters/otlp/internal @io_opentelemetry_go_otel//exporters/otlp/internal",
        ],
        build_file_proto_mode = "disable_global",
        importpath = "go.opentelemetry.io/contrib/instrumentation/net/http/otelhttp",
        sum = "h1:pginetY7+onl4qN1vl0xW/V/v6OBZ0vVdH+esuJgvmM=",
        version = "v0.42.0",
    )
    go_repository(
        name = "io_opentelemetry_go_contrib_propagators_b3",
        build_file_proto_mode = "disable_global",
        importpath = "go.opentelemetry.io/contrib/propagators/b3",
        sum = "h1:ImOVvHnku8jijXqkwCSyYKRDt2YrnGXD4BbhcpfbfJo=",
        version = "v1.17.0",
    )
    go_repository(
        name = "io_opentelemetry_go_contrib_propagators_jaeger",
        build_file_proto_mode = "disable_global",
        importpath = "go.opentelemetry.io/contrib/propagators/jaeger",
        sum = "h1:Zbpbmwav32Ea5jSotpmkWEl3a6Xvd4tw/3xxGO1i05Y=",
        version = "v1.17.0",
    )
    go_repository(
        name = "io_opentelemetry_go_contrib_propagators_ot",
        build_file_proto_mode = "disable_global",
        importpath = "go.opentelemetry.io/contrib/propagators/ot",
        sum = "h1:ufo2Vsz8l76eI47jFjuVyjyB3Ae2DmfiCV/o6Vc8ii0=",
        version = "v1.17.0",
    )
    go_repository(
        name = "io_opentelemetry_go_contrib_zpages",
        build_file_proto_mode = "disable_global",
        importpath = "go.opentelemetry.io/contrib/zpages",
        sum = "h1:hFscXKQ9PTjyIVmAr6zIV8cMoiEeR9lPIwPVqHi8+5Q=",
        version = "v0.42.0",
    )
    go_repository(
        name = "io_opentelemetry_go_otel",
        build_file_proto_mode = "disable_global",
        importpath = "go.opentelemetry.io/otel",
        sum = "h1:MW+phZ6WZ5/uk2nd93ANk/6yJ+dVrvNWUjGhnnFU5jM=",
        version = "v1.17.0",
    )
    go_repository(
        name = "io_opentelemetry_go_otel_bridge_opencensus",
        build_file_proto_mode = "disable_global",
        importpath = "go.opentelemetry.io/otel/bridge/opencensus",
        sum = "h1:YHivttTaDhbZIHuPlg1sWsy2P5gj57vzqPfkHItgbwQ=",
        version = "v0.39.0",
    )
    go_repository(
        name = "io_opentelemetry_go_otel_bridge_opentracing",
        build_file_proto_mode = "disable_global",
        importpath = "go.opentelemetry.io/otel/bridge/opentracing",
        sum = "h1:Bgwi7P5NCV3bv2T13bwG0WfsxaT4SjQ1rDdmFc5P7do=",
        version = "v1.16.0",
    )
    go_repository(
        name = "io_opentelemetry_go_otel_exporters_jaeger",
        build_file_proto_mode = "disable_global",
        importpath = "go.opentelemetry.io/otel/exporters/jaeger",
        sum = "h1:YhxxmXZ011C0aDZKoNw+juVWAmEfv/0W2XBOv9aHTaA=",
        version = "v1.16.0",
    )
    go_repository(
        name = "io_opentelemetry_go_otel_exporters_otlp_internal_retry",
        build_file_proto_mode = "disable_global",
        importpath = "go.opentelemetry.io/otel/exporters/otlp/internal/retry",
        sum = "h1:t4ZwRPU+emrcvM2e9DHd0Fsf0JTPVcbfa/BhTDF03d0=",
        version = "v1.16.0",
    )

    # See https://github.com/open-telemetry/opentelemetry-go-contrib/issues/872
    go_repository(
        name = "io_opentelemetry_go_otel_exporters_otlp_otlptrace",
        build_directives = [
            "gazelle:resolve go go.opentelemetry.io/otel/exporters/otlp/internal @io_opentelemetry_go_otel//exporters/otlp/internal",
            "gazelle:resolve go go.opentelemetry.io/otel/exporters/otlp/internal/envconfig @io_opentelemetry_go_otel//exporters/otlp/internal/envconfig",
        ],
        build_file_proto_mode = "disable_global",
        importpath = "go.opentelemetry.io/otel/exporters/otlp/otlptrace",
        sum = "h1:cbsD4cUcviQGXdw8+bo5x2wazq10SKz8hEbtCRPcU78=",
        version = "v1.16.0",
    )

    # See https://github.com/open-telemetry/opentelemetry-go-contrib/issues/872
    go_repository(
        name = "io_opentelemetry_go_otel_exporters_otlp_otlptrace_otlptracegrpc",
        build_directives = [
            "gazelle:resolve go go.opentelemetry.io/otel/exporters/otlp/internal @io_opentelemetry_go_otel//exporters/otlp/internal",
            "gazelle:resolve go go.opentelemetry.io/otel/exporters/otlp/internal/envconfig @io_opentelemetry_go_otel//exporters/otlp/internal/envconfig",
        ],
        build_file_proto_mode = "disable_global",
        importpath = "go.opentelemetry.io/otel/exporters/otlp/otlptrace/otlptracegrpc",
        sum = "h1:TVQp/bboR4mhZSav+MdgXB8FaRho1RC8UwVn3T0vjVc=",
        version = "v1.16.0",
    )

    # See https://github.com/open-telemetry/opentelemetry-go-contrib/issues/872
    go_repository(
        name = "io_opentelemetry_go_otel_exporters_otlp_otlptrace_otlptracehttp",
        build_directives = [
            "gazelle:resolve go go.opentelemetry.io/otel/exporters/otlp/internal @io_opentelemetry_go_otel//exporters/otlp/internal",
            "gazelle:resolve go go.opentelemetry.io/otel/exporters/otlp/internal/envconfig @io_opentelemetry_go_otel//exporters/otlp/internal/envconfig",
        ],
        build_file_proto_mode = "disable_global",
        importpath = "go.opentelemetry.io/otel/exporters/otlp/otlptrace/otlptracehttp",
        sum = "h1:iqjq9LAB8aK++sKVcELezzn655JnBNdsDhghU4G/So8=",
        version = "v1.16.0",
    )
    go_repository(
        name = "io_opentelemetry_go_otel_exporters_prometheus",
        build_file_proto_mode = "disable_global",
        importpath = "go.opentelemetry.io/otel/exporters/prometheus",
        sum = "h1:whAaiHxOatgtKd+w0dOi//1KUxj3KoPINZdtDaDj3IA=",
        version = "v0.39.0",
    )
    go_repository(
        name = "io_opentelemetry_go_otel_internal_metric",
        build_file_proto_mode = "disable_global",
        importpath = "go.opentelemetry.io/otel/internal/metric",
        sum = "h1:9dAVGAfFiiEq5NVB9FUJ5et+btbDQAUIJehJ+ikyryk=",
        version = "v0.27.0",
    )
    go_repository(
        name = "io_opentelemetry_go_otel_metric",
        build_file_proto_mode = "disable_global",
        importpath = "go.opentelemetry.io/otel/metric",
        sum = "h1:iG6LGVz5Gh+IuO0jmgvpTB6YVrCGngi8QGm+pMd8Pdc=",
        version = "v1.17.0",
    )
    go_repository(
        name = "io_opentelemetry_go_otel_sdk",
        build_file_proto_mode = "disable_global",
        importpath = "go.opentelemetry.io/otel/sdk",
        sum = "h1:Z1Ok1YsijYL0CSJpHt4cS3wDDh7p572grzNrBMiMWgE=",
        version = "v1.16.0",
    )
    go_repository(
        name = "io_opentelemetry_go_otel_sdk_metric",
        build_file_proto_mode = "disable_global",
        importpath = "go.opentelemetry.io/otel/sdk/metric",
        sum = "h1:Kun8i1eYf48kHH83RucG93ffz0zGV1sh46FAScOTuDI=",
        version = "v0.39.0",
    )
    go_repository(
        name = "io_opentelemetry_go_otel_trace",
        build_file_proto_mode = "disable_global",
        importpath = "go.opentelemetry.io/otel/trace",
        sum = "h1:/SWhSRHmDPOImIAetP1QAeMnZYiQXrTy4fMMYOdSKWQ=",
        version = "v1.17.0",
    )
    go_repository(
        name = "io_opentelemetry_go_proto_otlp",
        build_file_proto_mode = "disable_global",
        importpath = "go.opentelemetry.io/proto/otlp",
        sum = "h1:T0TX0tmXU8a3CbNXzEKGeU5mIVOdf0oykP+u2lIVU/I=",
        version = "v1.0.0",
    )
    go_repository(
        name = "io_rsc_binaryregexp",
        build_file_proto_mode = "disable_global",
        importpath = "rsc.io/binaryregexp",
        sum = "h1:HfqmD5MEmC0zvwBuF187nq9mdnXjXsSivRiXN7SmRkE=",
        version = "v0.2.0",
    )
    go_repository(
        name = "io_rsc_pdf",
        build_file_proto_mode = "disable_global",
        importpath = "rsc.io/pdf",
        sum = "h1:k1MczvYDUvJBe93bYd7wrZLLUEcLZAuF824/I4e5Xr4=",
        version = "v0.1.1",
    )
    go_repository(
        name = "io_rsc_quote_v3",
        build_file_proto_mode = "disable_global",
        importpath = "rsc.io/quote/v3",
        sum = "h1:9JKUTTIUgS6kzR9mK1YuGKv6Nl+DijDNIc0ghT58FaY=",
        version = "v3.1.0",
    )
    go_repository(
        name = "io_rsc_sampler",
        build_file_proto_mode = "disable_global",
        importpath = "rsc.io/sampler",
        sum = "h1:7uVkIFmeBqHfdjD+gZwtXXI+RODJ2Wc4O7MPEh/QiW4=",
        version = "v1.3.0",
    )
    go_repository(
        name = "io_xorm_builder",
        build_file_proto_mode = "disable_global",
        importpath = "xorm.io/builder",
        sum = "h1:naLkJitGyYW7ZZdncsh/JW+HF4HshmvTHTyUyPwJS00=",
        version = "v0.3.11",
    )
    go_repository(
        name = "io_xorm_xorm",
        build_file_proto_mode = "disable_global",
        importpath = "xorm.io/xorm",
        sum = "h1:3NvNsM4lnttTsHpk8ODHqrwN1MCEjsO3bD/rpd8A47k=",
        version = "v1.3.2-0.20220714055524-c3bce556200f",
    )
    go_repository(
        name = "net_starlark_go",
        build_file_proto_mode = "disable_global",
        importpath = "go.starlark.net",
        sum = "h1:+FNtrFTmVw0YZGpBGX56XDee331t6JAXeK2bcyhLOOc=",
        version = "v0.0.0-20200306205701-8dd3e2ee1dd5",
    )
    go_repository(
        name = "org_bitbucket_creachadair_shell",
        build_file_proto_mode = "disable_global",
        importpath = "bitbucket.org/creachadair/shell",
        sum = "h1:Z96pB6DkSb7F3Y3BBnJeOZH2gazyMTWlvecSD4vDqfk=",
        version = "v0.0.7",
    )
    go_repository(
        name = "org_codeberg_gusted_mcaptcha",
        build_file_proto_mode = "disable_global",
        importpath = "codeberg.org/gusted/mcaptcha",
        sum = "h1:TXbikPqa7YRtfU9vS6QJBg77pUvbEb6StRdZO8t1bEY=",
        version = "v0.0.0-20220723083913-4f3072e1d570",
    )
    go_repository(
        name = "org_cuelang_go",
        build_file_proto_mode = "disable_global",
        importpath = "cuelang.org/go",
        sum = "h1:W3oBBjDTm7+IZfCKZAmC8uDG0eYfJL4Pp/xbbCMKaVo=",
        version = "v0.4.3",
    )
    go_repository(
        name = "org_golang_google_api",
        build_file_proto_mode = "disable_global",
        importpath = "google.golang.org/api",
        sum = "h1:Z9k22qD289SZ8gCJrk4DrWXkNjtfvKAUo/l1ma8eBYE=",
        version = "v0.150.0",
    )
    go_repository(
        name = "org_golang_google_appengine",
        build_file_proto_mode = "disable_global",
        importpath = "google.golang.org/appengine",
        sum = "h1:FZR1q0exgwxzPzp/aF+VccGrSfxfPpkBqjIIEq3ru6c=",
        version = "v1.6.7",
    )
    go_repository(
        name = "org_golang_google_cloud",
        build_file_proto_mode = "disable_global",
        importpath = "google.golang.org/cloud",
        sum = "h1:Cpp2P6TPjujNoC5M2KHY6g7wfyLYfIWRZaSdIKfDasA=",
        version = "v0.0.0-20151119220103-975617b05ea8",
    )
    go_repository(
        name = "org_golang_google_genproto",
        build_file_proto_mode = "disable_global",
        importpath = "google.golang.org/genproto",
        sum = "h1:W12Pwm4urIbRdGhMEg2NM9O3TWKjNcxQhs46V0ypf/k=",
        version = "v0.0.0-20231127180814-3a041ad873d4",
    )
    go_repository(
        name = "org_golang_google_genproto_googleapis_api",
        build_file_proto_mode = "disable_global",
        importpath = "google.golang.org/genproto/googleapis/api",
        sum = "h1:ZcOkrmX74HbKFYnpPY8Qsw93fC29TbJXspYKaBkSXDQ=",
        version = "v0.0.0-20231127180814-3a041ad873d4",
    )
    go_repository(
        name = "org_golang_google_genproto_googleapis_bytestream",
        build_file_proto_mode = "disable_global",
        importpath = "google.golang.org/genproto/googleapis/bytestream",
        sum = "h1:o4S3HvTUEXgRsNSUQsALDVog0O9F/U1JJlHmmUN8Uas=",
        version = "v0.0.0-20231030173426-d783a09b4405",
    )
    go_repository(
        name = "org_golang_google_genproto_googleapis_rpc",
        build_file_proto_mode = "disable_global",
        importpath = "google.golang.org/genproto/googleapis/rpc",
        sum = "h1:DC7wcm+i+P1rN3Ff07vL+OndGg5OhNddHyTA+ocPqYE=",
        version = "v0.0.0-20231127180814-3a041ad873d4",
    )
    go_repository(
        name = "org_golang_google_grpc",
        build_file_proto_mode = "disable_global",
        importpath = "google.golang.org/grpc",
        sum = "h1:Z5Iec2pjwb+LEOqzpB2MR12/eKFhDPhuqW91O+4bwUk=",
        version = "v1.59.0",
    )
    go_repository(
        name = "org_golang_google_protobuf",
        build_file_proto_mode = "disable_global",
        importpath = "google.golang.org/protobuf",
        sum = "h1:g0LDEJHgrBl9N9r17Ru3sqWhkIx2NB67okBHPwC7hs8=",
        version = "v1.31.0",
    )
    go_repository(
        name = "org_golang_x_crypto",
        build_file_proto_mode = "disable_global",
        importpath = "golang.org/x/crypto",
        sum = "h1:frVn1TEaCEaZcn3Tmd7Y2b5KKPaZ+I32Q2OA3kYp5TA=",
        version = "v0.15.0",
    )
    go_repository(
        name = "org_golang_x_exp",
        build_file_proto_mode = "disable_global",
        importpath = "golang.org/x/exp",
        sum = "h1:MGwJjxBy0HJshjDNfLsYO8xppfqWlA5ZT9OhtUUhTNw=",
        version = "v0.0.0-20230713183714-613f0c0eb8a1",
    )
    go_repository(
        name = "org_golang_x_image",
        build_file_proto_mode = "disable_global",
        importpath = "golang.org/x/image",
        sum = "h1:bR8b5okrPI3g/gyZakLZHeWxAR8Dn5CyxXv1hLH5g/4=",
        version = "v0.6.0",
    )
    go_repository(
        name = "org_golang_x_lint",
        build_file_proto_mode = "disable_global",
        importpath = "golang.org/x/lint",
        sum = "h1:VLliZ0d+/avPrXXH+OakdXhpJuEoBZuwh1m2j7U6Iug=",
        version = "v0.0.0-20210508222113-6edffad5e616",
    )
    go_repository(
        name = "org_golang_x_mobile",
        build_file_proto_mode = "disable_global",
        importpath = "golang.org/x/mobile",
        sum = "h1:4+4C/Iv2U4fMZBiMCc98MG1In4gJY5YRhtpDNeDeHWs=",
        version = "v0.0.0-20190719004257-d2bd2a29d028",
    )
    go_repository(
        name = "org_golang_x_mod",
        build_file_proto_mode = "disable_global",
        importpath = "golang.org/x/mod",
        sum = "h1:dGoOF9QVLYng8IHTm7BAyWqCqSheQ5pYWGhzW00YJr0=",
        version = "v0.14.0",
    )
    go_repository(
        name = "org_golang_x_net",
        build_file_proto_mode = "disable_global",
        importpath = "golang.org/x/net",
        sum = "h1:mIYleuAkSbHh0tCv7RvjL3F6ZVbLjq4+R7zbOn3Kokg=",
        version = "v0.18.0",
    )
    go_repository(
        name = "org_golang_x_oauth2",
        build_file_proto_mode = "disable_global",
        importpath = "golang.org/x/oauth2",
        sum = "h1:P0Vrf/2538nmC0H+pEQ3MNFRRnVR7RlqyVw+bvm26z0=",
        version = "v0.14.0",
    )
    go_repository(
        name = "org_golang_x_sync",
        build_file_proto_mode = "disable_global",
        importpath = "golang.org/x/sync",
        sum = "h1:60k92dhOjHxJkrqnwsfl8KuaHbn/5dl0lUPUklKo3qE=",
        version = "v0.5.0",
    )
    go_repository(
        name = "org_golang_x_sys",
        build_file_proto_mode = "disable_global",
        importpath = "golang.org/x/sys",
        sum = "h1:Vz7Qs629MkJkGyHxUlRHizWJRG2j8fbQKjELVSNhy7Q=",
        version = "v0.14.0",
    )
    go_repository(
        name = "org_golang_x_term",
        build_file_proto_mode = "disable_global",
        importpath = "golang.org/x/term",
        sum = "h1:LGK9IlZ8T9jvdy6cTdfKUCltatMFOehAQo9SRC46UQ8=",
        version = "v0.14.0",
    )
    go_repository(
        name = "org_golang_x_text",
        build_file_proto_mode = "disable_global",
        importpath = "golang.org/x/text",
        sum = "h1:ScX5w1eTa3QqT8oi6+ziP7dTV1S2+ALU0bI+0zXKWiQ=",
        version = "v0.14.0",
    )
    go_repository(
        name = "org_golang_x_time",
        build_file_proto_mode = "disable_global",
        importpath = "golang.org/x/time",
        sum = "h1:Z81tqI5ddIoXDPvVQ7/7CC9TnLM7ubaFG2qXYd5BbYY=",
        version = "v0.4.0",
    )
    go_repository(
        name = "org_golang_x_tools",
        build_file_proto_mode = "disable_global",
        importpath = "golang.org/x/tools",
        sum = "h1:zdAyfUGbYmuVokhzVmghFl2ZJh5QhcfebBgmVPFYA+8=",
        version = "v0.15.0",
    )
    go_repository(
        name = "org_golang_x_xerrors",
        build_file_proto_mode = "disable_global",
        importpath = "golang.org/x/xerrors",
        sum = "h1:H2TDz8ibqkAF6YGhCdN3jS9O0/s90v0rJh3X/OLHEUk=",
        version = "v0.0.0-20220907171357-04be3eba64a2",
    )
    go_repository(
        name = "org_gonum_v1_gonum",
        build_file_proto_mode = "disable_global",
        importpath = "gonum.org/v1/gonum",
        sum = "h1:a0T3bh+7fhRyqeNbiC3qVHYmkiQgit3wnNan/2c0HMM=",
        version = "v0.13.0",
    )
    go_repository(
        name = "org_gonum_v1_plot",
        build_file_proto_mode = "disable_global",
        importpath = "gonum.org/v1/plot",
        sum = "h1:dnifSs43YJuNMDzB7v8wV64O4ABBHReuAVAoBxqBqS4=",
        version = "v0.10.1",
    )
    go_repository(
        name = "org_modernc_cc_v3",
        build_file_proto_mode = "disable_global",
        importpath = "modernc.org/cc/v3",
        sum = "h1:P3g79IUS/93SYhtoeaHW+kRCIrYaxJ27MFPv+7kaTOw=",
        version = "v3.40.0",
    )
    go_repository(
        name = "org_modernc_ccgo_v3",
        build_file_proto_mode = "disable_global",
        importpath = "modernc.org/ccgo/v3",
        sum = "h1:Mkgdzl46i5F/CNR/Kj80Ri59hC8TKAhZrYSaqvkwzUw=",
        version = "v3.16.13",
    )
    go_repository(
        name = "org_modernc_libc",
        build_file_proto_mode = "disable_global",
        importpath = "modernc.org/libc",
        sum = "h1:4U7v51GyhlWqQmwCHj28Rdq2Yzwk55ovjFrdPjs8Hb0=",
        version = "v1.22.2",
    )
    go_repository(
        name = "org_modernc_mathutil",
        build_file_proto_mode = "disable_global",
        importpath = "modernc.org/mathutil",
        sum = "h1:rV0Ko/6SfM+8G+yKiyI830l3Wuz1zRutdslNoQ0kfiQ=",
        version = "v1.5.0",
    )
    go_repository(
        name = "org_modernc_memory",
        build_file_proto_mode = "disable_global",
        importpath = "modernc.org/memory",
        sum = "h1:N+/8c5rE6EqugZwHii4IFsaJ7MUhoWX07J5tC/iI5Ds=",
        version = "v1.5.0",
    )
    go_repository(
        name = "org_modernc_opt",
        build_file_proto_mode = "disable_global",
        importpath = "modernc.org/opt",
        sum = "h1:3XOZf2yznlhC+ibLltsDGzABUGVx8J6pnFMS3E4dcq4=",
        version = "v0.1.3",
    )
    go_repository(
        name = "org_modernc_sqlite",
        build_file_proto_mode = "disable_global",
        importpath = "modernc.org/sqlite",
        sum = "h1:S2uFiaNPd/vTAP/4EmyY8Qe2Quzu26A2L1e25xRNTio=",
        version = "v1.18.2",
    )
    go_repository(
        name = "org_modernc_strutil",
        build_file_proto_mode = "disable_global",
        importpath = "modernc.org/strutil",
        sum = "h1:fNMm+oJklMGYfU9Ylcywl0CO5O6nTfaowNsh2wpPjzY=",
        version = "v1.1.3",
    )
    go_repository(
        name = "org_modernc_token",
        build_file_proto_mode = "disable_global",
        importpath = "modernc.org/token",
        sum = "h1:Xl7Ap9dKaEs5kLoOQeQmPWevfnk/DM5qcLcYlA8ys6Y=",
        version = "v1.1.0",
    )
    go_repository(
        name = "org_mongodb_go_mongo_driver",
        build_file_proto_mode = "disable_global",
        importpath = "go.mongodb.org/mongo-driver",
        sum = "h1:Ql6K6qYHEzB6xvu4+AU0BoRoqf9vFPcc4o7MUIdPW8Y=",
        version = "v1.11.3",
    )
    go_repository(
        name = "org_uber_go_atomic",
        build_file_proto_mode = "disable_global",
        importpath = "go.uber.org/atomic",
        sum = "h1:ZvwS0R+56ePWxUNi+Atn9dWONBPp/AUETXlHW0DxSjE=",
        version = "v1.11.0",
    )
    go_repository(
        name = "org_uber_go_automaxprocs",
        build_file_proto_mode = "disable_global",
        importpath = "go.uber.org/automaxprocs",
        sum = "h1:2LxUOGiR3O6tw8ui5sZa2LAaHnsviZdVOUZw4fvbnME=",
        version = "v1.5.2",
    )
    go_repository(
        name = "org_uber_go_goleak",
        build_file_proto_mode = "disable_global",
        importpath = "go.uber.org/goleak",
        sum = "h1:NBol2c7O1ZokfZ0LEU9K6Whx/KnwvepVetCUhtKja4A=",
        version = "v1.2.1",
    )
    go_repository(
        name = "org_uber_go_multierr",
        build_file_proto_mode = "disable_global",
        importpath = "go.uber.org/multierr",
        sum = "h1:blXXJkSxSSfBVBlC76pxqeO+LN3aDfLQo+309xJstO0=",
        version = "v1.11.0",
    )
    go_repository(
        name = "org_uber_go_ratelimit",
        build_file_proto_mode = "disable_global",
        importpath = "go.uber.org/ratelimit",
        sum = "h1:UQE2Bgi7p2B85uP5dC2bbRtig0C+OeNRnNEafLjsLPA=",
        version = "v0.2.0",
    )
    go_repository(
        name = "org_uber_go_tools",
        build_file_proto_mode = "disable_global",
        importpath = "go.uber.org/tools",
        sum = "h1:0mgffUl7nfd+FpvXMVz4IDEaUSmT1ysygQC7qYo7sG4=",
        version = "v0.0.0-20190618225709-2cfd321de3ee",
    )
    go_repository(
        name = "org_uber_go_zap",
        build_file_proto_mode = "disable_global",
        importpath = "go.uber.org/zap",
        sum = "h1:sI7k6L95XOKS281NhVKOFCUNIvv9e0w4BF8N3u+tCRo=",
        version = "v1.26.0",
    )
    go_repository(
        name = "tools_gotest",
        build_file_proto_mode = "disable_global",
        importpath = "gotest.tools",
        sum = "h1:VsBPFP1AI068pPrMxtb/S8Zkgf9xEmTLJjfM+P5UIEo=",
        version = "v2.2.0+incompatible",
    )
    go_repository(
        name = "tools_gotest_v3",
        build_file_proto_mode = "disable_global",
        importpath = "gotest.tools/v3",
        sum = "h1:4AuOwCGf4lLR9u3YOe2awrHygurzhO/HeQ6laiA6Sx0=",
        version = "v3.0.3",
    )<|MERGE_RESOLUTION|>--- conflicted
+++ resolved
@@ -513,17 +513,6 @@
         sum = "h1:hgz0X/DX0dGqTYpGALqXJoRKRj5oQ7150i5FdTePzO8=",
         version = "v1.13.5",
     )
-<<<<<<< HEAD
-
-=======
-    go_repository(
-        name = "com_github_aybabtme_iocontrol",
-        build_file_proto_mode = "disable_global",
-        importpath = "github.com/aybabtme/iocontrol",
-        sum = "h1:0NmehRCgyk5rljDQLKUO+cRJCnduDyn11+zGZIc9Z48=",
-        version = "v0.0.0-20150809002002-ad15bcfc95a0",
-    )
->>>>>>> 23634d95
     go_repository(
         name = "com_github_aymerick_douceur",
         build_file_proto_mode = "disable_global",
@@ -5181,17 +5170,6 @@
         sum = "h1:WEQqlqaGbrPkxLJWfBwQmfEAE1Z7ONdDLqrN38tNFfI=",
         version = "v1.1.1",
     )
-<<<<<<< HEAD
-
-=======
-    go_repository(
-        name = "com_github_puerkitobio_rehttp",
-        build_file_proto_mode = "disable_global",
-        importpath = "github.com/PuerkitoBio/rehttp",
-        sum = "h1:JFZ7OeK+hbJpTxhNB0NDZT47AuXqCU0Smxfjtph7/Rs=",
-        version = "v1.1.0",
-    )
->>>>>>> 23634d95
     go_repository(
         name = "com_github_puerkitobio_urlesc",
         build_file_proto_mode = "disable_global",
