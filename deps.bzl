"Bazel go dependencies"

load("@bazel_gazelle//:deps.bzl", "go_repository")

def go_dependencies():
    """The go dependencies in this macro are auto-updated by gazelle

    To update run,

        bazel run //:gazelle-update-repos
    """
    go_repository(
        name = "cc_mvdan_gofumpt",
        build_file_proto_mode = "disable_global",
        importpath = "mvdan.cc/gofumpt",
        sum = "h1:JVf4NN1mIpHogBj7ABpgOyZc65/UUOkKQFkoURsz4MM=",
        version = "v0.4.0",
    )

    go_repository(
        name = "cc_mvdan_xurls_v2",
        build_file_proto_mode = "disable_global",
        importpath = "mvdan.cc/xurls/v2",
        sum = "h1:tzxjVAj+wSBmDcF6zBB7/myTy3gX9xvi8Tyr28AuQgc=",
        version = "v2.4.0",
    )

    go_repository(
        name = "co_honnef_go_tools",
        build_file_proto_mode = "disable_global",
        importpath = "honnef.co/go/tools",
        sum = "h1:UoveltGrhghAA7ePc+e+QYDHXrBps2PqFZiHkGR/xK8=",
        version = "v0.0.1-2020.1.4",
    )
    go_repository(
        name = "com_gitea_go_chi_binding",
        build_file_proto_mode = "disable_global",
        importpath = "gitea.com/go-chi/binding",
        sum = "h1:MMSPgnVULVwV9kEBgvyEUhC9v/uviZ55hPJEMjpbNR4=",
        version = "v0.0.0-20221013104517-b29891619681",
    )
    go_repository(
        name = "com_gitea_go_chi_cache",
        build_file_proto_mode = "disable_global",
        importpath = "gitea.com/go-chi/cache",
        sum = "h1:E0npuTfDW6CT1yD8NMDVc1SK6IeRjfmRL2zlEsCEd7w=",
        version = "v0.2.0",
    )
    go_repository(
        name = "com_gitea_go_chi_captcha",
        build_file_proto_mode = "disable_global",
        importpath = "gitea.com/go-chi/captcha",
        sum = "h1:J/1i8u40TbcLP/w2w2KCkgW2PelIqYkD5UOwu8IOvVU=",
        version = "v0.0.0-20211013065431-70641c1a35d5",
    )
    go_repository(
        name = "com_gitea_go_chi_session",
        build_file_proto_mode = "disable_global",
        importpath = "gitea.com/go-chi/session",
        sum = "h1:tJQRXgZigkLeeW9LPlps9G9aMoE6LAmqigLA+wxmd1Q=",
        version = "v0.0.0-20211218221615-e3605d8b28b8",
    )
    go_repository(
        name = "com_gitea_lunny_dingtalk_webhook",
        build_file_proto_mode = "disable_global",
        importpath = "gitea.com/lunny/dingtalk_webhook",
        sum = "h1:+wWBi6Qfruqu7xJgjOIrKVQGiLUZdpKYCZewJ4clqhw=",
        version = "v0.0.0-20171025031554-e3534c89ef96",
    )
    go_repository(
        name = "com_gitea_lunny_levelqueue",
        build_file_proto_mode = "disable_global",
        importpath = "gitea.com/lunny/levelqueue",
        sum = "h1:Zc3RQWC2xOVglLciQH/ZIC5IqSk3Jn96LflGQLv18Rg=",
        version = "v0.4.2-0.20220729054728-f020868cc2f7",
    )
    go_repository(
        name = "com_github_42wim_sshsig",
        build_file_proto_mode = "disable_global",
        importpath = "github.com/42wim/sshsig",
        sum = "h1:r3qt8PCHnfjOv9PN3H+XXKmDA1dfFMIN1AislhlA/ps=",
        version = "v0.0.0-20211121163825-841cf5bbc121",
    )
    go_repository(
        name = "com_github_99designs_gqlgen",
        build_file_proto_mode = "disable_global",
        importpath = "github.com/99designs/gqlgen",
        sum = "h1:yczvlwMsfcVu/JtejqfrLwXuSP0yZFhmcss3caEvHw8=",
        version = "v0.17.2",
    )

    go_repository(
        name = "com_github_acomagu_bufpipe",
        build_file_proto_mode = "disable_global",
        importpath = "github.com/acomagu/bufpipe",
        sum = "h1:e3H4WUzM3npvo5uv95QuJM3cQspFNtFBzvJ2oNjKIDQ=",
        version = "v1.0.4",
    )
    go_repository(
        name = "com_github_adalogics_go_fuzz_headers",
        build_file_proto_mode = "disable_global",
        importpath = "github.com/AdaLogics/go-fuzz-headers",
        sum = "h1:V8krnnfGj4pV65YLUm3C0/8bl7V5Nry2Pwvy3ru/wLc=",
        version = "v0.0.0-20210715213245-6c3934b029d8",
    )

    go_repository(
        name = "com_github_agext_levenshtein",
        build_file_proto_mode = "disable_global",
        importpath = "github.com/agext/levenshtein",
        sum = "h1:YB2fHEn0UJagG8T1rrWknE3ZQzWM06O8AMAatNn7lmo=",
        version = "v1.2.3",
    )
    go_repository(
        name = "com_github_agnivade_levenshtein",
        build_file_proto_mode = "disable_global",
        importpath = "github.com/agnivade/levenshtein",
        sum = "h1:QY8M92nrzkmr798gCo3kmMyqXFzdQVpxLlGPRBij0P8=",
        version = "v1.1.1",
    )

    go_repository(
        name = "com_github_ajstarks_svgo",
        build_file_proto_mode = "disable_global",
        importpath = "github.com/ajstarks/svgo",
        sum = "h1:slYM766cy2nI3BwyRiyQj/Ud48djTMtMebDqepE95rw=",
        version = "v0.0.0-20211024235047-1546f124cd8b",
    )

    go_repository(
        name = "com_github_alecthomas_assert_v2",
        build_file_proto_mode = "disable_global",
        importpath = "github.com/alecthomas/assert/v2",
        sum = "h1:f6L/b7KE2bfA+9O4FL3CM/xJccDEwPVYd5fALBiuwvw=",
        version = "v2.2.0",
    )

    go_repository(
        name = "com_github_alecthomas_chroma",
        build_file_proto_mode = "disable_global",
        importpath = "github.com/alecthomas/chroma",
        sum = "h1:7XDcGkCQopCNKjZHfYrNLraA+M7e0fMiJ/Mfikbfjek=",
        version = "v0.10.0",
    )
    go_repository(
        name = "com_github_alecthomas_chroma_v2",
        build_file_proto_mode = "disable_global",
        importpath = "github.com/alecthomas/chroma/v2",
        sum = "h1:Loe2ZjT5x3q1bcWwemqyqEi8p11/IV/ncFCeLYDpWC4=",
        version = "v2.4.0",
    )

    go_repository(
        name = "com_github_alecthomas_kingpin",
        build_file_proto_mode = "disable_global",
        importpath = "github.com/alecthomas/kingpin",
        sum = "h1:5svnBTFgJjZvGKyYBtMB0+m5wvrbUHiqye8wRJMlnYI=",
        version = "v2.2.6+incompatible",
    )
    go_repository(
        name = "com_github_alecthomas_repr",
        build_file_proto_mode = "disable_global",
        importpath = "github.com/alecthomas/repr",
        sum = "h1:ENn2e1+J3k09gyj2shc0dHr/yjaWSHRlrJ4DPMevDqE=",
        version = "v0.1.0",
    )

    go_repository(
        name = "com_github_alecthomas_template",
        build_file_proto_mode = "disable_global",
        importpath = "github.com/alecthomas/template",
        sum = "h1:JYp7IbQjafoB+tBA3gMyHYHrpOtNuDiK/uB5uXxq5wM=",
        version = "v0.0.0-20190718012654-fb15b899a751",
    )
    go_repository(
        name = "com_github_alecthomas_units",
        build_file_proto_mode = "disable_global",
        importpath = "github.com/alecthomas/units",
        sum = "h1:s6gZFSlWYmbqAuRjVTiNNhvNRfY2Wxp9nhfyel4rklc=",
        version = "v0.0.0-20211218093645-b94a6e3cc137",
    )
    go_repository(
        name = "com_github_alexflint_go_arg",
        build_file_proto_mode = "disable_global",
        importpath = "github.com/alexflint/go-arg",
        sum = "h1:lDWZAXxpAnZUq4qwb86p/3rIJJ2Li81EoMbTMujhVa0=",
        version = "v1.4.2",
    )

    go_repository(
        name = "com_github_alexflint_go_filemutex",
        build_file_proto_mode = "disable_global",
        importpath = "github.com/alexflint/go-filemutex",
        sum = "h1:IAWuUuRYL2hETx5b8vCgwnD+xSdlsTQY6s2JjBsqLdg=",
        version = "v1.1.0",
    )
    go_repository(
        name = "com_github_alexflint_go_scalar",
        build_file_proto_mode = "disable_global",
        importpath = "github.com/alexflint/go-scalar",
        sum = "h1:NGupf1XV/Xb04wXskDFzS0KWOLH632W/EO4fAFi+A70=",
        version = "v1.0.0",
    )

    go_repository(
        name = "com_github_amit7itz_goset",
        build_file_proto_mode = "disable_global",
        importpath = "github.com/amit7itz/goset",
        sum = "h1:LTn5swPM1a0vFr3yluIQHjvNTfbp7z87baV9x2ugS+4=",
        version = "v1.0.1",
    )

    go_repository(
        name = "com_github_andres_erbsen_clock",
        build_file_proto_mode = "disable_global",
        importpath = "github.com/andres-erbsen/clock",
        sum = "h1:MzBOUgng9orim59UnfUTLRjMpd09C5uEVQ6RPGeCaVI=",
        version = "v0.0.0-20160526145045-9e14626cd129",
    )
    go_repository(
        name = "com_github_andreyvit_diff",
        build_file_proto_mode = "disable_global",
        importpath = "github.com/andreyvit/diff",
        sum = "h1:bvNMNQO63//z+xNgfBlViaCIJKLlCJ6/fmUseuG0wVQ=",
        version = "v0.0.0-20170406064948-c7f18ee00883",
    )
    go_repository(
        name = "com_github_andybalholm_brotli",
        build_file_proto_mode = "disable_global",
        importpath = "github.com/andybalholm/brotli",
        sum = "h1:8uQZIdzKmjc/iuPu7O2ioW48L81FgatrcpfFmiq/cCs=",
        version = "v1.0.5",
    )
    go_repository(
        name = "com_github_andybalholm_cascadia",
        build_file_proto_mode = "disable_global",
        importpath = "github.com/andybalholm/cascadia",
        sum = "h1:nhxRkql1kdYCc8Snf7D5/D3spOX+dBgjA6u8x004T2c=",
        version = "v1.3.1",
    )
    go_repository(
        name = "com_github_andygrunwald_go_gerrit",
        build_file_proto_mode = "disable_global",
        importpath = "github.com/andygrunwald/go-gerrit",
        sum = "h1:q9HI3vudtbNNvaZl+l0oM7cQ07OES2x7ysiVwZpk89E=",
        version = "v0.0.0-20230628115649-c44fe2fbf2ca",
    )
    go_repository(
        name = "com_github_anmitsu_go_shlex",
        build_file_proto_mode = "disable_global",
        importpath = "github.com/anmitsu/go-shlex",
        sum = "h1:9AeTilPcZAjCFIImctFaOjnTIavg87rW78vTPkQqLI8=",
        version = "v0.0.0-20200514113438-38f4b401e2be",
    )

    go_repository(
        name = "com_github_antihax_optional",
        build_file_proto_mode = "disable_global",
        importpath = "github.com/antihax/optional",
        sum = "h1:xK2lYat7ZLaVVcIuj82J8kIro4V6kDe0AUDFboUCwcg=",
        version = "v1.0.0",
    )
    go_repository(
        name = "com_github_antonmedv_expr",
        build_file_proto_mode = "disable_global",
        importpath = "github.com/antonmedv/expr",
        sum = "h1:uzMxTbpHpOqV20RrNvBKHGojNwdRpcrgoFtgF4J8xtg=",
        version = "v1.10.5",
    )

    go_repository(
        name = "com_github_aokoli_goutils",
        build_file_proto_mode = "disable_global",
        importpath = "github.com/aokoli/goutils",
        sum = "h1:7fpzNGoJ3VA8qcrm++XEE1QUe0mIwNeLa02Nwq7RDkg=",
        version = "v1.0.1",
    )
    go_repository(
        name = "com_github_apache_arrow_go_v12",
        build_file_proto_mode = "disable_global",
        importpath = "github.com/apache/arrow/go/v12",
        sum = "h1:xtZE63VWl7qLdB0JObIXvvhGjoVNrQ9ciIHG2OK5cmc=",
        version = "v12.0.0",
    )
    go_repository(
        name = "com_github_apache_thrift",
        build_file_proto_mode = "disable_global",
        importpath = "github.com/apache/thrift",
        sum = "h1:qEy6UW60iVOlUy+b9ZR0d5WzUWYGOo4HfopoyBaNmoY=",
        version = "v0.16.0",
    )

    go_repository(
        name = "com_github_arbovm_levenshtein",
        build_file_proto_mode = "disable_global",
        importpath = "github.com/arbovm/levenshtein",
        sum = "h1:jfIu9sQUG6Ig+0+Ap1h4unLjW6YQJpKZVmUzxsD4E/Q=",
        version = "v0.0.0-20160628152529-48b4e1c0c4d0",
    )

    go_repository(
        name = "com_github_armon_circbuf",
        build_file_proto_mode = "disable_global",
        importpath = "github.com/armon/circbuf",
        sum = "h1:7Ip0wMmLHLRJdrloDxZfhMm0xrLXZS8+COSu2bXmEQs=",
        version = "v0.0.0-20190214190532-5111143e8da2",
    )

    go_repository(
        name = "com_github_armon_consul_api",
        build_file_proto_mode = "disable_global",
        importpath = "github.com/armon/consul-api",
        sum = "h1:G1bPvciwNyF7IUmKXNt9Ak3m6u9DE1rF+RmtIkBpVdA=",
        version = "v0.0.0-20180202201655-eb2c6b5be1b6",
    )
    go_repository(
        name = "com_github_armon_go_metrics",
        build_file_proto_mode = "disable_global",
        importpath = "github.com/armon/go-metrics",
        sum = "h1:FR+drcQStOe+32sYyJYyZ7FIdgoGGBnwLl+flodp8Uo=",
        version = "v0.3.10",
    )
    go_repository(
        name = "com_github_armon_go_radix",
        build_file_proto_mode = "disable_global",
        importpath = "github.com/armon/go-radix",
        sum = "h1:F4z6KzEeeQIMeLFa97iZU6vupzoecKdU5TX24SNppXI=",
        version = "v1.0.0",
    )
    go_repository(
        name = "com_github_armon_go_socks5",
        build_file_proto_mode = "disable_global",
        importpath = "github.com/armon/go-socks5",
        sum = "h1:0CwZNZbxp69SHPdPJAN/hZIm0C4OItdklCFmMRWYpio=",
        version = "v0.0.0-20160902184237-e75332964ef5",
    )

    go_repository(
        name = "com_github_asaskevich_govalidator",
        build_file_proto_mode = "disable_global",
        importpath = "github.com/asaskevich/govalidator",
        sum = "h1:Byv0BzEl3/e6D5CLfI0j/7hiIEtvGVFPCZ7Ei2oq8iQ=",
        version = "v0.0.0-20210307081110-f21760c49a8d",
    )
    go_repository(
        name = "com_github_aws_aws_sdk_go",
        build_file_proto_mode = "disable_global",
        importpath = "github.com/aws/aws-sdk-go",
        sum = "h1:X34pX5t0LIZXjBY11yf9JKMP3c1aZgirh+5PjtaZyJ4=",
        version = "v1.44.128",
    )
    go_repository(
        name = "com_github_aws_aws_sdk_go_v2",
        build_file_proto_mode = "disable_global",
        importpath = "github.com/aws/aws-sdk-go-v2",
        sum = "h1:wyC6p9Yfq6V2y98wfDsj6OnNQa4w2BLGCLIxzNhwOGY=",
        version = "v1.17.4",
    )
    go_repository(
        name = "com_github_aws_aws_sdk_go_v2_aws_protocol_eventstream",
        build_file_proto_mode = "disable_global",
        importpath = "github.com/aws/aws-sdk-go-v2/aws/protocol/eventstream",
        sum = "h1:SdK4Ppk5IzLs64ZMvr6MrSficMtjY2oS0WOORXTlxwU=",
        version = "v1.4.1",
    )
    go_repository(
        name = "com_github_aws_aws_sdk_go_v2_config",
        build_file_proto_mode = "disable_global",
        importpath = "github.com/aws/aws-sdk-go-v2/config",
        sum = "h1:fKs/I4wccmfrNRO9rdrbMO1NgLxct6H9rNMiPdBxHWw=",
        version = "v1.18.12",
    )
    go_repository(
        name = "com_github_aws_aws_sdk_go_v2_credentials",
        build_file_proto_mode = "disable_global",
        importpath = "github.com/aws/aws-sdk-go-v2/credentials",
        sum = "h1:Cb+HhuEnV19zHRaYYVglwvdHGMJWbdsyP4oHhw04xws=",
        version = "v1.13.12",
    )
    go_repository(
        name = "com_github_aws_aws_sdk_go_v2_feature_ec2_imds",
        build_file_proto_mode = "disable_global",
        importpath = "github.com/aws/aws-sdk-go-v2/feature/ec2/imds",
        sum = "h1:3aMfcTmoXtTZnaT86QlVaYh+BRMbvrrmZwIQ5jWqCZQ=",
        version = "v1.12.22",
    )
    go_repository(
        name = "com_github_aws_aws_sdk_go_v2_feature_s3_manager",
        build_file_proto_mode = "disable_global",
        importpath = "github.com/aws/aws-sdk-go-v2/feature/s3/manager",
        sum = "h1:JL7cY85hyjlgfA29MMyAlItX+JYIH9XsxgMBS7jtlqA=",
        version = "v1.11.10",
    )
    go_repository(
        name = "com_github_aws_aws_sdk_go_v2_internal_configsources",
        build_file_proto_mode = "disable_global",
        importpath = "github.com/aws/aws-sdk-go-v2/internal/configsources",
        sum = "h1:r+XwaCLpIvCKjBIYy/HVZujQS9tsz5ohHG3ZIe0wKoE=",
        version = "v1.1.28",
    )
    go_repository(
        name = "com_github_aws_aws_sdk_go_v2_internal_endpoints_v2",
        build_file_proto_mode = "disable_global",
        importpath = "github.com/aws/aws-sdk-go-v2/internal/endpoints/v2",
        sum = "h1:7AwGYXDdqRQYsluvKFmWoqpcOQJ4bH634SkYf3FNj/A=",
        version = "v2.4.22",
    )
    go_repository(
        name = "com_github_aws_aws_sdk_go_v2_internal_ini",
        build_file_proto_mode = "disable_global",
        importpath = "github.com/aws/aws-sdk-go-v2/internal/ini",
        sum = "h1:J4xhFd6zHhdF9jPP0FQJ6WknzBboGMBNjKOv4iTuw4A=",
        version = "v1.3.29",
    )
    go_repository(
        name = "com_github_aws_aws_sdk_go_v2_internal_v4a",
        build_file_proto_mode = "disable_global",
        importpath = "github.com/aws/aws-sdk-go-v2/internal/v4a",
        sum = "h1:C21IDZCm9Yu5xqjb3fKmxDoYvJXtw1DNlOmLZEIlY1M=",
        version = "v1.0.1",
    )

    go_repository(
        name = "com_github_aws_aws_sdk_go_v2_service_appconfig",
        build_file_proto_mode = "disable_global",
        importpath = "github.com/aws/aws-sdk-go-v2/service/appconfig",
        sum = "h1:5fez51yE//mtmaEkh9JTAcLl4xg60Ha86pE+FIqinGc=",
        version = "v1.4.2",
    )
    go_repository(
        name = "com_github_aws_aws_sdk_go_v2_service_cloudwatch",
        build_file_proto_mode = "disable_global",
        importpath = "github.com/aws/aws-sdk-go-v2/service/cloudwatch",
        sum = "h1:5WstmcviZ9X/h5nORkGT4akyLmWjrLxE9s8oKkFhkD4=",
        version = "v1.15.0",
    )
    go_repository(
        name = "com_github_aws_aws_sdk_go_v2_service_codecommit",
        build_file_proto_mode = "disable_global",
        importpath = "github.com/aws/aws-sdk-go-v2/service/codecommit",
        sum = "h1:iEqboXubLCABYFoClUyX/Bv8DfhmV39hPKdRbs21/kI=",
        version = "v1.11.0",
    )

    go_repository(
        name = "com_github_aws_aws_sdk_go_v2_service_internal_accept_encoding",
        build_file_proto_mode = "disable_global",
        importpath = "github.com/aws/aws-sdk-go-v2/service/internal/accept-encoding",
        sum = "h1:T4pFel53bkHjL2mMo+4DKE6r6AuoZnM0fg7k1/ratr4=",
        version = "v1.9.1",
    )
    go_repository(
        name = "com_github_aws_aws_sdk_go_v2_service_internal_checksum",
        build_file_proto_mode = "disable_global",
        importpath = "github.com/aws/aws-sdk-go-v2/service/internal/checksum",
        sum = "h1:9LSZqt4v1JiehyZTrQnRFf2mY/awmyYNNY/b7zqtduU=",
        version = "v1.1.5",
    )

    go_repository(
        name = "com_github_aws_aws_sdk_go_v2_service_internal_presigned_url",
        build_file_proto_mode = "disable_global",
        importpath = "github.com/aws/aws-sdk-go-v2/service/internal/presigned-url",
        sum = "h1:LjFQf8hFuMO22HkV5VWGLBvmCLBCLPivUAmpdpnp4Vs=",
        version = "v1.9.22",
    )
    go_repository(
        name = "com_github_aws_aws_sdk_go_v2_service_internal_s3shared",
        build_file_proto_mode = "disable_global",
        importpath = "github.com/aws/aws-sdk-go-v2/service/internal/s3shared",
        sum = "h1:RE/DlZLYrz1OOmq8F28IXHLksuuvlpzUbvJ+SESCZBI=",
        version = "v1.13.4",
    )
    go_repository(
        name = "com_github_aws_aws_sdk_go_v2_service_kms",
        build_file_proto_mode = "disable_global",
        importpath = "github.com/aws/aws-sdk-go-v2/service/kms",
        sum = "h1:A8FMqkP+OlnSiVY+2QakwqW0fAGnE18TqPig/T7aJU0=",
        version = "v1.14.0",
    )
    go_repository(
        name = "com_github_aws_aws_sdk_go_v2_service_s3",
        build_file_proto_mode = "disable_global",
        importpath = "github.com/aws/aws-sdk-go-v2/service/s3",
        sum = "h1:LCQKnopq2t4oQS3VKivlYTzAHCTJZZoQICM9fny7KHY=",
        version = "v1.26.9",
    )
    go_repository(
        name = "com_github_aws_aws_sdk_go_v2_service_sso",
        build_file_proto_mode = "disable_global",
        importpath = "github.com/aws/aws-sdk-go-v2/service/sso",
        sum = "h1:lQKN/LNa3qqu2cDOQZybP7oL4nMGGiFqob0jZJaR8/4=",
        version = "v1.12.1",
    )
    go_repository(
        name = "com_github_aws_aws_sdk_go_v2_service_sts",
        build_file_proto_mode = "disable_global",
        importpath = "github.com/aws/aws-sdk-go-v2/service/sts",
        sum = "h1:s49mSnsBZEXjfGBkRfmK+nPqzT7Lt3+t2SmAKNyHblw=",
        version = "v1.18.3",
    )
    go_repository(
        name = "com_github_aws_smithy_go",
        build_file_proto_mode = "disable_global",
        importpath = "github.com/aws/smithy-go",
        sum = "h1:hgz0X/DX0dGqTYpGALqXJoRKRj5oQ7150i5FdTePzO8=",
        version = "v1.13.5",
    )
    go_repository(
        name = "com_github_aybabtme_iocontrol",
        build_file_proto_mode = "disable_global",
        importpath = "github.com/aybabtme/iocontrol",
        sum = "h1:0NmehRCgyk5rljDQLKUO+cRJCnduDyn11+zGZIc9Z48=",
        version = "v0.0.0-20150809002002-ad15bcfc95a0",
    )

    go_repository(
        name = "com_github_aymerick_douceur",
        build_file_proto_mode = "disable_global",
        importpath = "github.com/aymerick/douceur",
        sum = "h1:Mv+mAeH1Q+n9Fr+oyamOlAkUNPWPlA8PPGR0QAaYuPk=",
        version = "v0.2.0",
    )

    go_repository(
        name = "com_github_azure_azure_sdk_for_go",
        build_file_proto_mode = "disable_global",
        importpath = "github.com/Azure/azure-sdk-for-go",
        sum = "h1:HzKLt3kIwMm4KeJYTdx9EbjRYTySD/t8i1Ee/W5EGXw=",
        version = "v65.0.0+incompatible",
    )
    go_repository(
        name = "com_github_azure_azure_sdk_for_go_sdk_azcore",
        build_file_proto_mode = "disable_global",
        importpath = "github.com/Azure/azure-sdk-for-go/sdk/azcore",
        sum = "h1:rTnT/Jrcm+figWlYz4Ixzt0SJVR2cMC8lvZcimipiEY=",
        version = "v1.4.0",
    )
    go_repository(
        name = "com_github_azure_azure_sdk_for_go_sdk_azidentity",
        build_file_proto_mode = "disable_global",
        importpath = "github.com/Azure/azure-sdk-for-go/sdk/azidentity",
        sum = "h1:QkAcEIAKbNL4KoFr4SathZPhDhF4mVwpBMFlYjyAqy8=",
        version = "v1.1.0",
    )
    go_repository(
        name = "com_github_azure_azure_sdk_for_go_sdk_internal",
        build_file_proto_mode = "disable_global",
        importpath = "github.com/Azure/azure-sdk-for-go/sdk/internal",
        sum = "h1:+5VZ72z0Qan5Bog5C+ZkgSqUbeVUd9wgtHOrIKuc5b8=",
        version = "v1.1.2",
    )
    go_repository(
        name = "com_github_azure_azure_sdk_for_go_sdk_storage_azblob",
        build_file_proto_mode = "disable_global",
        importpath = "github.com/Azure/azure-sdk-for-go/sdk/storage/azblob",
        sum = "h1:u/LLAOFgsMv7HmNL4Qufg58y+qElGOt5qv0z1mURkRY=",
        version = "v1.0.0",
    )

    go_repository(
        name = "com_github_azure_go_ansiterm",
        build_file_proto_mode = "disable_global",
        importpath = "github.com/Azure/go-ansiterm",
        sum = "h1:L/gRVlceqvL25UVaW/CKtUDjefjrs0SPonmDGUVOYP0=",
        version = "v0.0.0-20230124172434-306776ec8161",
    )
    go_repository(
        name = "com_github_azure_go_autorest",
        build_file_proto_mode = "disable_global",
        importpath = "github.com/Azure/go-autorest",
        sum = "h1:V5VMDjClD3GiElqLWO7mz2MxNAK/vTfRHdAubSIPRgs=",
        version = "v14.2.0+incompatible",
    )
    go_repository(
        name = "com_github_azure_go_autorest_autorest",
        build_file_proto_mode = "disable_global",
        importpath = "github.com/Azure/go-autorest/autorest",
        sum = "h1:ndAExarwr5Y+GaHE6VCaY1kyS/HwwGGyuimVhWsHOEM=",
        version = "v0.11.28",
    )
    go_repository(
        name = "com_github_azure_go_autorest_autorest_adal",
        build_file_proto_mode = "disable_global",
        importpath = "github.com/Azure/go-autorest/autorest/adal",
        sum = "h1:jjQnVFXPfekaqb8vIsv2G1lxshoW+oGv4MDlhRtnYZk=",
        version = "v0.9.21",
    )

    go_repository(
        name = "com_github_azure_go_autorest_autorest_date",
        build_file_proto_mode = "disable_global",
        importpath = "github.com/Azure/go-autorest/autorest/date",
        sum = "h1:7gUk1U5M/CQbp9WoqinNzJar+8KY+LPI6wiWrP/myHw=",
        version = "v0.3.0",
    )
    go_repository(
        name = "com_github_azure_go_autorest_autorest_mocks",
        build_file_proto_mode = "disable_global",
        importpath = "github.com/Azure/go-autorest/autorest/mocks",
        sum = "h1:K0laFcLE6VLTOwNgSxaGbUcLPuGXlNkbVvq4cW4nIHk=",
        version = "v0.4.1",
    )

    go_repository(
        name = "com_github_azure_go_autorest_autorest_to",
        build_file_proto_mode = "disable_global",
        importpath = "github.com/Azure/go-autorest/autorest/to",
        sum = "h1:oXVqrxakqqV1UZdSazDOPOLvOIz+XA683u8EctwboHk=",
        version = "v0.4.0",
    )
    go_repository(
        name = "com_github_azure_go_autorest_autorest_validation",
        build_file_proto_mode = "disable_global",
        importpath = "github.com/Azure/go-autorest/autorest/validation",
        sum = "h1:AgyqjAd94fwNAoTjl/WQXg4VvFeRFpO+UhNyRXqF1ac=",
        version = "v0.3.1",
    )
    go_repository(
        name = "com_github_azure_go_autorest_logger",
        build_file_proto_mode = "disable_global",
        importpath = "github.com/Azure/go-autorest/logger",
        sum = "h1:IG7i4p/mDa2Ce4TRyAO8IHnVhAVF3RFU+ZtXWSmf4Tg=",
        version = "v0.2.1",
    )
    go_repository(
        name = "com_github_azure_go_autorest_tracing",
        build_file_proto_mode = "disable_global",
        importpath = "github.com/Azure/go-autorest/tracing",
        sum = "h1:TYi4+3m5t6K48TGI9AUdb+IzbnSxvnvUMfuitfgcfuo=",
        version = "v0.6.0",
    )
    go_repository(
        name = "com_github_azure_go_ntlmssp",
        build_file_proto_mode = "disable_global",
        importpath = "github.com/Azure/go-ntlmssp",
        sum = "h1:NeAW1fUYUEWhft7pkxDf6WoUvEZJ/uOKsvtpjLnn8MU=",
        version = "v0.0.0-20220621081337-cb9428e4ac1e",
    )
    go_repository(
        name = "com_github_azuread_microsoft_authentication_library_for_go",
        build_file_proto_mode = "disable_global",
        importpath = "github.com/AzureAD/microsoft-authentication-library-for-go",
        sum = "h1:XMEdVDFxgulDDl0lQmAZS6j8gRQ/0pJ+ZpXH2FHVtDc=",
        version = "v0.6.0",
    )

    go_repository(
        name = "com_github_bahlo_generic_list_go",
        build_file_proto_mode = "disable_global",
        importpath = "github.com/bahlo/generic-list-go",
        sum = "h1:5sz/EEAK+ls5wF+NeqDpk5+iNdMDXrh3z3nPnH1Wvgk=",
        version = "v0.2.0",
    )
    go_repository(
        name = "com_github_becheran_wildmatch_go",
        build_file_proto_mode = "disable_global",
        importpath = "github.com/becheran/wildmatch-go",
        sum = "h1:mE3dGGkTmpKtT4Z+88t8RStG40yN9T+kFEGj2PZFSzA=",
        version = "v1.0.0",
    )

    go_repository(
        name = "com_github_beevik_etree",
        build_file_proto_mode = "disable_global",
        importpath = "github.com/beevik/etree",
        sum = "h1:T0xke/WvNtMoCqgzPhkX2r4rjY3GDZFi+FjpRZY2Jbs=",
        version = "v1.1.0",
    )

    go_repository(
        name = "com_github_benbjohnson_clock",
        build_file_proto_mode = "disable_global",
        importpath = "github.com/benbjohnson/clock",
        sum = "h1:VvXlSJBzZpA/zum6Sj74hxwYI2DIxRWuNIoXAzHZz5o=",
        version = "v1.3.5",
    )
    go_repository(
        name = "com_github_beorn7_perks",
        build_file_proto_mode = "disable_global",
        importpath = "github.com/beorn7/perks",
        sum = "h1:VlbKKnNfV8bJzeqoa4cOKqO6bYr3WgKZxO8Z16+hsOM=",
        version = "v1.0.1",
    )
    go_repository(
        name = "com_github_bgentry_speakeasy",
        build_file_proto_mode = "disable_global",
        importpath = "github.com/bgentry/speakeasy",
        sum = "h1:ByYyxL9InA1OWqxJqqp2A5pYHUrCiAL6K3J+LKSsQkY=",
        version = "v0.1.0",
    )
    go_repository(
        name = "com_github_bitly_go_simplejson",
        build_file_proto_mode = "disable_global",
        importpath = "github.com/bitly/go-simplejson",
        sum = "h1:6IH+V8/tVMab511d5bn4M7EwGXZf9Hj6i2xSwkNEM+Y=",
        version = "v0.5.0",
    )
    go_repository(
        name = "com_github_bits_and_blooms_bitset",
        build_file_proto_mode = "disable_global",
        importpath = "github.com/bits-and-blooms/bitset",
        sum = "h1:FD+XqgOZDUxxZ8hzoBFuV9+cGWY9CslN6d5MS5JVb4c=",
        version = "v1.8.0",
    )
    go_repository(
        name = "com_github_bketelsen_crypt",
        build_file_proto_mode = "disable_global",
        importpath = "github.com/bketelsen/crypt",
        sum = "h1:w/jqZtC9YD4DS/Vp9GhWfWcCpuAL58oTnLoI8vE9YHU=",
        version = "v0.0.4",
    )
    go_repository(
        name = "com_github_blang_semver",
        build_file_proto_mode = "disable_global",
        importpath = "github.com/blang/semver",
        sum = "h1:cQNTCjp13qL8KC3Nbxr/y2Bqb63oX6wdnnjpJbkM4JQ=",
        version = "v3.5.1+incompatible",
    )

    go_repository(
        name = "com_github_blevesearch_bleve_index_api",
        build_file_proto_mode = "disable_global",
        importpath = "github.com/blevesearch/bleve_index_api",
        sum = "h1:mtlzsyJjMIlDngqqB1mq8kPryUMIuEVVbRbJHOWEexU=",
        version = "v1.0.4",
    )
    go_repository(
        name = "com_github_blevesearch_bleve_v2",
        build_file_proto_mode = "disable_global",
        importpath = "github.com/blevesearch/bleve/v2",
        sum = "h1:1wuR7eB8Fk9UaCaBUfnQt5V7zIpi4VDok9ExN7Rl+/8=",
        version = "v2.3.5",
    )
    go_repository(
        name = "com_github_blevesearch_geo",
        build_file_proto_mode = "disable_global",
        importpath = "github.com/blevesearch/geo",
        sum = "h1:0NybEduqE5fduFRYiUKF0uqybAIFKXYjkBdXKYn7oA4=",
        version = "v0.1.15",
    )
    go_repository(
        name = "com_github_blevesearch_go_porterstemmer",
        build_file_proto_mode = "disable_global",
        importpath = "github.com/blevesearch/go-porterstemmer",
        sum = "h1:GtmsqID0aZdCSNiY8SkuPJ12pD4jI+DdXTAn4YRcHCo=",
        version = "v1.0.3",
    )
    go_repository(
        name = "com_github_blevesearch_gtreap",
        build_file_proto_mode = "disable_global",
        importpath = "github.com/blevesearch/gtreap",
        sum = "h1:2JWigFrzDMR+42WGIN/V2p0cUvn4UP3C4Q5nmaZGW8Y=",
        version = "v0.1.1",
    )
    go_repository(
        name = "com_github_blevesearch_mmap_go",
        build_file_proto_mode = "disable_global",
        importpath = "github.com/blevesearch/mmap-go",
        sum = "h1:OVhDhT5B/M1HNPpYPBKIEJaD0F3Si+CrEKULGCDPWmc=",
        version = "v1.0.4",
    )
    go_repository(
        name = "com_github_blevesearch_scorch_segment_api_v2",
        build_file_proto_mode = "disable_global",
        importpath = "github.com/blevesearch/scorch_segment_api/v2",
        sum = "h1:2UzpR2dR5DvSZk8tVJkcQ7D5xhoK/UBelYw8ttBHrRQ=",
        version = "v2.1.3",
    )
    go_repository(
        name = "com_github_blevesearch_segment",
        build_file_proto_mode = "disable_global",
        importpath = "github.com/blevesearch/segment",
        sum = "h1:5lG7yBCx98or7gK2cHMKPukPZ/31Kag7nONpoBt22Ac=",
        version = "v0.9.0",
    )
    go_repository(
        name = "com_github_blevesearch_snowballstem",
        build_file_proto_mode = "disable_global",
        importpath = "github.com/blevesearch/snowballstem",
        sum = "h1:lMQ189YspGP6sXvZQ4WZ+MLawfV8wOmPoD/iWeNXm8s=",
        version = "v0.9.0",
    )
    go_repository(
        name = "com_github_blevesearch_upsidedown_store_api",
        build_file_proto_mode = "disable_global",
        importpath = "github.com/blevesearch/upsidedown_store_api",
        sum = "h1:1SYRwyoFLwG3sj0ed89RLtM15amfX2pXlYbFOnF8zNU=",
        version = "v1.0.1",
    )
    go_repository(
        name = "com_github_blevesearch_vellum",
        build_file_proto_mode = "disable_global",
        importpath = "github.com/blevesearch/vellum",
        sum = "h1:PL+NWVk3dDGPCV0hoDu9XLLJgqU4E5s/dOeEJByQ2uQ=",
        version = "v1.0.9",
    )
    go_repository(
        name = "com_github_blevesearch_zapx_v11",
        build_file_proto_mode = "disable_global",
        importpath = "github.com/blevesearch/zapx/v11",
        sum = "h1:50jET4HUJ6eCqGxdhUt+mjybMvEX2MWyqLGtCx3yUgc=",
        version = "v11.3.6",
    )
    go_repository(
        name = "com_github_blevesearch_zapx_v12",
        build_file_proto_mode = "disable_global",
        importpath = "github.com/blevesearch/zapx/v12",
        sum = "h1:G304NHBLgQeZ+IHK/XRCM0nhHqAts8MEvHI6LhoDNM4=",
        version = "v12.3.6",
    )
    go_repository(
        name = "com_github_blevesearch_zapx_v13",
        build_file_proto_mode = "disable_global",
        importpath = "github.com/blevesearch/zapx/v13",
        sum = "h1:vavltQHNdjQezhLZs5nIakf+w/uOa1oqZxB58Jy/3Ig=",
        version = "v13.3.6",
    )
    go_repository(
        name = "com_github_blevesearch_zapx_v14",
        build_file_proto_mode = "disable_global",
        importpath = "github.com/blevesearch/zapx/v14",
        sum = "h1:b9lub7TvcwUyJxK/cQtnN79abngKxsI7zMZnICU0WhE=",
        version = "v14.3.6",
    )
    go_repository(
        name = "com_github_blevesearch_zapx_v15",
        build_file_proto_mode = "disable_global",
        importpath = "github.com/blevesearch/zapx/v15",
        sum = "h1:VSswg/ysDxHgitcNkpUNtaTYS4j3uItpXWLAASphl6k=",
        version = "v15.3.6",
    )
    go_repository(
        name = "com_github_bmatcuk_doublestar",
        build_file_proto_mode = "disable_global",
        importpath = "github.com/bmatcuk/doublestar",
        sum = "h1:gPypJ5xD31uhX6Tf54sDPUOBXTqKH4c9aPY66CyQrS0=",
        version = "v1.3.4",
    )
    go_repository(
        name = "com_github_bmizerany_assert",
        build_file_proto_mode = "disable_global",
        importpath = "github.com/bmizerany/assert",
        sum = "h1:DDGfHa7BWjL4YnC6+E63dPcxHo2sUxDIu8g3QgEJdRY=",
        version = "v0.0.0-20160611221934-b7ed37b82869",
    )
    go_repository(
        name = "com_github_boj_redistore",
        build_file_proto_mode = "disable_global",
        importpath = "github.com/boj/redistore",
        sum = "h1:RmdPFa+slIr4SCBg4st/l/vZWVe9QJKMXGO60Bxbe04=",
        version = "v0.0.0-20180917114910-cd5dcc76aeff",
    )

    go_repository(
        name = "com_github_boombuler_barcode",
        build_file_proto_mode = "disable_global",
        importpath = "github.com/boombuler/barcode",
        sum = "h1:NDBbPmhS+EqABEs5Kg3n/5ZNjy73Pz7SIV+KCeqyXcs=",
        version = "v1.0.1",
    )

    go_repository(
        name = "com_github_bradfitz_gomemcache",
        build_file_proto_mode = "disable_global",
        importpath = "github.com/bradfitz/gomemcache",
        sum = "h1:L/QXpzIa3pOvUGt1D1lA5KjYhPBAN/3iWdP7xeFS9F0=",
        version = "v0.0.0-20190913173617-a41fca850d0b",
    )
    go_repository(
        name = "com_github_bradleyfalzon_ghinstallation_v2",
        build_file_proto_mode = "disable_global",
        importpath = "github.com/bradleyfalzon/ghinstallation/v2",
        sum = "h1:tXKVfhE7FcSkhkv0UwkLvPDeZ4kz6OXd0PKPlFqf81M=",
        version = "v2.0.4",
    )
    go_repository(
        name = "com_github_bradleyjkemp_cupaloy_v2",
        build_file_proto_mode = "disable_global",
        importpath = "github.com/bradleyjkemp/cupaloy/v2",
        sum = "h1:knToPYa2xtfg42U3I6punFEjaGFKWQRXJwj0JTv4mTs=",
        version = "v2.6.0",
    )

    go_repository(
        name = "com_github_bshuster_repo_logrus_logstash_hook",
        build_file_proto_mode = "disable_global",
        importpath = "github.com/bshuster-repo/logrus-logstash-hook",
        sum = "h1:e+C0SB5R1pu//O4MQ3f9cFuPGoOVeF2fE4Og9otCc70=",
        version = "v1.0.0",
    )
    go_repository(
        name = "com_github_bsm_ginkgo_v2",
        build_file_proto_mode = "disable_global",
        importpath = "github.com/bsm/ginkgo/v2",
        sum = "h1:ItPMPH90RbmZJt5GtkcNvIRuGEdwlBItdNVoyzaNQao=",
        version = "v2.7.0",
    )
    go_repository(
        name = "com_github_bsm_gomega",
        build_file_proto_mode = "disable_global",
        importpath = "github.com/bsm/gomega",
        sum = "h1:LhQm+AFcgV2M0WyKroMASzAzCAJVpAxQXv4SaI9a69Y=",
        version = "v1.26.0",
    )

    go_repository(
        name = "com_github_bufbuild_buf",
        build_file_proto_mode = "disable_global",
        importpath = "github.com/bufbuild/buf",
        sum = "h1:HFxKrR8wFcZwrBInN50K/oJX/WOtPVq24rHb/ArjfBA=",
        version = "v1.25.0",
    )
    go_repository(
        name = "com_github_bufbuild_connect_go",
        build_file_proto_mode = "disable_global",
        importpath = "github.com/bufbuild/connect-go",
        sum = "h1:JIgAeNuFpo+SUPfU19Yt5TcWlznsN5Bv10/gI/6Pjoc=",
        version = "v1.9.0",
    )
    go_repository(
        name = "com_github_bufbuild_connect_opentelemetry_go",
        build_file_proto_mode = "disable_global",
        importpath = "github.com/bufbuild/connect-opentelemetry-go",
        sum = "h1:6JAn10SNqlQ/URhvRNGrIlczKw1wEXknBUUtmWqOiak=",
        version = "v0.4.0",
    )
    go_repository(
        name = "com_github_bufbuild_protocompile",
        build_file_proto_mode = "disable_global",
        importpath = "github.com/bufbuild/protocompile",
        sum = "h1:mixz5lJX4Hiz4FpqFREJHIXLfaLBntfaJv1h+/jS+Qg=",
        version = "v0.5.1",
    )

    go_repository(
        name = "com_github_buger_jsonparser",
        build_file_proto_mode = "disable_global",
        importpath = "github.com/buger/jsonparser",
        sum = "h1:2PnMjfWD7wBILjqQbt530v576A/cAbQvEW9gGIpYMUs=",
        version = "v1.1.1",
    )
    go_repository(
        name = "com_github_bugsnag_bugsnag_go",
        build_file_proto_mode = "disable_global",
        importpath = "github.com/bugsnag/bugsnag-go",
        sum = "h1:rFt+Y/IK1aEZkEHchZRSq9OQbsSzIT/OrI8YFFmRIng=",
        version = "v0.0.0-20141110184014-b1d153021fcd",
    )
    go_repository(
        name = "com_github_bugsnag_osext",
        build_file_proto_mode = "disable_global",
        importpath = "github.com/bugsnag/osext",
        sum = "h1:otBG+dV+YK+Soembjv71DPz3uX/V/6MMlSyD9JBQ6kQ=",
        version = "v0.0.0-20130617224835-0dd3f918b21b",
    )
    go_repository(
        name = "com_github_bugsnag_panicwrap",
        build_file_proto_mode = "disable_global",
        importpath = "github.com/bugsnag/panicwrap",
        sum = "h1:nvj0OLI3YqYXer/kZD8Ri1aaunCxIEsOst1BVJswV0o=",
        version = "v0.0.0-20151223152923-e2c28503fcd0",
    )
    go_repository(
        name = "com_github_buildkite_go_buildkite_v3",
        build_file_proto_mode = "disable_global",
        importpath = "github.com/buildkite/go-buildkite/v3",
        sum = "h1:5kX1fFDj3Co7cP6cqZKuW1VoCJz3u4cOx6wfdCeM4ZA=",
        version = "v3.0.1",
    )
    go_repository(
        name = "com_github_buildkite_terminal_to_html_v3",
        build_file_proto_mode = "disable_global",
        importpath = "github.com/buildkite/terminal-to-html/v3",
        sum = "h1:chdLUSpiOj/A4v3dzxyOqixXI6aw7IDA6Dk77FXsvNU=",
        version = "v3.7.0",
    )

    go_repository(
        name = "com_github_burntsushi_toml",
        build_file_proto_mode = "disable_global",
        importpath = "github.com/BurntSushi/toml",
        sum = "h1:o7IhLm0Msx3BaB+n3Ag7L8EVlByGnpq14C4YWiu/gL8=",
        version = "v1.3.2",
    )
    go_repository(
        name = "com_github_burntsushi_xgb",
        build_file_proto_mode = "disable_global",
        importpath = "github.com/BurntSushi/xgb",
        sum = "h1:1BDTz0u9nC3//pOCMdNH+CiXJVYJh5UQNCOBG7jbELc=",
        version = "v0.0.0-20160522181843-27f122750802",
    )
    go_repository(
        name = "com_github_bwesterb_go_ristretto",
        build_file_proto_mode = "disable_global",
        importpath = "github.com/bwesterb/go-ristretto",
        sum = "h1:1w53tCkGhCQ5djbat3+MH0BAQ5Kfgbt56UZQ/JMzngw=",
        version = "v1.2.3",
    )
    go_repository(
        name = "com_github_c2h5oh_datasize",
        build_file_proto_mode = "disable_global",
        importpath = "github.com/c2h5oh/datasize",
        sum = "h1:6+ZFm0flnudZzdSE0JxlhR2hKnGPcNB35BjQf4RYQDY=",
        version = "v0.0.0-20220606134207-859f65c6625b",
    )

    go_repository(
        name = "com_github_caddyserver_certmagic",
        build_file_proto_mode = "disable_global",
        importpath = "github.com/caddyserver/certmagic",
        sum = "h1:o30seC1T/dBqBCNNGNHWwj2i5/I/FMjBbTAhjADP3nE=",
        version = "v0.17.2",
    )

    go_repository(
        name = "com_github_cenkalti_backoff",
        build_file_proto_mode = "disable_global",
        importpath = "github.com/cenkalti/backoff",
        sum = "h1:tNowT99t7UNflLxfYYSlKYsBpXdEet03Pg2g16Swow4=",
        version = "v2.2.1+incompatible",
    )

    go_repository(
        name = "com_github_cenkalti_backoff_v4",
        build_file_proto_mode = "disable_global",
        importpath = "github.com/cenkalti/backoff/v4",
        sum = "h1:y4OZtCnogmCPw98Zjyt5a6+QwPLGkiQsYW5oUqylYbM=",
        version = "v4.2.1",
    )
    go_repository(
        name = "com_github_census_instrumentation_opencensus_proto",
        build_file_proto_mode = "disable_global",
        importpath = "github.com/census-instrumentation/opencensus-proto",
        sum = "h1:iKLQ0xPNFxR/2hzXZMrBo8f1j86j5WHzznCCQxV/b8g=",
        version = "v0.4.1",
    )
    go_repository(
        name = "com_github_certifi_gocertifi",
        build_file_proto_mode = "disable_global",
        importpath = "github.com/certifi/gocertifi",
        sum = "h1:S2NE3iHSwP0XV47EEXL8mWmRdEfGscSJ+7EgePNgt0s=",
        version = "v0.0.0-20210507211836-431795d63e8d",
    )

    go_repository(
        name = "com_github_cespare_xxhash",
        build_file_proto_mode = "disable_global",
        importpath = "github.com/cespare/xxhash",
        sum = "h1:a6HrQnmkObjyL+Gs60czilIUGqrzKutQD6XZog3p+ko=",
        version = "v1.1.0",
    )
    go_repository(
        name = "com_github_cespare_xxhash_v2",
        build_file_proto_mode = "disable_global",
        importpath = "github.com/cespare/xxhash/v2",
        sum = "h1:DC2CZ1Ep5Y4k3ZQ899DldepgrayRUGE6BBZ/cd9Cj44=",
        version = "v2.2.0",
    )
    go_repository(
        name = "com_github_charmbracelet_glamour",
        build_file_proto_mode = "disable_global",
        importpath = "github.com/charmbracelet/glamour",
        sum = "h1:wu15ykPdB7X6chxugG/NNfDUbyyrCLV9XBalj5wdu3g=",
        version = "v0.5.0",
    )
    go_repository(
        name = "com_github_checkpoint_restore_go_criu_v4",
        build_file_proto_mode = "disable_global",
        importpath = "github.com/checkpoint-restore/go-criu/v4",
        sum = "h1:WW2B2uxx9KWF6bGlHqhm8Okiafwwx7Y2kcpn8lCpjgo=",
        version = "v4.1.0",
    )
    go_repository(
        name = "com_github_checkpoint_restore_go_criu_v5",
        build_file_proto_mode = "disable_global",
        importpath = "github.com/checkpoint-restore/go-criu/v5",
        sum = "h1:wpFFOoomK3389ue2lAb0Boag6XPht5QYpipxmSNL4d8=",
        version = "v5.3.0",
    )

    go_repository(
        name = "com_github_chi_middleware_proxy",
        build_file_proto_mode = "disable_global",
        importpath = "github.com/chi-middleware/proxy",
        sum = "h1:4HaXUp8o2+bhHr1OhVy+VjN0+L7/07JDcn6v7YrTjrQ=",
        version = "v1.1.1",
    )

    go_repository(
        name = "com_github_chromedp_cdproto",
        build_file_proto_mode = "disable_global",
        importpath = "github.com/chromedp/cdproto",
        sum = "h1:lg5k1KAxmknil6Z19LaaeiEs5Pje7hPzRfyWSSnWLP0=",
        version = "v0.0.0-20210706234513-2bc298e8be7f",
    )
    go_repository(
        name = "com_github_chromedp_chromedp",
        build_file_proto_mode = "disable_global",
        importpath = "github.com/chromedp/chromedp",
        sum = "h1:FvgJICfjvXtDX+miuMUY0NHuY8zQvjS/TcEQEG6Ldzs=",
        version = "v0.7.3",
    )
    go_repository(
        name = "com_github_chromedp_sysutil",
        build_file_proto_mode = "disable_global",
        importpath = "github.com/chromedp/sysutil",
        sum = "h1:+ZxhTpfpZlmchB58ih/LBHX52ky7w2VhQVKQMucy3Ic=",
        version = "v1.0.0",
    )
    go_repository(
        name = "com_github_chzyer_logex",
        build_file_proto_mode = "disable_global",
        importpath = "github.com/chzyer/logex",
        sum = "h1:Swpa1K6QvQznwJRcfTfQJmTE72DqScAa40E+fbHEXEE=",
        version = "v1.1.10",
    )
    go_repository(
        name = "com_github_chzyer_readline",
        build_file_proto_mode = "disable_global",
        importpath = "github.com/chzyer/readline",
        sum = "h1:upd/6fQk4src78LMRzh5vItIt361/o4uq553V8B5sGI=",
        version = "v1.5.1",
    )
    go_repository(
        name = "com_github_chzyer_test",
        build_file_proto_mode = "disable_global",
        importpath = "github.com/chzyer/test",
        sum = "h1:q763qf9huN11kDQavWsoZXJNW3xEE4JJyHa5Q25/sd8=",
        version = "v0.0.0-20180213035817-a1ea475d72b1",
    )
    go_repository(
        name = "com_github_cilium_ebpf",
        build_file_proto_mode = "disable_global",
        importpath = "github.com/cilium/ebpf",
        sum = "h1:1k/q3ATgxSXRdrmPfH8d7YK0GfqVsEKZAX9dQZvs56k=",
        version = "v0.7.0",
    )

    go_repository(
        name = "com_github_client9_misspell",
        build_file_proto_mode = "disable_global",
        importpath = "github.com/client9/misspell",
        sum = "h1:ta993UF76GwbvJcIo3Y68y/M3WxlpEHPWIGDkJYwzJI=",
        version = "v0.3.4",
    )
    go_repository(
        name = "com_github_cloudflare_cfssl",
        build_file_proto_mode = "disable_global",
        importpath = "github.com/cloudflare/cfssl",
        sum = "h1:aIOUjpeuDJOpWjVJFP2ByplF53OgqG8I1S40Ggdlk3g=",
        version = "v1.6.1",
    )
    go_repository(
        name = "com_github_cloudflare_circl",
        build_file_proto_mode = "disable_global",
        importpath = "github.com/cloudflare/circl",
        patches = [
            "//third_party/com_github_cloudflare_circl:math_fp25519_BUILD_bazel.patch",  # keep
            "//third_party/com_github_cloudflare_circl:math_fp448_BUILD_bazel.patch",  # keep
            "//third_party/com_github_cloudflare_circl:dh_x25519_BUILD_bazel.patch",  # keep
            "//third_party/com_github_cloudflare_circl:dh_x448_BUILD_bazel.patch",  # keep
        ],
        sum = "h1:fE/Qz0QdIGqeWfnwq0RE0R7MI51s0M2E4Ga9kq5AEMs=",
        version = "v1.3.3",
    )

    go_repository(
        name = "com_github_cloudykit_fastprinter",
        build_file_proto_mode = "disable_global",
        importpath = "github.com/CloudyKit/fastprinter",
        sum = "h1:sR+/8Yb4slttB4vD+b9btVEnWgL3Q00OBTzVT8B9C0c=",
        version = "v0.0.0-20200109182630-33d98a066a53",
    )

    go_repository(
        name = "com_github_cloudykit_jet_v6",
        build_file_proto_mode = "disable_global",
        importpath = "github.com/CloudyKit/jet/v6",
        sum = "h1:EpcZ6SR9n28BUGtNJSvlBqf90IpjeFr36Tizxhn/oME=",
        version = "v6.2.0",
    )

    go_repository(
        name = "com_github_cncf_udpa_go",
        build_file_proto_mode = "disable_global",
        importpath = "github.com/cncf/udpa/go",
        sum = "h1:QQ3GSy+MqSHxm/d8nCtnAiZdYFd45cYZPs8vOOIYKfk=",
        version = "v0.0.0-20220112060539-c52dc94e7fbe",
    )
    go_repository(
        name = "com_github_cncf_xds_go",
        build_file_proto_mode = "disable_global",
        importpath = "github.com/cncf/xds/go",
        sum = "h1:/inchEIKaYC1Akx+H+gqO04wryn5h75LSazbRlnya1k=",
        version = "v0.0.0-20230607035331-e9ce68804cb4",
    )
    go_repository(
        name = "com_github_cockroachdb_apd",
        build_file_proto_mode = "disable_global",
        importpath = "github.com/cockroachdb/apd",
        sum = "h1:3LFP3629v+1aKXU5Q37mxmRxX/pIu1nijXydLShEq5I=",
        version = "v1.1.0",
    )
    go_repository(
        name = "com_github_cockroachdb_apd_v2",
        build_file_proto_mode = "disable_global",
        importpath = "github.com/cockroachdb/apd/v2",
        sum = "h1:y1Rh3tEU89D+7Tgbw+lp52T6p/GJLpDmNvr10UWqLTE=",
        version = "v2.0.1",
    )

    go_repository(
        name = "com_github_cockroachdb_datadriven",
        build_file_proto_mode = "disable_global",
        importpath = "github.com/cockroachdb/datadriven",
        sum = "h1:H9MtNqVoVhvd9nCBwOyDjUEdZCREqbIdCJD93PBm/jA=",
        version = "v1.0.2",
    )
    go_repository(
        name = "com_github_cockroachdb_errors",
        build_file_proto_mode = "disable_global",
        importpath = "github.com/cockroachdb/errors",
        sum = "h1:lfxS8zZz1+OjtV4MtNWgboi/W5tyLEB6VQZBXN+0VUU=",
        version = "v1.10.0",
    )
    go_repository(
        name = "com_github_cockroachdb_logtags",
        build_file_proto_mode = "disable_global",
        importpath = "github.com/cockroachdb/logtags",
        sum = "h1:r6VH0faHjZeQy818SGhaone5OnYfxFR/+AzdY3sf5aE=",
        version = "v0.0.0-20230118201751-21c54148d20b",
    )
    go_repository(
        name = "com_github_cockroachdb_redact",
        build_file_proto_mode = "disable_global",
        importpath = "github.com/cockroachdb/redact",
        sum = "h1:u1PMllDkdFfPWaNGMyLD1+so+aq3uUItthCFqzwPJ30=",
        version = "v1.1.5",
    )

    go_repository(
        name = "com_github_codegangsta_inject",
        build_file_proto_mode = "disable_global",
        importpath = "github.com/codegangsta/inject",
        sum = "h1:sDMmm+q/3+BukdIpxwO365v/Rbspp2Nt5XntgQRXq8Q=",
        version = "v0.0.0-20150114235600-33e0aa1cb7c0",
    )
    go_repository(
        name = "com_github_containerd_aufs",
        build_file_proto_mode = "disable_global",
        importpath = "github.com/containerd/aufs",
        sum = "h1:2oeJiwX5HstO7shSrPZjrohJZLzK36wvpdmzDRkL/LY=",
        version = "v1.0.0",
    )
    go_repository(
        name = "com_github_containerd_btrfs",
        build_file_proto_mode = "disable_global",
        importpath = "github.com/containerd/btrfs",
        sum = "h1:osn1exbzdub9L5SouXO5swW4ea/xVdJZ3wokxN5GrnA=",
        version = "v1.0.0",
    )

    go_repository(
        name = "com_github_containerd_cgroups",
        build_file_proto_mode = "disable_global",
        importpath = "github.com/containerd/cgroups",
        sum = "h1:jN/mbWBEaz+T1pi5OFtnkQ+8qnmEbAr1Oo1FRm5B0dA=",
        version = "v1.0.4",
    )
    go_repository(
        name = "com_github_containerd_console",
        build_file_proto_mode = "disable_global",
        importpath = "github.com/containerd/console",
        sum = "h1:lIr7SlA5PxZyMV30bDW0MGbiOPXwc63yRuCP0ARubLw=",
        version = "v1.0.3",
    )
    go_repository(
        name = "com_github_containerd_containerd",
        build_file_proto_mode = "disable_global",
        importpath = "github.com/containerd/containerd",
        sum = "h1:+itjwpdqXpzHB/QAiWc/BZCjjVfcNgw69w/oIeF4Oy0=",
        version = "v1.6.20",
    )
    go_repository(
        name = "com_github_containerd_continuity",
        build_file_proto_mode = "disable_global",
        importpath = "github.com/containerd/continuity",
        sum = "h1:nisirsYROK15TAMVukJOUyGJjz4BNQJBVsNvAXZJ/eg=",
        version = "v0.3.0",
    )
    go_repository(
        name = "com_github_containerd_fifo",
        build_file_proto_mode = "disable_global",
        importpath = "github.com/containerd/fifo",
        sum = "h1:6PirWBr9/L7GDamKr+XM0IeUFXu5mf3M/BPpH9gaLBU=",
        version = "v1.0.0",
    )
    go_repository(
        name = "com_github_containerd_fuse_overlayfs_snapshotter",
        build_file_proto_mode = "disable_global",
        importpath = "github.com/containerd/fuse-overlayfs-snapshotter",
        sum = "h1:Xy9Tkx0tk/SsMfLDFc69wzqSrxQHYEFELHBO/Z8XO3M=",
        version = "v1.0.2",
    )
    go_repository(
        name = "com_github_containerd_go_cni",
        build_file_proto_mode = "disable_global",
        importpath = "github.com/containerd/go-cni",
        sum = "h1:el5WPymG5nRRLQF1EfB97FWob4Tdc8INg8RZMaXWZlo=",
        version = "v1.1.6",
    )
    go_repository(
        name = "com_github_containerd_go_runc",
        build_file_proto_mode = "disable_global",
        importpath = "github.com/containerd/go-runc",
        sum = "h1:oU+lLv1ULm5taqgV/CJivypVODI4SUz1znWjv3nNYS0=",
        version = "v1.0.0",
    )
    go_repository(
        name = "com_github_containerd_imgcrypt",
        build_file_proto_mode = "disable_global",
        importpath = "github.com/containerd/imgcrypt",
        sum = "h1:iKTstFebwy3Ak5UF0RHSeuCTahC5OIrPJa6vjMAM81s=",
        version = "v1.1.4",
    )
    go_repository(
        name = "com_github_containerd_nri",
        build_file_proto_mode = "disable_global",
        importpath = "github.com/containerd/nri",
        sum = "h1:6QioHRlThlKh2RkRTR4kIT3PKAcrLo3gIWnjkM4dQmQ=",
        version = "v0.1.0",
    )

    go_repository(
        name = "com_github_containerd_nydus_snapshotter",
        build_file_proto_mode = "disable_global",
        importpath = "github.com/containerd/nydus-snapshotter",
        sum = "h1:b8WahTrPkt3XsabjG2o/leN4fw3HWZYr+qxo/Z8Mfzk=",
        version = "v0.3.1",
    )

    go_repository(
        name = "com_github_containerd_stargz_snapshotter",
        build_file_proto_mode = "disable_global",
        importpath = "github.com/containerd/stargz-snapshotter",
        sum = "h1:3zr1/IkW1aEo6cMYTQeZ4L2jSuCN+F4kgGfjnuowe4U=",
        version = "v0.13.0",
    )
    go_repository(
        name = "com_github_containerd_stargz_snapshotter_estargz",
        build_file_proto_mode = "disable_global",
        importpath = "github.com/containerd/stargz-snapshotter/estargz",
        sum = "h1:OqlDCK3ZVUO6C3B/5FSkDwbkEETK84kQgEeFwDC+62k=",
        version = "v0.14.3",
    )
    go_repository(
        name = "com_github_containerd_ttrpc",
        build_file_proto_mode = "disable_global",
        importpath = "github.com/containerd/ttrpc",
        sum = "h1:NoRHS/z8UiHhpY1w0xcOqoJDGf2DHyzXrF0H4l5AE8c=",
        version = "v1.1.1",
    )
    go_repository(
        name = "com_github_containerd_typeurl",
        build_file_proto_mode = "disable_global",
        importpath = "github.com/containerd/typeurl",
        sum = "h1:Chlt8zIieDbzQFzXzAeBEF92KhExuE4p9p92/QmY7aY=",
        version = "v1.0.2",
    )
    go_repository(
        name = "com_github_containerd_zfs",
        build_file_proto_mode = "disable_global",
        importpath = "github.com/containerd/zfs",
        sum = "h1:cXLJbx+4Jj7rNsTiqVfm6i+RNLx6FFA2fMmDlEf+Wm8=",
        version = "v1.0.0",
    )

    go_repository(
        name = "com_github_containernetworking_cni",
        build_file_proto_mode = "disable_global",
        importpath = "github.com/containernetworking/cni",
        sum = "h1:ky20T7c0MvKvbMOwS/FrlbNwjEoqJEUUYfsL4b0mc4k=",
        version = "v1.1.1",
    )
    go_repository(
        name = "com_github_containernetworking_plugins",
        build_file_proto_mode = "disable_global",
        importpath = "github.com/containernetworking/plugins",
        sum = "h1:+AGfFigZ5TiQH00vhR8qPeSatj53eNGz0C1d3wVYlHE=",
        version = "v1.1.1",
    )
    go_repository(
        name = "com_github_containers_ocicrypt",
        build_file_proto_mode = "disable_global",
        importpath = "github.com/containers/ocicrypt",
        sum = "h1:uMxn2wTb4nDR7GqG3rnZSfpJXqWURfzZ7nKydzIeKpA=",
        version = "v1.1.3",
    )

    go_repository(
        name = "com_github_coreos_bbolt",
        build_file_proto_mode = "disable_global",
        importpath = "github.com/coreos/bbolt",
        sum = "h1:wZwiHHUieZCquLkDL0B8UhzreNWsPHooDAG3q34zk0s=",
        version = "v1.3.2",
    )

    go_repository(
        name = "com_github_coreos_etcd",
        build_file_proto_mode = "disable_global",
        importpath = "github.com/coreos/etcd",
        sum = "h1:8F3hqu9fGYLBifCmRCJsicFqDx/D68Rt3q1JMazcgBQ=",
        version = "v3.3.13+incompatible",
    )

    go_repository(
        name = "com_github_coreos_go_iptables",
        # We need to explictly turn this on, because the repository
        # has a script named "build"  at the root which makes tricks
        # gazelle into thinking it already has a Buildfile
        build_file_generation = "on",
        build_file_proto_mode = "disable_global",
        importpath = "github.com/coreos/go-iptables",
        sum = "h1:is9qnZMPYjLd8LYqmm/qlE+wwEgJIkTYdhV3rfZo4jk=",
        version = "v0.6.0",
    )
    go_repository(
        name = "com_github_coreos_go_oidc",
        build_file_proto_mode = "disable_global",
        importpath = "github.com/coreos/go-oidc",
        sum = "h1:mh48q/BqXqgjVHpy2ZY7WnWAbenxRjsz9N1i1YxjHAk=",
        version = "v2.2.1+incompatible",
    )
    go_repository(
        name = "com_github_coreos_go_oidc_v3",
        build_file_proto_mode = "disable_global",
        importpath = "github.com/coreos/go-oidc/v3",
        sum = "h1:xz7elHb/LDwm/ERpwHd+5nb7wFHL32rsr6bBOgaeu6g=",
        version = "v3.4.0",
    )

    go_repository(
        name = "com_github_coreos_go_semver",
        build_file_proto_mode = "disable_global",
        importpath = "github.com/coreos/go-semver",
        sum = "h1:wkHLiw0WNATZnSG7epLsujiMCgPAc9xhjJ4tgnAxmfM=",
        version = "v0.3.0",
    )
    go_repository(
        name = "com_github_coreos_go_systemd",
        build_file_proto_mode = "disable_global",
        importpath = "github.com/coreos/go-systemd",
        sum = "h1:JOrtw2xFKzlg+cbHpyrpLDmnN1HqhBfnX7WDiW7eG2c=",
        version = "v0.0.0-20190719114852-fd7a80b32e1f",
    )

    go_repository(
        name = "com_github_coreos_go_systemd_v22",
        build_file_proto_mode = "disable_global",
        importpath = "github.com/coreos/go-systemd/v22",
        sum = "h1:y9YHcjnjynCd/DVbg5j9L/33jQM3MxJlbj/zWskzfGU=",
        version = "v22.4.0",
    )
    go_repository(
        name = "com_github_coreos_pkg",
        build_file_proto_mode = "disable_global",
        importpath = "github.com/coreos/pkg",
        sum = "h1:lBNOc5arjvs8E5mO2tbpBpLoyyu8B6e44T7hJy6potg=",
        version = "v0.0.0-20180928190104-399ea9e2e55f",
    )
    go_repository(
        name = "com_github_couchbase_go_couchbase",
        build_file_proto_mode = "disable_global",
        importpath = "github.com/couchbase/go-couchbase",
        sum = "h1:6fX3IYPArCLhzUcyJS6wezHY8nqSvqUy9NrkMwkXSeg=",
        version = "v0.0.0-20210224140812-5740cd35f448",
    )
    go_repository(
        name = "com_github_couchbase_gomemcached",
        build_file_proto_mode = "disable_global",
        importpath = "github.com/couchbase/gomemcached",
        sum = "h1:GKLSnC6RyTXkJ9vyd0q44doU8rfe34PpKkQ+c1bsWmA=",
        version = "v0.1.2",
    )
    go_repository(
        name = "com_github_couchbase_goutils",
        build_file_proto_mode = "disable_global",
        importpath = "github.com/couchbase/goutils",
        sum = "h1:4KDlx3vjalrHD/EfsjCpV91HNX3JPaIqRtt83zZ7x+Y=",
        version = "v0.0.0-20210118111533-e33d3ffb5401",
    )
    go_repository(
        name = "com_github_cpuguy83_dockercfg",
        build_file_proto_mode = "disable_global",
        importpath = "github.com/cpuguy83/dockercfg",
        sum = "h1:/FpZ+JaygUR/lZP2NlFI2DVfrOEMAIKP5wWEJdoYe9E=",
        version = "v0.3.1",
    )

    go_repository(
        name = "com_github_cpuguy83_go_md2man_v2",
        build_file_proto_mode = "disable_global",
        importpath = "github.com/cpuguy83/go-md2man/v2",
        sum = "h1:p1EgwI/C7NhT0JmVkwCD2ZBK8j4aeHQX2pMHHBfMQ6w=",
        version = "v2.0.2",
    )
    go_repository(
        name = "com_github_creack_pty",
        build_file_proto_mode = "disable_global",
        importpath = "github.com/creack/pty",
        sum = "h1:n56/Zwd5o6whRC5PMGretI4IdRLlmBXYNjScPaBgsbY=",
        version = "v1.1.18",
    )
    go_repository(
        name = "com_github_crewjam_httperr",
        build_file_proto_mode = "disable_global",
        importpath = "github.com/crewjam/httperr",
        sum = "h1:b2BfXR8U3AlIHwNeFFvZ+BV1LFvKLlzMjzaTnZMybNo=",
        version = "v0.2.0",
    )
    go_repository(
        name = "com_github_crewjam_saml",
        build_file_proto_mode = "disable_global",
        importpath = "github.com/crewjam/saml",
        sum = "h1:TYHggH/hwP7eArqiXSJUvtOPNzQDyQ7vwmwEqlFWhMc=",
        version = "v0.4.13",
    )
    go_repository(
        # This is no longer used but we keep it for backwards compatability
        # tests while on 5.0.x.
        name = "com_github_crewjam_saml_samlidp",
        build_file_proto_mode = "disable_global",
        importpath = "github.com/crewjam/saml/samlidp",
        sum = "h1:13Ix7LoUJ0Yu5F+s6Aw8Afc8x+n98RSJNGHpxEbcYus=",
        version = "v0.0.0-20221211125903-d951aa2d145a",
    )  # keep
    go_repository(
        name = "com_github_cyphar_filepath_securejoin",
        build_file_proto_mode = "disable_global",
        importpath = "github.com/cyphar/filepath-securejoin",
        sum = "h1:YX6ebbZCZP7VkM3scTTokDgBL2TY741X51MTk3ycuNI=",
        version = "v0.2.3",
    )
    go_repository(
        name = "com_github_d2g_dhcp4",
        build_file_proto_mode = "disable_global",
        importpath = "github.com/d2g/dhcp4",
        sum = "h1:Xo2rK1pzOm0jO6abTPIQwbAmqBIOj132otexc1mmzFc=",
        version = "v0.0.0-20170904100407-a1d1b6c41b1c",
    )
    go_repository(
        name = "com_github_d2g_dhcp4client",
        build_file_proto_mode = "disable_global",
        importpath = "github.com/d2g/dhcp4client",
        sum = "h1:suYBsYZIkSlUMEz4TAYCczKf62IA2UWC+O8+KtdOhCo=",
        version = "v1.0.0",
    )
    go_repository(
        name = "com_github_d2g_dhcp4server",
        build_file_proto_mode = "disable_global",
        importpath = "github.com/d2g/dhcp4server",
        sum = "h1:+CpLbZIeUn94m02LdEKPcgErLJ347NUwxPKs5u8ieiY=",
        version = "v0.0.0-20181031114812-7d4a0a7f59a5",
    )
    go_repository(
        name = "com_github_d2g_hardwareaddr",
        build_file_proto_mode = "disable_global",
        importpath = "github.com/d2g/hardwareaddr",
        sum = "h1:itqmmf1PFpC4n5JW+j4BU7X4MTfVurhYRTjODoPb2Y8=",
        version = "v0.0.0-20190221164911-e7d9fbe030e4",
    )
    go_repository(
        name = "com_github_danaugrs_go_tsne",
        build_file_proto_mode = "disable_global",
        importpath = "github.com/danaugrs/go-tsne",
        sum = "h1:4V3w6LD+GOVbkF0jtjAzMRczS18+Gx0/nSZ3Pub3h00=",
        version = "v0.0.0-20200708172100-6b7d1d577fd3",
    )

    go_repository(
        name = "com_github_danieljoos_wincred",
        build_file_proto_mode = "disable_global",
        importpath = "github.com/danieljoos/wincred",
        sum = "h1:ozqKHaLK0W/ii4KVbbvluM91W2H3Sh0BncbUNPS7jLE=",
        version = "v1.2.0",
    )
    go_repository(
        name = "com_github_datadog_zstd",
        build_file_proto_mode = "disable_global",
        importpath = "github.com/DataDog/zstd",
        sum = "h1:+K/VEwIAaPcHiMtQvpLD4lqW7f0Gk3xdYZmI1hD+CXo=",
        version = "v1.5.0",
    )

    go_repository(
        name = "com_github_dave_jennifer",
        build_file_proto_mode = "disable_global",
        importpath = "github.com/dave/jennifer",
        sum = "h1:T4T/67t6RAA5AIV6+NP8Uk/BIsXgDoqEowgycdQQLuk=",
        version = "v1.6.1",
    )

    go_repository(
        name = "com_github_davecgh_go_spew",
        build_file_proto_mode = "disable_global",
        importpath = "github.com/davecgh/go-spew",
        sum = "h1:vj9j/u1bqnvCEfJOwUhtlOARqs3+rkHYY13jYWTU97c=",
        version = "v1.1.1",
    )
    go_repository(
        name = "com_github_daviddengcn_go_colortext",
        build_file_proto_mode = "disable_global",
        importpath = "github.com/daviddengcn/go-colortext",
        sum = "h1:ANqDyC0ys6qCSvuEK7l3g5RaehL/Xck9EX8ATG8oKsE=",
        version = "v1.0.0",
    )
    go_repository(
        name = "com_github_dchest_uniuri",
        build_file_proto_mode = "disable_global",
        importpath = "github.com/dchest/uniuri",
        sum = "h1:koIcOUdrTIivZgSLhHQvKgqdWZq5d7KdMEWF1Ud6+5g=",
        version = "v1.2.0",
    )

    go_repository(
        name = "com_github_denisenkom_go_mssqldb",
        build_file_proto_mode = "disable_global",
        importpath = "github.com/denisenkom/go-mssqldb",
        sum = "h1:1OcPn5GBIobjWNd+8yjfHNIaFX14B1pWI3F9HZy5KXw=",
        version = "v0.12.2",
    )

    go_repository(
        name = "com_github_dennwc_varint",
        build_file_proto_mode = "disable_global",
        importpath = "github.com/dennwc/varint",
        sum = "h1:kGNFFSSw8ToIy3obO/kKr8U9GZYUAxQEVuix4zfDWzE=",
        version = "v1.0.0",
    )
    go_repository(
        name = "com_github_denverdino_aliyungo",
        build_file_proto_mode = "disable_global",
        importpath = "github.com/denverdino/aliyungo",
        sum = "h1:p6poVbjHDkKa+wtC8frBMwQtT3BmqGYBjzMwJ63tuR4=",
        version = "v0.0.0-20190125010748-a747050bb1ba",
    )
    go_repository(
        name = "com_github_derision_test_glock",
        build_file_proto_mode = "disable_global",
        importpath = "github.com/derision-test/glock",
        sum = "h1:b6sViZG+Cm6QtdpqbfWEjaBVbzNPntIS4GzsxpS+CmM=",
        version = "v1.0.0",
    )

    go_repository(
        name = "com_github_derision_test_go_mockgen",
        build_file_proto_mode = "disable_global",
        importpath = "github.com/derision-test/go-mockgen",
        sum = "h1:b/DXAXL2FkaRPpnbYK3ODdZzklmJAwox0tkc6yyXx74=",
        version = "v1.3.7",
    )

    go_repository(
        name = "com_github_dghubble_gologin",
        build_file_proto_mode = "disable_global",
        importpath = "github.com/dghubble/gologin",
        replace = "github.com/sourcegraph/gologin",
        sum = "h1:K7hzuWsJGoU8ILHJzrXxsuvXvLHpP/g4iUk7VFj2lY8=",
        version = "v1.0.2-0.20181110030308-c6f1b62954d8",
    )
    go_repository(
        name = "com_github_dghubble_sling",
        build_file_proto_mode = "disable_global",
        importpath = "github.com/dghubble/sling",
        sum = "h1:AxjTubpVyozMvbBCtXcsWEyGGgUZutC5YGrfxPNVOcQ=",
        version = "v1.4.1",
    )

    go_repository(
        name = "com_github_dgraph_io_ristretto",
        build_file_proto_mode = "disable_global",
        importpath = "github.com/dgraph-io/ristretto",
        sum = "h1:6CWw5tJNgpegArSHpNHJKldNeq03FQCwYvfMVWajOK8=",
        version = "v0.1.1",
    )

    go_repository(
        name = "com_github_dgrijalva_jwt_go",
        build_file_proto_mode = "disable_global",
        importpath = "github.com/dgrijalva/jwt-go",
        sum = "h1:7qlOGliEKZXTDg6OTjfoBKDXWrumCAMpl/TFQ4/5kLM=",
        version = "v3.2.0+incompatible",
    )
    go_repository(
        name = "com_github_dgryski_go_farm",
        build_file_proto_mode = "disable_global",
        importpath = "github.com/dgryski/go-farm",
        sum = "h1:tdlZCpZ/P9DhczCTSixgIKmwPv6+wP5DGjqLYw5SUiA=",
        version = "v0.0.0-20190423205320-6a90982ecee2",
    )
    go_repository(
        name = "com_github_dgryski_go_rendezvous",
        build_file_proto_mode = "disable_global",
        importpath = "github.com/dgryski/go-rendezvous",
        sum = "h1:lO4WD4F/rVNCu3HqELle0jiPLLBs70cWOduZpkS1E78=",
        version = "v0.0.0-20200823014737-9f7001d12a5f",
    )

    go_repository(
        name = "com_github_dgryski_go_sip13",
        build_file_proto_mode = "disable_global",
        importpath = "github.com/dgryski/go-sip13",
        sum = "h1:9cOfvEwjQxdwKuNDTQSaMKNRvwKwgZG+U4HrjeRKHso=",
        version = "v0.0.0-20200911182023-62edffca9245",
    )
    go_repository(
        name = "com_github_dgryski_trifles",
        build_file_proto_mode = "disable_global",
        importpath = "github.com/dgryski/trifles",
        sum = "h1:fRzb/w+pyskVMQ+UbP35JkH8yB7MYb4q/qhBarqZE6g=",
        version = "v0.0.0-20200323201526-dd97f9abfb48",
    )

    go_repository(
        name = "com_github_di_wu_parser",
        build_file_proto_mode = "disable_global",
        importpath = "github.com/di-wu/parser",
        sum = "h1:I9oHJ8spBXOeL7Wps0ffkFFFiXJf/pk7NX9lcAMqRMU=",
        version = "v0.2.2",
    )
    go_repository(
        name = "com_github_di_wu_xsd_datetime",
        build_file_proto_mode = "disable_global",
        importpath = "github.com/di-wu/xsd-datetime",
        sum = "h1:vZoGNkbzpBNoc+JyfVLEbutNDNydYV8XwHeV7eUJoxI=",
        version = "v1.0.0",
    )

    go_repository(
        name = "com_github_digitalocean_godo",
        build_file_proto_mode = "disable_global",
        importpath = "github.com/digitalocean/godo",
        sum = "h1:SAEdw63xOMmzlwCeCWjLH1GcyDPUjbSAR1Bh7VELxzc=",
        version = "v1.88.0",
    )
    go_repository(
        name = "com_github_dimchansky_utfbom",
        build_file_proto_mode = "disable_global",
        importpath = "github.com/dimchansky/utfbom",
        sum = "h1:vV6w1AhK4VMnhBno/TPVCoK9U/LP0PkLCS9tbxHdi/U=",
        version = "v1.1.1",
    )
    go_repository(
        name = "com_github_distribution_distribution_v3",
        build_file_proto_mode = "disable_global",
        importpath = "github.com/distribution/distribution/v3",
        sum = "h1:ou+y/Ko923eBli6zJ/TeB2iH38PmytV2UkHJnVdaPtU=",
        version = "v3.0.0-20220128175647-b60926597a1b",
    )

    go_repository(
        name = "com_github_djherbis_buffer",
        build_file_proto_mode = "disable_global",
        importpath = "github.com/djherbis/buffer",
        sum = "h1:PH5Dd2ss0C7CRRhQCZ2u7MssF+No9ide8Ye71nPHcrQ=",
        version = "v1.2.0",
    )
    go_repository(
        name = "com_github_djherbis_nio_v3",
        build_file_proto_mode = "disable_global",
        importpath = "github.com/djherbis/nio/v3",
        sum = "h1:6wxhnuppteMa6RHA4L81Dq7ThkZH8SwnDzXDYy95vB4=",
        version = "v3.0.1",
    )

    go_repository(
        name = "com_github_dlclark_regexp2",
        build_file_proto_mode = "disable_global",
        importpath = "github.com/dlclark/regexp2",
        sum = "h1:rJD5HeGIT/2b5CDk63FVCwZA3qgYElfg+oQK7uH5pfE=",
        version = "v1.8.0",
    )
    go_repository(
        name = "com_github_dnaeon_go_vcr",
        build_file_proto_mode = "disable_global",
        importpath = "github.com/dnaeon/go-vcr",
        sum = "h1:zHCHvJYTMh1N7xnV7zf1m1GPBF9Ad0Jk/whtQ1663qI=",
        version = "v1.2.0",
    )
    go_repository(
        name = "com_github_dnephin_pflag",
        build_file_proto_mode = "disable_global",
        importpath = "github.com/dnephin/pflag",
        sum = "h1:oxONGlWxhmUct0YzKTgrpQv9AUA1wtPBn7zuSjJqptk=",
        version = "v1.0.7",
    )

    go_repository(
        name = "com_github_docker_cli",
        build_file_proto_mode = "disable_global",
        importpath = "github.com/docker/cli",
        sum = "h1:Y3bYF9ekNTm2VFz5U/0BlMdJy73D+Y1iAAZ8l63Ydzw=",
        version = "v24.0.4+incompatible",
    )

    go_repository(
        name = "com_github_docker_distribution",
        build_file_proto_mode = "disable_global",
        importpath = "github.com/docker/distribution",
        sum = "h1:T3de5rq0dB1j30rp0sA2rER+m322EBzniBPB6ZIzuh8=",
        version = "v2.8.2+incompatible",
    )
    go_repository(
        name = "com_github_docker_docker",
        build_file_proto_mode = "disable_global",
        importpath = "github.com/docker/docker",
        sum = "h1:s/LVDftw9hjblvqIeTiGYXBCD95nOEEl7qRsRrIOuQI=",
        version = "v24.0.4+incompatible",
    )
    go_repository(
        name = "com_github_docker_docker_credential_helpers",
        build_file_proto_mode = "disable_global",
        importpath = "github.com/docker/docker-credential-helpers",
        sum = "h1:YQFtbBQb4VrpoPxhFuzEBPQ9E16qz5SpHLS+uswaCp8=",
        version = "v0.8.0",
    )

    go_repository(
        name = "com_github_docker_go_connections",
        build_file_proto_mode = "disable_global",
        importpath = "github.com/docker/go-connections",
        sum = "h1:El9xVISelRB7BuFusrZozjnkIM5YnzCViNKohAFqRJQ=",
        version = "v0.4.0",
    )
    go_repository(
        name = "com_github_docker_go_events",
        build_file_proto_mode = "disable_global",
        importpath = "github.com/docker/go-events",
        sum = "h1:+pKlWGMw7gf6bQ+oDZB4KHQFypsfjYlq/C4rfL7D3g8=",
        version = "v0.0.0-20190806004212-e31b211e4f1c",
    )
    go_repository(
        name = "com_github_docker_go_metrics",
        build_file_proto_mode = "disable_global",
        importpath = "github.com/docker/go-metrics",
        sum = "h1:AgB/0SvBxihN0X8OR4SjsblXkbMvalQ8cjmtKQ2rQV8=",
        version = "v0.0.1",
    )

    go_repository(
        name = "com_github_docker_go_units",
        build_file_proto_mode = "disable_global",
        importpath = "github.com/docker/go-units",
        sum = "h1:69rxXcBk27SvSaaxTtLh/8llcHD8vYHT7WSdRZ/jvr4=",
        version = "v0.5.0",
    )

    go_repository(
        name = "com_github_docker_libtrust",
        build_file_proto_mode = "disable_global",
        importpath = "github.com/docker/libtrust",
        sum = "h1:ZClxb8laGDf5arXfYcAtECDFgAgHklGI8CxgjHnXKJ4=",
        version = "v0.0.0-20150114040149-fa567046d9b1",
    )
    go_repository(
        name = "com_github_docker_spdystream",
        build_file_proto_mode = "disable_global",
        importpath = "github.com/docker/spdystream",
        sum = "h1:cenwrSVm+Z7QLSV/BsnenAOcDXdX4cMv4wP0B/5QbPg=",
        version = "v0.0.0-20160310174837-449fdfce4d96",
    )

    go_repository(
        name = "com_github_docopt_docopt_go",
        build_file_proto_mode = "disable_global",
        importpath = "github.com/docopt/docopt-go",
        sum = "h1:bWDMxwH3px2JBh6AyO7hdCn/PkvCZXii8TGj7sbtEbQ=",
        version = "v0.0.0-20180111231733-ee0de3bc6815",
    )

    go_repository(
        name = "com_github_dsnet_compress",
        build_file_proto_mode = "disable_global",
        importpath = "github.com/dsnet/compress",
        sum = "h1:iFaUwBSo5Svw6L7HYpRu/0lE3e0BaElwnNO1qkNQxBY=",
        version = "v0.0.2-0.20210315054119-f66993602bf5",
    )
    go_repository(
        name = "com_github_duo_labs_webauthn",
        build_file_proto_mode = "disable_global",
        importpath = "github.com/duo-labs/webauthn",
        sum = "h1:BaeJtFDlto/NjX9t730OebRRJf2P+t9YEDz3ur18824=",
        version = "v0.0.0-20220815211337-00c9fb5711f5",
    )

    go_repository(
        name = "com_github_dustin_go_humanize",
        build_file_proto_mode = "disable_global",
        importpath = "github.com/dustin/go-humanize",
        sum = "h1:GzkhY7T5VNhEkwH0PVJgjz+fX1rhBrR7pRT3mDkpeCY=",
        version = "v1.0.1",
    )

    go_repository(
        name = "com_github_editorconfig_editorconfig_core_go_v2",
        build_file_proto_mode = "disable_global",
        importpath = "github.com/editorconfig/editorconfig-core-go/v2",
        sum = "h1:kTcVMyCvFGQmTk0S5+R7GF+y7wMHkWm4CYS5BwYWN8U=",
        version = "v2.4.5",
    )

    go_repository(
        name = "com_github_edsrzf_mmap_go",
        build_file_proto_mode = "disable_global",
        importpath = "github.com/edsrzf/mmap-go",
        sum = "h1:6EUwBLQ/Mcr1EYLE4Tn1VdW1A4ckqCQWZBw8Hr0kjpQ=",
        version = "v1.1.0",
    )
    go_repository(
        name = "com_github_eknkc_amber",
        build_file_proto_mode = "disable_global",
        importpath = "github.com/eknkc/amber",
        sum = "h1:clC1lXBpe2kTj2VHdaIu9ajZQe4kcEY9j0NsnDDBZ3o=",
        version = "v0.0.0-20171010120322-cdade1c07385",
    )
    go_repository(
        name = "com_github_elazarl_goproxy",
        build_file_proto_mode = "disable_global",
        importpath = "github.com/elazarl/goproxy",
        sum = "h1:RIB4cRk+lBqKK3Oy0r2gRX4ui7tuhiZq2SuTtTCi0/0=",
        version = "v0.0.0-20221015165544-a0805db90819",
    )
    go_repository(
        name = "com_github_elimity_com_scim",
        build_file_proto_mode = "disable_global",
        importpath = "github.com/elimity-com/scim",
        sum = "h1:6fUaAaX4Xe07LhVrHNmpfnlU41Nsto4skz4vhVqGwYk=",
        version = "v0.0.0-20220121082953-15165b1a61c8",
    )

    go_repository(
        name = "com_github_emicklei_go_restful",
        build_file_proto_mode = "disable_global",
        importpath = "github.com/emicklei/go-restful",
        sum = "h1:spTtZBk5DYEvbxMVutUuTyh1Ao2r4iyvLdACqsl/Ljk=",
        version = "v2.9.5+incompatible",
    )

    go_repository(
        name = "com_github_emicklei_go_restful_v3",
        build_file_proto_mode = "disable_global",
        importpath = "github.com/emicklei/go-restful/v3",
        sum = "h1:eCZ8ulSerjdAiaNpF7GxXIE7ZCMo1moN1qX+S609eVw=",
        version = "v3.8.0",
    )
    go_repository(
        name = "com_github_emicklei_proto",
        build_file_proto_mode = "disable_global",
        importpath = "github.com/emicklei/proto",
        sum = "h1:XbpwxmuOPrdES97FrSfpyy67SSCV/wBIKXqgJzh6hNw=",
        version = "v1.6.15",
    )
    go_repository(
        name = "com_github_emirpasic_gods",
        build_file_proto_mode = "disable_global",
        importpath = "github.com/emirpasic/gods",
        sum = "h1:FXtiHYKDGKCW2KzwZKx0iC0PQmdlorYgdFG9jPXJ1Bc=",
        version = "v1.18.1",
    )

    go_repository(
        name = "com_github_envoyproxy_go_control_plane",
        build_file_proto_mode = "disable_global",
        importpath = "github.com/envoyproxy/go-control-plane",
        sum = "h1:7T++XKzy4xg7PKy+bM+Sa9/oe1OC88yz2hXQUISoXfA=",
        version = "v0.11.1-0.20230524094728-9239064ad72f",
    )
    go_repository(
        name = "com_github_envoyproxy_protoc_gen_validate",
        build_file_proto_mode = "disable_global",
        importpath = "github.com/envoyproxy/protoc-gen-validate",
        sum = "h1:c0g45+xCJhdgFGw7a5QAfdS4byAbud7miNWJ1WwEVf8=",
        version = "v0.10.1",
    )

    go_repository(
        name = "com_github_ethantkoenig_rupture",
        build_file_proto_mode = "disable_global",
        importpath = "github.com/ethantkoenig/rupture",
        sum = "h1:6aAXghmvtnngMgQzy7SMGdicMvkV86V4n9fT0meE5E4=",
        version = "v1.0.1",
    )

    go_repository(
        name = "com_github_evanphx_json_patch",
        build_file_proto_mode = "disable_global",
        importpath = "github.com/evanphx/json-patch",
        sum = "h1:jBYDEEiFBPxA0v50tFdvOzQQTCvpL6mnFh5mB2/l16U=",
        version = "v5.6.0+incompatible",
    )
    go_repository(
        name = "com_github_facebookgo_clock",
        build_file_proto_mode = "disable_global",
        importpath = "github.com/facebookgo/clock",
        sum = "h1:yDWHCSQ40h88yih2JAcL6Ls/kVkSE8GFACTGVnMPruw=",
        version = "v0.0.0-20150410010913-600d898af40a",
    )
    go_repository(
        name = "com_github_facebookgo_ensure",
        build_file_proto_mode = "disable_global",
        importpath = "github.com/facebookgo/ensure",
        sum = "h1:8ISkoahWXwZR41ois5lSJBSVw4D0OV19Ht/JSTzvSv0=",
        version = "v0.0.0-20200202191622-63f1cf65ac4c",
    )
    go_repository(
        name = "com_github_facebookgo_limitgroup",
        build_file_proto_mode = "disable_global",
        importpath = "github.com/facebookgo/limitgroup",
        sum = "h1:IeaD1VDVBPlx3viJT9Md8if8IxxJnO+x0JCGb054heg=",
        version = "v0.0.0-20150612190941-6abd8d71ec01",
    )
    go_repository(
        name = "com_github_facebookgo_muster",
        build_file_proto_mode = "disable_global",
        importpath = "github.com/facebookgo/muster",
        sum = "h1:a4DFiKFJiDRGFD1qIcqGLX/WlUMD9dyLSLDt+9QZgt8=",
        version = "v0.0.0-20150708232844-fd3d7953fd52",
    )
    go_repository(
        name = "com_github_facebookgo_stack",
        build_file_proto_mode = "disable_global",
        importpath = "github.com/facebookgo/stack",
        sum = "h1:JWuenKqqX8nojtoVVWjGfOF9635RETekkoH6Cc9SX0A=",
        version = "v0.0.0-20160209184415-751773369052",
    )
    go_repository(
        name = "com_github_facebookgo_subset",
        build_file_proto_mode = "disable_global",
        importpath = "github.com/facebookgo/subset",
        sum = "h1:7HZCaLC5+BZpmbhCOZJ293Lz68O7PYrF2EzeiFMwCLk=",
        version = "v0.0.0-20200203212716-c811ad88dec4",
    )

    go_repository(
        name = "com_github_fatih_camelcase",
        build_file_proto_mode = "disable_global",
        importpath = "github.com/fatih/camelcase",
        sum = "h1:hxNvNX/xYBp0ovncs8WyWZrOrpBNub/JfaMvbURyft8=",
        version = "v1.0.0",
    )

    go_repository(
        name = "com_github_fatih_color",
        build_file_proto_mode = "disable_global",
        importpath = "github.com/fatih/color",
        sum = "h1:kOqh6YHBtK8aywxGerMG2Eq3H6Qgoqeo13Bk2Mv/nBs=",
        version = "v1.15.0",
    )
    go_repository(
        name = "com_github_fatih_structs",
        build_file_proto_mode = "disable_global",
        importpath = "github.com/fatih/structs",
        sum = "h1:Q7juDM0QtcnhCpeyLGQKyg4TOIghuNXrkL32pHAUMxo=",
        version = "v1.1.0",
    )
    go_repository(
        name = "com_github_felixge_fgprof",
        build_file_proto_mode = "disable_global",
        importpath = "github.com/felixge/fgprof",
        sum = "h1:VvyZxILNuCiUCSXtPtYmmtGvb65nqXh2QFWc0Wpf2/g=",
        version = "v0.9.3",
    )

    go_repository(
        name = "com_github_felixge_httpsnoop",
        build_file_proto_mode = "disable_global",
        importpath = "github.com/felixge/httpsnoop",
        sum = "h1:s/nj+GCswXYzN5v2DpNMuMQYe+0DDwt5WVCU6CWBdXk=",
        version = "v1.0.3",
    )
    go_repository(
        name = "com_github_fergusstrange_embedded_postgres",
        build_file_proto_mode = "disable_global",
        importpath = "github.com/fergusstrange/embedded-postgres",
        replace = "github.com/sourcegraph/embedded-postgres",
        sum = "h1:QcxHhicvH6TFpSmC3vZKWbwLSHmwy72+CESqjjaIsZA=",
        version = "v1.19.1-0.20230624001757-345a8df15ded",
    )

    go_repository(
        name = "com_github_flosch_pongo2_v4",
        build_file_proto_mode = "disable_global",
        importpath = "github.com/flosch/pongo2/v4",
        sum = "h1:gv+5Pe3vaSVmiJvh/BZa82b7/00YUGm0PIyVVLop0Hw=",
        version = "v4.0.2",
    )
    go_repository(
        name = "com_github_fogleman_gg",
        build_file_proto_mode = "disable_global",
        importpath = "github.com/fogleman/gg",
        sum = "h1:/7zJX8F6AaYQc57WQCyN9cAIz+4bCJGO9B+dyW29am8=",
        version = "v1.3.0",
    )

    go_repository(
        name = "com_github_form3tech_oss_jwt_go",
        build_file_proto_mode = "disable_global",
        importpath = "github.com/form3tech-oss/jwt-go",
        sum = "h1:7ZaBxOI7TMoYBfyA3cQHErNNyAWIKUMIwqxEtgHOs5c=",
        version = "v3.2.3+incompatible",
    )

    go_repository(
        name = "com_github_frankban_quicktest",
        build_file_proto_mode = "disable_global",
        importpath = "github.com/frankban/quicktest",
        sum = "h1:FJKSZTDHjyhriyC81FLQ0LY93eSai0ZyR/ZIkd3ZUKE=",
        version = "v1.14.3",
    )
    go_repository(
        name = "com_github_fsnotify_fsnotify",
        build_file_proto_mode = "disable_global",
        importpath = "github.com/fsnotify/fsnotify",
        sum = "h1:n+5WquG0fcWoWp6xPWfHdbskMCQaFnG6PfBrh1Ky4HY=",
        version = "v1.6.0",
    )
    go_repository(
        name = "com_github_fullsailor_pkcs7",
        build_file_proto_mode = "disable_global",
        importpath = "github.com/fullsailor/pkcs7",
        sum = "h1:RDBNVkRviHZtvDvId8XSGPu3rmpmSe+wKRcEWNgsfWU=",
        version = "v0.0.0-20190404230743-d7302db945fa",
    )

    go_repository(
        name = "com_github_fullstorydev_grpcui",
        build_file_proto_mode = "disable_global",
        importpath = "github.com/fullstorydev/grpcui",
        sum = "h1:lVXozTNkJJouBL+wpmvxMnltiwYp8mgyd0TRs93i6Rw=",
        version = "v1.3.1",
    )

    go_repository(
        name = "com_github_fullstorydev_grpcurl",
        build_file_proto_mode = "disable_global",
        importpath = "github.com/fullstorydev/grpcurl",
        sum = "h1:WylAwnPauJIofYSHqqMTC1eEfUIzqzevXyogBxnQquo=",
        version = "v1.8.6",
    )
    go_repository(
        name = "com_github_fxamacker_cbor_v2",
        build_file_proto_mode = "disable_global",
        importpath = "github.com/fxamacker/cbor/v2",
        sum = "h1:ri0ArlOR+5XunOP8CRUowT0pSJOwhW098ZCUyskZD88=",
        version = "v2.4.0",
    )
    go_repository(
        name = "com_github_garyburd_redigo",
        build_file_proto_mode = "disable_global",
        importpath = "github.com/garyburd/redigo",
        sum = "h1:Sk0u0gIncQaQD23zAoAZs2DNi2u2l5UTLi4CmCBL5v8=",
        version = "v1.1.1-0.20170914051019-70e1b1943d4f",
    )

    go_repository(
        name = "com_github_gen2brain_beeep",
        build_file_proto_mode = "disable_global",
        importpath = "github.com/gen2brain/beeep",
        sum = "h1:Xh9mvwEmhbdXlRSsgn+N0zj/NqnKvpeqL08oKDHln2s=",
        version = "v0.0.0-20210529141713-5586760f0cc1",
    )
    go_repository(
        name = "com_github_getkin_kin_openapi",
        build_file_proto_mode = "disable_global",
        importpath = "github.com/getkin/kin-openapi",
        sum = "h1:j77zg3Ec+k+r+GA3d8hBoXpAc6KX9TbBPrwQGBIy2sY=",
        version = "v0.76.0",
    )
    go_repository(
        name = "com_github_getsentry_raven_go",
        build_file_proto_mode = "disable_global",
        importpath = "github.com/getsentry/raven-go",
        sum = "h1:no+xWJRb5ZI7eE8TWgIq1jLulQiIoLG0IfYxv5JYMGs=",
        version = "v0.2.0",
    )

    go_repository(
        name = "com_github_getsentry_sentry_go",
        build_file_proto_mode = "disable_global",
        importpath = "github.com/getsentry/sentry-go",
        sum = "h1:XNX9zKbv7baSEI65l+H1GEJgSeIC1c7EN5kluWaP6dM=",
        version = "v0.22.0",
    )
    go_repository(
        name = "com_github_gfleury_go_bitbucket_v1",
        build_file_proto_mode = "disable_global",
        importpath = "github.com/gfleury/go-bitbucket-v1",
        sum = "h1:Ea58sAu8LX/NS7z3aeL+YX/7+FSd9jsxq6Ecpz7QEDM=",
        version = "v0.0.0-20230626192437-8d7be5866751",
    )

    go_repository(
        name = "com_github_ghodss_yaml",
        build_file_proto_mode = "disable_global",
        importpath = "github.com/ghodss/yaml",
        replace = "github.com/sourcegraph/yaml",
        sum = "h1:z/MpntplPaW6QW95pzcAR/72Z5TWDyDnSo0EOcyij9o=",
        version = "v1.0.1-0.20200714132230-56936252f152",
    )
    go_repository(
        name = "com_github_gin_contrib_sse",
        build_file_proto_mode = "disable_global",
        importpath = "github.com/gin-contrib/sse",
        sum = "h1:Y/yl/+YNO8GZSjAhjMsSuLt29uWRFHdHYUb5lYOV9qE=",
        version = "v0.1.0",
    )
    go_repository(
        name = "com_github_gin_gonic_gin",
        build_file_proto_mode = "disable_global",
        importpath = "github.com/gin-gonic/gin",
        sum = "h1:4+fr/el88TOO3ewCmQr8cx/CtZ/umlIRIs5M4NTNjf8=",
        version = "v1.8.1",
    )
    go_repository(
        name = "com_github_gitchander_permutation",
        build_file_proto_mode = "disable_global",
        importpath = "github.com/gitchander/permutation",
        sum = "h1:FUKJibWQu771xr/AwLn2/PbVp9AsgqfkObByTf8kJnI=",
        version = "v0.0.0-20210517125447-a5d73722e1b1",
    )
    go_repository(
        name = "com_github_gliderlabs_ssh",
        build_file_proto_mode = "disable_global",
        importpath = "github.com/gliderlabs/ssh",
        sum = "h1:OcaySEmAQJgyYcArR+gGGTHCyE7nvhEMTlYY+Dp8CpY=",
        version = "v0.3.5",
    )
    go_repository(
        name = "com_github_globalsign_mgo",
        build_file_proto_mode = "disable_global",
        importpath = "github.com/globalsign/mgo",
        sum = "h1:DujepqpGd1hyOd7aW59XpK7Qymp8iy83xq74fLr21is=",
        version = "v0.0.0-20181015135952-eeefdecb41b8",
    )
    go_repository(
        name = "com_github_glycerine_go_unsnap_stream",
        build_file_proto_mode = "disable_global",
        importpath = "github.com/glycerine/go-unsnap-stream",
        sum = "h1:Ujru1hufTHVb++eG6OuNDKMxZnGIvF6o/u8q/8h2+I4=",
        version = "v0.0.0-20181221182339-f9677308dec2",
    )
    go_repository(
        name = "com_github_glycerine_goconvey",
        build_file_proto_mode = "disable_global",
        importpath = "github.com/glycerine/goconvey",
        sum = "h1:gclg6gY70GLy3PbkQ1AERPfmLMMagS60DKF78eWwLn8=",
        version = "v0.0.0-20190410193231-58a59202ab31",
    )

    go_repository(
        name = "com_github_go_ap_activitypub",
        build_file_proto_mode = "disable_global",
        importpath = "github.com/go-ap/activitypub",
        sum = "h1:EUMB0x7u3de/ikGBtXiLxaJbmxgiqiAcM4yjW4whApM=",
        version = "v0.0.0-20220917143152-e4e7018838c0",
    )
    go_repository(
        name = "com_github_go_ap_errors",
        build_file_proto_mode = "disable_global",
        importpath = "github.com/go-ap/errors",
        sum = "h1:A48SbkWKEciiJMbbcPzaRj9aizPUABzXFvCM3LtGGf8=",
        version = "v0.0.0-20220917143055-4283ea5dae18",
    )
    go_repository(
        name = "com_github_go_ap_jsonld",
        build_file_proto_mode = "disable_global",
        importpath = "github.com/go-ap/jsonld",
        sum = "h1:0tV3i8tE1NghMC4rXZXfD39KUbkKgIyLTsvOEmMOPCQ=",
        version = "v0.0.0-20220917142617-76bf51585778",
    )
    go_repository(
        name = "com_github_go_asn1_ber_asn1_ber",
        build_file_proto_mode = "disable_global",
        importpath = "github.com/go-asn1-ber/asn1-ber",
        sum = "h1:vXT6d/FNDiELJnLb6hGNa309LMsrCoYFvpwHDF0+Y1A=",
        version = "v1.5.4",
    )

    go_repository(
        name = "com_github_go_chi_chi_v5",
        build_file_proto_mode = "disable_global",
        importpath = "github.com/go-chi/chi/v5",
        sum = "h1:rLz5avzKpjqxrYwXNfmjkrYYXOyLJd37pz53UFHC6vk=",
        version = "v5.0.10",
    )
    go_repository(
        name = "com_github_go_chi_cors",
        build_file_proto_mode = "disable_global",
        importpath = "github.com/go-chi/cors",
        sum = "h1:xEC8UT3Rlp2QuWNEr4Fs/c2EAGVKBwy/1vHx3bppil4=",
        version = "v1.2.1",
    )

    go_repository(
        name = "com_github_go_enry_go_enry_v2",
        build_file_proto_mode = "disable_global",
        importpath = "github.com/go-enry/go-enry/v2",
        sum = "h1:QrY3hx/RiqCJJRbdU0MOcjfTM1a586J0WSooqdlJIhs=",
        version = "v2.8.4",
    )
    go_repository(
        name = "com_github_go_enry_go_oniguruma",
        build_file_proto_mode = "disable_global",
        importpath = "github.com/go-enry/go-oniguruma",
        sum = "h1:k8aAMuJfMrqm/56SG2lV9Cfti6tC4x8673aHCcBk+eo=",
        version = "v1.2.1",
    )
    go_repository(
        name = "com_github_go_errors_errors",
        build_file_proto_mode = "disable_global",
        importpath = "github.com/go-errors/errors",
        sum = "h1:J6MZopCL4uSllY1OfXM374weqZFFItUbrImctkmUxIA=",
        version = "v1.4.2",
    )
    go_repository(
        name = "com_github_go_fed_httpsig",
        build_file_proto_mode = "disable_global",
        importpath = "github.com/go-fed/httpsig",
        sum = "h1:oRq/fiirun5HqlEWMLIcDmLpIELlG4iGbd0s8iqgPi8=",
        version = "v1.1.1-0.20201223112313-55836744818e",
    )
    go_repository(
        name = "com_github_go_fonts_dejavu",
        build_file_proto_mode = "disable_global",
        importpath = "github.com/go-fonts/dejavu",
        sum = "h1:JSajPXURYqpr+Cu8U9bt8K+XcACIHWqWrvWCKyeFmVQ=",
        version = "v0.1.0",
    )
    go_repository(
        name = "com_github_go_fonts_latin_modern",
        build_file_proto_mode = "disable_global",
        importpath = "github.com/go-fonts/latin-modern",
        sum = "h1:5/Tv1Ek/QCr20C6ZOz15vw3g7GELYL98KWr8Hgo+3vk=",
        version = "v0.2.0",
    )

    go_repository(
        name = "com_github_go_fonts_liberation",
        build_file_proto_mode = "disable_global",
        importpath = "github.com/go-fonts/liberation",
        sum = "h1:3BI2iaE7R/s6uUUtzNCjo3QijJu3aS4wmrMgfSpYQ+8=",
        version = "v0.3.0",
    )
    go_repository(
        name = "com_github_go_fonts_stix",
        build_file_proto_mode = "disable_global",
        importpath = "github.com/go-fonts/stix",
        sum = "h1:UlZlgrvvmT/58o573ot7NFw0vZasZ5I6bcIft/oMdgg=",
        version = "v0.1.0",
    )

    go_repository(
        name = "com_github_go_git_gcfg",
        build_file_proto_mode = "disable_global",
        importpath = "github.com/go-git/gcfg",
        sum = "h1:+zs/tPmkDkHx3U66DAb0lQFJrpS6731Oaa12ikc+DiI=",
        version = "v1.5.1-0.20230307220236-3a3c6141e376",
    )
    go_repository(
        name = "com_github_go_git_go_billy_v5",
        build_file_proto_mode = "disable_global",
        importpath = "github.com/go-git/go-billy/v5",
        sum = "h1:Uwp5tDRkPr+l/TnbHOQzp+tmJfLceOlbVucgpTz8ix4=",
        version = "v5.4.1",
    )
    go_repository(
        name = "com_github_go_git_go_git_fixtures_v4",
        build_file_proto_mode = "disable_global",
        importpath = "github.com/go-git/go-git-fixtures/v4",
        sum = "h1:Pz0DHeFij3XFhoBRGUDPzSJ+w2UcK5/0JvF8DRI58r8=",
        version = "v4.3.2-0.20230305113008-0c11038e723f",
    )
    go_repository(
        name = "com_github_go_git_go_git_v5",
        build_file_proto_mode = "disable_global",
        importpath = "github.com/go-git/go-git/v5",
        sum = "h1:t9AudWVLmqzlo+4bqdf7GY+46SUuRsx59SboFxkq2aE=",
        version = "v5.7.0",
    )

    go_repository(
        name = "com_github_go_gl_glfw",
        build_file_proto_mode = "disable_global",
        importpath = "github.com/go-gl/glfw",
        sum = "h1:QbL/5oDUmRBzO9/Z7Seo6zf912W/a6Sr4Eu0G/3Jho0=",
        version = "v0.0.0-20190409004039-e6da0acd62b1",
    )
    go_repository(
        name = "com_github_go_gl_glfw_v3_3_glfw",
        build_file_proto_mode = "disable_global",
        importpath = "github.com/go-gl/glfw/v3.3/glfw",
        sum = "h1:WtGNWLvXpe6ZudgnXrq0barxBImvnnJoMEhXAzcbM0I=",
        version = "v0.0.0-20200222043503-6f7a984d4dc4",
    )
    go_repository(
        name = "com_github_go_ini_ini",
        build_file_proto_mode = "disable_global",
        importpath = "github.com/go-ini/ini",
        sum = "h1:Mujh4R/dH6YL8bxuISne3xX2+qcQ9p0IxKAP6ExWoUo=",
        version = "v1.25.4",
    )

    go_repository(
        name = "com_github_go_kit_kit",
        build_file_proto_mode = "disable_global",
        importpath = "github.com/go-kit/kit",
        sum = "h1:dXFJfIHVvUcpSgDOV+Ne6t7jXri8Tfv2uOLHUZ2XNuo=",
        version = "v0.10.0",
    )
    go_repository(
        name = "com_github_go_kit_log",
        build_file_proto_mode = "disable_global",
        importpath = "github.com/go-kit/log",
        sum = "h1:MRVx0/zhvdseW+Gza6N9rVzU/IVzaeE1SFI4raAhmBU=",
        version = "v0.2.1",
    )
    go_repository(
        name = "com_github_go_latex_latex",
        build_file_proto_mode = "disable_global",
        importpath = "github.com/go-latex/latex",
        sum = "h1:NxXI5pTAtpEaU49bpLpQoDsu1zrteW/vxzTz8Cd2UAs=",
        version = "v0.0.0-20230307184459-12ec69307ad9",
    )
    go_repository(
        name = "com_github_go_ldap_ldap",
        build_file_proto_mode = "disable_global",
        importpath = "github.com/go-ldap/ldap",
        sum = "h1:kD5HQcAzlQ7yrhfn+h+MSABeAy/jAJhvIJ/QDllP44g=",
        version = "v3.0.2+incompatible",
    )
    go_repository(
        name = "com_github_go_ldap_ldap_v3",
        build_file_proto_mode = "disable_global",
        importpath = "github.com/go-ldap/ldap/v3",
        sum = "h1:qPjipEpt+qDa6SI/h1fzuGWoRUY+qqQ9sOZq67/PYUs=",
        version = "v3.4.4",
    )

    go_repository(
        name = "com_github_go_logfmt_logfmt",
        build_file_proto_mode = "disable_global",
        importpath = "github.com/go-logfmt/logfmt",
        sum = "h1:otpy5pqBCBZ1ng9RQ0dPu4PN7ba75Y/aA+UpowDyNVA=",
        version = "v0.5.1",
    )
    go_repository(
        name = "com_github_go_logr_logr",
        build_file_proto_mode = "disable_global",
        importpath = "github.com/go-logr/logr",
        sum = "h1:g01GSCwiDw2xSZfjJ2/T9M+S6pFdcNtFYsp+Y43HYDQ=",
        version = "v1.2.4",
    )
    go_repository(
        name = "com_github_go_logr_stdr",
        build_file_proto_mode = "disable_global",
        importpath = "github.com/go-logr/stdr",
        sum = "h1:hSWxHoqTgW2S2qGc0LTAI563KZ5YKYRhT3MFKZMbjag=",
        version = "v1.2.2",
    )
    go_repository(
        name = "com_github_go_martini_martini",
        build_file_proto_mode = "disable_global",
        importpath = "github.com/go-martini/martini",
        sum = "h1:xveKWz2iaueeTaUgdetzel+U7exyigDYBryyVfV/rZk=",
        version = "v0.0.0-20170121215854-22fa46961aab",
    )
    go_repository(
        name = "com_github_go_ole_go_ole",
        build_file_proto_mode = "disable_global",
        importpath = "github.com/go-ole/go-ole",
        sum = "h1:/Fpf6oFPoeFik9ty7siob0G6Ke8QvQEuVcuChpwXzpY=",
        version = "v1.2.6",
    )

    go_repository(
        name = "com_github_go_openapi_analysis",
        build_file_proto_mode = "disable_global",
        importpath = "github.com/go-openapi/analysis",
        sum = "h1:ZDFLvSNxpDaomuCueM0BlSXxpANBlFYiBvr+GXrvIHc=",
        version = "v0.21.4",
    )
    go_repository(
        name = "com_github_go_openapi_errors",
        build_file_proto_mode = "disable_global",
        importpath = "github.com/go-openapi/errors",
        sum = "h1:rz6kiC84sqNQoqrtulzaL/VERgkoCyB6WdEkc2ujzUc=",
        version = "v0.20.3",
    )
    go_repository(
        name = "com_github_go_openapi_inflect",
        build_file_proto_mode = "disable_global",
        importpath = "github.com/go-openapi/inflect",
        sum = "h1:9jCH9scKIbHeV9m12SmPilScz6krDxKRasNNSNPXu/4=",
        version = "v0.19.0",
    )

    go_repository(
        name = "com_github_go_openapi_jsonpointer",
        build_file_proto_mode = "disable_global",
        importpath = "github.com/go-openapi/jsonpointer",
        sum = "h1:gZr+CIYByUqjcgeLXnQu2gHYQC9o73G2XUeOFYEICuY=",
        version = "v0.19.5",
    )
    go_repository(
        name = "com_github_go_openapi_jsonreference",
        build_file_proto_mode = "disable_global",
        importpath = "github.com/go-openapi/jsonreference",
        sum = "h1:MYlu0sBgChmCfJxxUKZ8g1cPWFOB37YSZqewK7OKeyA=",
        version = "v0.20.0",
    )
    go_repository(
        name = "com_github_go_openapi_loads",
        build_file_proto_mode = "disable_global",
        importpath = "github.com/go-openapi/loads",
        sum = "h1:r2a/xFIYeZ4Qd2TnGpWDIQNcP80dIaZgf704za8enro=",
        version = "v0.21.2",
    )
    go_repository(
        name = "com_github_go_openapi_runtime",
        build_file_proto_mode = "disable_global",
        importpath = "github.com/go-openapi/runtime",
        sum = "h1:yX9HMGQbz32M87ECaAhGpJjBmErO3QLcgdZj9BzGx7c=",
        version = "v0.24.2",
    )

    go_repository(
        name = "com_github_go_openapi_spec",
        build_file_proto_mode = "disable_global",
        importpath = "github.com/go-openapi/spec",
        sum = "h1:1Rlu/ZrOCCob0n+JKKJAWhNWMPW8bOZRg8FJaY+0SKI=",
        version = "v0.20.7",
    )
    go_repository(
        name = "com_github_go_openapi_strfmt",
        build_file_proto_mode = "disable_global",
        importpath = "github.com/go-openapi/strfmt",
        sum = "h1:xwhj5X6CjXEZZHMWy1zKJxvW9AfHC9pkyUjLvHtKG7o=",
        version = "v0.21.3",
    )
    go_repository(
        name = "com_github_go_openapi_swag",
        build_file_proto_mode = "disable_global",
        importpath = "github.com/go-openapi/swag",
        sum = "h1:yMBqmnQ0gyZvEb/+KzuWZOXgllrXT4SADYbvDaXHv/g=",
        version = "v0.22.3",
    )
    go_repository(
        name = "com_github_go_openapi_validate",
        build_file_proto_mode = "disable_global",
        importpath = "github.com/go-openapi/validate",
        sum = "h1:b0QecH6VslW/TxtpKgzpO1SNG7GU2FsaqKdP1E2T50Y=",
        version = "v0.22.0",
    )
    go_repository(
        name = "com_github_go_pdf_fpdf",
        build_file_proto_mode = "disable_global",
        importpath = "github.com/go-pdf/fpdf",
        sum = "h1:MlgtGIfsdMEEQJr2le6b/HNr1ZlQwxyWr77r2aj2U/8=",
        version = "v0.6.0",
    )

    go_repository(
        name = "com_github_go_playground_locales",
        build_file_proto_mode = "disable_global",
        importpath = "github.com/go-playground/locales",
        sum = "h1:u50s323jtVGugKlcYeyzC0etD1HifMjqmJqb8WugfUU=",
        version = "v0.14.0",
    )
    go_repository(
        name = "com_github_go_playground_universal_translator",
        build_file_proto_mode = "disable_global",
        importpath = "github.com/go-playground/universal-translator",
        sum = "h1:82dyy6p4OuJq4/CByFNOn/jYrnRPArHwAcmLoJZxyho=",
        version = "v0.18.0",
    )
    go_repository(
        name = "com_github_go_playground_validator_v10",
        build_file_proto_mode = "disable_global",
        importpath = "github.com/go-playground/validator/v10",
        sum = "h1:prmOlTVv+YjZjmRmNSF3VmspqJIxJWXmqUsHwfTRRkQ=",
        version = "v10.11.1",
    )
    go_repository(
        name = "com_github_go_redis_redis",
        build_file_proto_mode = "disable_global",
        importpath = "github.com/go-redis/redis",
        sum = "h1:K0pv1D7EQUjfyoMql+r/jZqCLizCGKFlFgcHWWmHQjg=",
        version = "v6.15.9+incompatible",
    )
    go_repository(
        name = "com_github_go_redis_redis_v7",
        build_file_proto_mode = "disable_global",
        importpath = "github.com/go-redis/redis/v7",
        sum = "h1:7obg6wUoj05T0EpY0o8B59S9w5yeMWql7sw2kwNW1x4=",
        version = "v7.4.0",
    )

    go_repository(
        name = "com_github_go_redis_redis_v8",
        build_file_proto_mode = "disable_global",
        importpath = "github.com/go-redis/redis/v8",
        sum = "h1:AcZZR7igkdvfVmQTPnu9WE37LRrO/YrBH5zWyjDC0oI=",
        version = "v8.11.5",
    )
    go_repository(
        name = "com_github_go_redsync_redsync_v4",
        build_file_proto_mode = "disable_global",
        importpath = "github.com/go-redsync/redsync/v4",
        sum = "h1:rq2RvdTI0obznMdxKUWGdmmulo7lS9yCzb8fgDKOlbM=",
        version = "v4.8.1",
    )

    go_repository(
        name = "com_github_go_resty_resty_v2",
        build_file_proto_mode = "disable_global",
        importpath = "github.com/go-resty/resty/v2",
        sum = "h1:JVrqSeQfdhYRFk24TvhTZWU0q8lfCojxZQFi3Ou7+uY=",
        version = "v2.1.1-0.20191201195748-d7b97669fe48",
    )
    go_repository(
        name = "com_github_go_sql_driver_mysql",
        build_file_proto_mode = "disable_global",
        importpath = "github.com/go-sql-driver/mysql",
        sum = "h1:BCTh4TKNUYmOmMUcQ3IipzF5prigylS7XXjEkfCHuOE=",
        version = "v1.6.0",
    )

    go_repository(
        name = "com_github_go_stack_stack",
        build_file_proto_mode = "disable_global",
        importpath = "github.com/go-stack/stack",
        sum = "h1:ntEHSVwIt7PNXNpgPmVfMrNhLtgjlmnZha2kOpuRiDw=",
        version = "v1.8.1",
    )
    go_repository(
        name = "com_github_go_swagger_go_swagger",
        build_file_proto_mode = "disable_global",
        importpath = "github.com/go-swagger/go-swagger",
        sum = "h1:HuzvdMRed/9Q8vmzVcfNBQByZVtT79DNZxZ18OprdoI=",
        version = "v0.30.3",
    )
    go_repository(
        name = "com_github_go_task_slim_sprig",
        build_file_proto_mode = "disable_global",
        importpath = "github.com/go-task/slim-sprig",
        sum = "h1:tfuBGBXKqDEevZMzYi5KSi8KkcZtzBcTgAUUtapy0OI=",
        version = "v0.0.0-20230315185526-52ccab3ef572",
    )

    go_repository(
        name = "com_github_go_test_deep",
        build_file_proto_mode = "disable_global",
        importpath = "github.com/go-test/deep",
        sum = "h1:u2CU3YKy9I2pmu9pX0eq50wCgjfGIt539SqR7FbHiho=",
        version = "v1.0.4",
    )
    go_repository(
        name = "com_github_go_testfixtures_testfixtures_v3",
        build_file_proto_mode = "disable_global",
        importpath = "github.com/go-testfixtures/testfixtures/v3",
        sum = "h1:uonwvepqRvSgddcrReZQhojTlWlmOlHkYAb9ZaOMWgU=",
        version = "v3.8.1",
    )
    go_repository(
        name = "com_github_go_toast_toast",
        build_file_proto_mode = "disable_global",
        importpath = "github.com/go-toast/toast",
        sum = "h1:qZNfIGkIANxGv/OqtnntR4DfOY2+BgwR60cAcu/i3SE=",
        version = "v0.0.0-20190211030409-01e6764cf0a4",
    )

    go_repository(
        name = "com_github_go_zookeeper_zk",
        build_file_proto_mode = "disable_global",
        importpath = "github.com/go-zookeeper/zk",
        sum = "h1:7M2kwOsc//9VeeFiPtf+uSJlVpU66x9Ba5+8XK7/TDg=",
        version = "v1.0.3",
    )
    go_repository(
        name = "com_github_gobuffalo_attrs",
        build_file_proto_mode = "disable_global",
        importpath = "github.com/gobuffalo/attrs",
        sum = "h1:hSkbZ9XSyjyBirMeqSqUrK+9HboWrweVlzRNqoBi2d4=",
        version = "v0.0.0-20190224210810-a9411de4debd",
    )
    go_repository(
        name = "com_github_gobuffalo_depgen",
        build_file_proto_mode = "disable_global",
        importpath = "github.com/gobuffalo/depgen",
        sum = "h1:31atYa/UW9V5q8vMJ+W6wd64OaaTHUrCUXER358zLM4=",
        version = "v0.1.0",
    )
    go_repository(
        name = "com_github_gobuffalo_envy",
        build_file_proto_mode = "disable_global",
        importpath = "github.com/gobuffalo/envy",
        sum = "h1:GlXgaiBkmrYMHco6t4j7SacKO4XUjvh5pwXh0f4uxXU=",
        version = "v1.7.0",
    )
    go_repository(
        name = "com_github_gobuffalo_flect",
        build_file_proto_mode = "disable_global",
        importpath = "github.com/gobuffalo/flect",
        sum = "h1:3GQ53z7E3o00C/yy7Ko8VXqQXoJGLkrTQCLTF1EjoXU=",
        version = "v0.1.3",
    )
    go_repository(
        name = "com_github_gobuffalo_genny",
        build_file_proto_mode = "disable_global",
        importpath = "github.com/gobuffalo/genny",
        sum = "h1:iQ0D6SpNXIxu52WESsD+KoQ7af2e3nCfnSBoSF/hKe0=",
        version = "v0.1.1",
    )
    go_repository(
        name = "com_github_gobuffalo_gitgen",
        build_file_proto_mode = "disable_global",
        importpath = "github.com/gobuffalo/gitgen",
        sum = "h1:mSVZ4vj4khv+oThUfS+SQU3UuFIZ5Zo6UNcvK8E8Mz8=",
        version = "v0.0.0-20190315122116-cc086187d211",
    )
    go_repository(
        name = "com_github_gobuffalo_gogen",
        build_file_proto_mode = "disable_global",
        importpath = "github.com/gobuffalo/gogen",
        sum = "h1:dLg+zb+uOyd/mKeQUYIbwbNmfRsr9hd/WtYWepmayhI=",
        version = "v0.1.1",
    )
    go_repository(
        name = "com_github_gobuffalo_logger",
        build_file_proto_mode = "disable_global",
        importpath = "github.com/gobuffalo/logger",
        sum = "h1:8thhT+kUJMTMy3HlX4+y9Da+BNJck+p109tqqKp7WDs=",
        version = "v0.0.0-20190315122211-86e12af44bc2",
    )
    go_repository(
        name = "com_github_gobuffalo_mapi",
        build_file_proto_mode = "disable_global",
        importpath = "github.com/gobuffalo/mapi",
        sum = "h1:fq9WcL1BYrm36SzK6+aAnZ8hcp+SrmnDyAxhNx8dvJk=",
        version = "v1.0.2",
    )
    go_repository(
        name = "com_github_gobuffalo_packd",
        build_file_proto_mode = "disable_global",
        importpath = "github.com/gobuffalo/packd",
        sum = "h1:4sGKOD8yaYJ+dek1FDkwcxCHA40M4kfKgFHx8N2kwbU=",
        version = "v0.1.0",
    )
    go_repository(
        name = "com_github_gobuffalo_packr_v2",
        build_file_proto_mode = "disable_global",
        importpath = "github.com/gobuffalo/packr/v2",
        sum = "h1:Ir9W9XIm9j7bhhkKE9cokvtTl1vBm62A/fene/ZCj6A=",
        version = "v2.2.0",
    )
    go_repository(
        name = "com_github_gobuffalo_syncx",
        build_file_proto_mode = "disable_global",
        importpath = "github.com/gobuffalo/syncx",
        sum = "h1:tpom+2CJmpzAWj5/VEHync2rJGi+epHNIeRSWjzGA+4=",
        version = "v0.0.0-20190224160051-33c29581e754",
    )

    go_repository(
        name = "com_github_gobwas_glob",
        build_file_proto_mode = "disable_global",
        importpath = "github.com/gobwas/glob",
        sum = "h1:A4xDbljILXROh+kObIiy5kIaPYD8e96x1tgBhUI5J+Y=",
        version = "v0.2.3",
    )
    go_repository(
        name = "com_github_gobwas_httphead",
        build_file_proto_mode = "disable_global",
        importpath = "github.com/gobwas/httphead",
        sum = "h1:exrUm0f4YX0L7EBwZHuCF4GDp8aJfVeBrlLQrs6NqWU=",
        version = "v0.1.0",
    )
    go_repository(
        name = "com_github_gobwas_pool",
        build_file_proto_mode = "disable_global",
        importpath = "github.com/gobwas/pool",
        sum = "h1:xfeeEhW7pwmX8nuLVlqbzVc7udMDrwetjEv+TZIz1og=",
        version = "v0.2.1",
    )
    go_repository(
        name = "com_github_gobwas_ws",
        build_file_proto_mode = "disable_global",
        importpath = "github.com/gobwas/ws",
        sum = "h1:7RFti/xnNkMJnrK7D1yQ/iCIB5OrrY/54/H930kIbHA=",
        version = "v1.1.0",
    )
    go_repository(
        name = "com_github_goccy_go_json",
        build_file_proto_mode = "disable_global",
        importpath = "github.com/goccy/go-json",
        sum = "h1:/pAaQDLHEoCq/5FFmSKBswWmK6H0e8g4159Kc/X/nqk=",
        version = "v0.9.11",
    )
    go_repository(
        name = "com_github_godbus_dbus",
        build_file_proto_mode = "disable_global",
        importpath = "github.com/godbus/dbus",
        sum = "h1:BWhy2j3IXJhjCbC68FptL43tDKIq8FladmaTs3Xs7Z8=",
        version = "v0.0.0-20190422162347-ade71ed3457e",
    )

    go_repository(
        name = "com_github_godbus_dbus_v5",
        build_file_proto_mode = "disable_global",
        importpath = "github.com/godbus/dbus/v5",
        sum = "h1:mkgN1ofwASrYnJ5W6U/BxG15eXXXjirgZc7CLqkcaro=",
        version = "v5.0.6",
    )

    go_repository(
        name = "com_github_gofrs_flock",
        build_file_proto_mode = "disable_global",
        importpath = "github.com/gofrs/flock",
        sum = "h1:+gYjHKf32LDeiEEFhQaotPbLuUXjY5ZqxKgXy7n59aw=",
        version = "v0.8.1",
    )
    go_repository(
        name = "com_github_gofrs_uuid",
        build_file_proto_mode = "disable_global",
        importpath = "github.com/gofrs/uuid",
        sum = "h1:yyYWMnhkhrKwwr8gAOcOCYxOOscHgDS9yZgBrnJfGa0=",
        version = "v4.2.0+incompatible",
    )
    go_repository(
        name = "com_github_gofrs_uuid_v5",
        build_file_proto_mode = "disable_global",
        importpath = "github.com/gofrs/uuid/v5",
        sum = "h1:p544++a97kEL+svbcFbCQVM9KFu0Yo25UoISXGNNH9M=",
        version = "v5.0.0",
    )

    go_repository(
        name = "com_github_gogo_googleapis",
        build_file_proto_mode = "disable_global",
        importpath = "github.com/gogo/googleapis",
        sum = "h1:1Yx4Myt7BxzvUr5ldGSbwYiZG6t9wGBZ+8/fX3Wvtq0=",
        version = "v1.4.1",
    )
    go_repository(
        name = "com_github_gogo_protobuf",
        build_file_proto_mode = "disable_global",
        importpath = "github.com/gogo/protobuf",
        sum = "h1:Ov1cvc58UF3b5XjBnZv7+opcTcQFZebYjWzi34vdm4Q=",
        version = "v1.3.2",
    )
    go_repository(
        name = "com_github_gogo_status",
        build_file_proto_mode = "disable_global",
        importpath = "github.com/gogo/status",
        sum = "h1:+eIkrewn5q6b30y+g/BJINVVdi2xH7je5MPJ3ZPK3JA=",
        version = "v1.1.0",
    )
    go_repository(
        name = "com_github_gogs_chardet",
        build_file_proto_mode = "disable_global",
        importpath = "github.com/gogs/chardet",
        sum = "h1:3BSP1Tbs2djlpprl7wCLuiqMaUh5SJkkzI2gDs+FgLs=",
        version = "v0.0.0-20211120154057-b7413eaefb8f",
    )
    go_repository(
        name = "com_github_gogs_cron",
        build_file_proto_mode = "disable_global",
        importpath = "github.com/gogs/cron",
        sum = "h1:yXtpJr/LV6PFu4nTLgfjQdcMdzjbqqXMEnHfq0Or6p8=",
        version = "v0.0.0-20171120032916-9f6c956d3e14",
    )
    go_repository(
        name = "com_github_gogs_go_gogs_client",
        build_file_proto_mode = "disable_global",
        importpath = "github.com/gogs/go-gogs-client",
        sum = "h1:UjoPNDAQ5JPCjlxoJd6K8ALZqSDDhk2ymieAZOVaDg0=",
        version = "v0.0.0-20210131175652-1d7215cd8d85",
    )
    go_repository(
        name = "com_github_golang_freetype",
        build_file_proto_mode = "disable_global",
        importpath = "github.com/golang/freetype",
        sum = "h1:DACJavvAHhabrF08vX0COfcOBJRhZ8lUbR+ZWIs0Y5g=",
        version = "v0.0.0-20170609003504-e2365dfdc4a0",
    )
    go_repository(
        name = "com_github_golang_gddo",
        build_file_proto_mode = "disable_global",
        importpath = "github.com/golang/gddo",
        sum = "h1:16RtHeWGkJMc80Etb8RPCcKevXGldr57+LOyZt8zOlg=",
        version = "v0.0.0-20210115222349-20d68f94ee1f",
    )
    go_repository(
        name = "com_github_golang_geo",
        build_file_proto_mode = "disable_global",
        importpath = "github.com/golang/geo",
        sum = "h1:gtexQ/VGyN+VVFRXSFiguSNcXmS6rkKT+X7FdIrTtfo=",
        version = "v0.0.0-20210211234256-740aa86cb551",
    )

    go_repository(
        name = "com_github_golang_glog",
        build_file_proto_mode = "disable_global",
        importpath = "github.com/golang/glog",
        sum = "h1:/d3pCKDPWNnvIWe0vVUpNP32qc8U3PDVxySP/y360qE=",
        version = "v1.1.0",
    )
    go_repository(
        name = "com_github_golang_groupcache",
        build_file_proto_mode = "disable_global",
        importpath = "github.com/golang/groupcache",
        sum = "h1:oI5xCqsCo564l8iNU+DwB5epxmsaqB+rhGL0m5jtYqE=",
        version = "v0.0.0-20210331224755-41bb18bfe9da",
    )
    go_repository(
        name = "com_github_golang_jwt_jwt",
        build_file_proto_mode = "disable_global",
        importpath = "github.com/golang-jwt/jwt",
        sum = "h1:IfV12K8xAKAnZqdXVzCZ+TOjboZ2keLg81eXfW3O+oY=",
        version = "v3.2.2+incompatible",
    )
    go_repository(
        name = "com_github_golang_jwt_jwt_v4",
        build_file_proto_mode = "disable_global",
        importpath = "github.com/golang-jwt/jwt/v4",
        sum = "h1:7cYmW1XlMY7h7ii7UhUyChSgS5wUJEnm9uZVTGqOWzg=",
        version = "v4.5.0",
    )
    go_repository(
        name = "com_github_golang_lint",
        build_file_proto_mode = "disable_global",
        importpath = "github.com/golang/lint",
        replace = "golang.org/x/lint",
        sum = "h1:J5lckAjkw6qYlOZNj90mLYNTEKDvWeuc1yieZ8qUzUE=",
        version = "v0.0.0-20191125180803-fdd1cda4f05f",
    )

    go_repository(
        name = "com_github_golang_mock",
        build_file_proto_mode = "disable_global",
        importpath = "github.com/golang/mock",
        sum = "h1:ErTB+efbowRARo13NNdxyJji2egdxLGQhRaY+DUumQc=",
        version = "v1.6.0",
    )
    go_repository(
        name = "com_github_golang_protobuf",
        build_file_proto_mode = "disable_global",
        importpath = "github.com/golang/protobuf",
        sum = "h1:KhyjKVUg7Usr/dYsdSqoFveMYd5ko72D+zANwlG1mmg=",
        version = "v1.5.3",
    )
    go_repository(
        name = "com_github_golang_snappy",
        build_file_proto_mode = "disable_global",
        importpath = "github.com/golang/snappy",
        sum = "h1:yAGX7huGHXlcLOEtBnF4w7FQwA26wojNCwOYAEhLjQM=",
        version = "v0.0.4",
    )
    go_repository(
        name = "com_github_golang_sql_civil",
        build_file_proto_mode = "disable_global",
        importpath = "github.com/golang-sql/civil",
        sum = "h1:au07oEsX2xN0ktxqI+Sida1w446QrXBRJ0nee3SNZlA=",
        version = "v0.0.0-20220223132316-b832511892a9",
    )
    go_repository(
        name = "com_github_golang_sql_sqlexp",
        build_file_proto_mode = "disable_global",
        importpath = "github.com/golang-sql/sqlexp",
        sum = "h1:ZCD6MBpcuOVfGVqsEmY5/4FtYiKz6tSyUv9LPEDei6A=",
        version = "v0.1.0",
    )

    go_repository(
        name = "com_github_golangplus_bytes",
        build_file_proto_mode = "disable_global",
        importpath = "github.com/golangplus/bytes",
        sum = "h1:YQKBijBVMsBxIiXT4IEhlKR2zHohjEqPole4umyDX+c=",
        version = "v1.0.0",
    )
    go_repository(
        name = "com_github_golangplus_fmt",
        build_file_proto_mode = "disable_global",
        importpath = "github.com/golangplus/fmt",
        sum = "h1:FnUKtw86lXIPfBMc3FimNF3+ABcV+aH5F17OOitTN+E=",
        version = "v1.0.0",
    )
    go_repository(
        name = "com_github_golangplus_testing",
        build_file_proto_mode = "disable_global",
        importpath = "github.com/golangplus/testing",
        sum = "h1:+ZeeiKZENNOMkTTELoSySazi+XaEhVO0mb+eanrSEUQ=",
        version = "v1.0.0",
    )
    go_repository(
        name = "com_github_gomodule_oauth1",
        build_file_proto_mode = "disable_global",
        importpath = "github.com/gomodule/oauth1",
        sum = "h1:/nNHAD99yipOEspQFbAnNmwGTZ1UNXiD/+JLxwx79fo=",
        version = "v0.2.0",
    )

    go_repository(
        name = "com_github_gomodule_redigo",
        build_file_proto_mode = "disable_global",
        importpath = "github.com/gomodule/redigo",
        replace = "github.com/gomodule/redigo",
        sum = "h1:Sl3u+2BI/kk+VEatbj0scLdrFhjPmbxOc1myhDP41ws=",
        version = "v1.8.9",
    )
    go_repository(
        name = "com_github_google_btree",
        build_file_proto_mode = "disable_global",
        importpath = "github.com/google/btree",
        sum = "h1:gK4Kx5IaGY9CD5sPJ36FHiBJ6ZXl0kilRiiCj+jdYp4=",
        version = "v1.0.1",
    )
    go_repository(
        name = "com_github_google_certificate_transparency_go",
        build_file_proto_mode = "disable_global",
        importpath = "github.com/google/certificate-transparency-go",
        sum = "h1:806qveZBQtRNHroYHyg6yrsjqBJh9kIB4nfmB8uJnak=",
        version = "v1.1.2-0.20210511102531-373a877eec92",
    )
    go_repository(
        name = "com_github_google_flatbuffers",
        build_file_proto_mode = "disable_global",
        importpath = "github.com/google/flatbuffers",
        sum = "h1:ivUb1cGomAB101ZM1T0nOiWz9pSrTMoa9+EiY7igmkM=",
        version = "v2.0.8+incompatible",
    )

    go_repository(
        name = "com_github_google_gnostic",
        build_file_proto_mode = "disable_global",
        importpath = "github.com/google/gnostic",
        sum = "h1:FhTMOKj2VhjpouxvWJAV1TL304uMlb9zcDqkl6cEI54=",
        version = "v0.5.7-v3refs",
    )
    go_repository(
        name = "com_github_google_go_cmp",
        build_file_proto_mode = "disable_global",
        importpath = "github.com/google/go-cmp",
        sum = "h1:O2Tfq5qg4qc4AmwVlvv0oLiVAGB7enBSJ2x2DqQFi38=",
        version = "v0.5.9",
    )
    go_repository(
        name = "com_github_google_go_containerregistry",
        build_file_proto_mode = "disable_global",
        importpath = "github.com/google/go-containerregistry",
        sum = "h1:MMkSh+tjSdnmJZO7ljvEqV1DjfekB6VUEAZgy3a+TQE=",
        version = "v0.15.2",
    )

    go_repository(
        name = "com_github_google_go_github",
        build_file_proto_mode = "disable_global",
        importpath = "github.com/google/go-github",
        sum = "h1:N0LgJ1j65A7kfXrZnUDaYCs/Sf4rEjNlfyDHW9dolSY=",
        version = "v17.0.0+incompatible",
    )
    go_repository(
        name = "com_github_google_go_github_v27",
        build_file_proto_mode = "disable_global",
        importpath = "github.com/google/go-github/v27",
        sum = "h1:oiOZuBmGHvrGM1X9uNUAUlLgp5r1UUO/M/KnbHnLRlQ=",
        version = "v27.0.6",
    )

    go_repository(
        name = "com_github_google_go_github_v31",
        build_file_proto_mode = "disable_global",
        importpath = "github.com/google/go-github/v31",
        sum = "h1:JJUxlP9lFK+ziXKimTCprajMApV1ecWD4NB6CCb0plo=",
        version = "v31.0.0",
    )
    go_repository(
        name = "com_github_google_go_github_v41",
        build_file_proto_mode = "disable_global",
        importpath = "github.com/google/go-github/v41",
        sum = "h1:HseJrM2JFf2vfiZJ8anY2hqBjdfY1Vlj/K27ueww4gg=",
        version = "v41.0.0",
    )
    go_repository(
        name = "com_github_google_go_github_v43",
        build_file_proto_mode = "disable_global",
        importpath = "github.com/google/go-github/v43",
        sum = "h1:y+GL7LIsAIF2NZlJ46ZoC/D1W1ivZasT0lnWHMYPZ+U=",
        version = "v43.0.0",
    )
    go_repository(
        name = "com_github_google_go_github_v45",
        build_file_proto_mode = "disable_global",
        importpath = "github.com/google/go-github/v45",
        sum = "h1:5oRLszbrkvxDDqBCNj2hjDZMKmvexaZ1xw/FCD+K3FI=",
        version = "v45.2.0",
    )
    go_repository(
        name = "com_github_google_go_github_v47",
        build_file_proto_mode = "disable_global",
        importpath = "github.com/google/go-github/v47",
        sum = "h1:Cacm/WxQBOa9lF0FT0EMjZ2BWMetQ1TQfyurn4yF1z8=",
        version = "v47.1.0",
    )
    go_repository(
        name = "com_github_google_go_pkcs11",
        build_file_proto_mode = "disable_global",
        importpath = "github.com/google/go-pkcs11",
        sum = "h1:5meDPB26aJ98f+K9G21f0AqZwo/S5BJMJh8nuhMbdsI=",
        version = "v0.2.0",
    )

    go_repository(
        name = "com_github_google_go_querystring",
        build_file_proto_mode = "disable_global",
        importpath = "github.com/google/go-querystring",
        sum = "h1:AnCroh3fv4ZBgVIf1Iwtovgjaw/GiKJo8M8yD/fhyJ8=",
        version = "v1.1.0",
    )

    go_repository(
        name = "com_github_google_gofuzz",
        build_file_proto_mode = "disable_global",
        importpath = "github.com/google/gofuzz",
        sum = "h1:xRy4A+RhZaiKjJ1bPfwQ8sedCA+YS2YcCHW6ec7JMi0=",
        version = "v1.2.0",
    )
    go_repository(
        name = "com_github_google_martian",
        build_file_proto_mode = "disable_global",
        importpath = "github.com/google/martian",
        sum = "h1:/CP5g8u/VJHijgedC/Legn3BAbAaWPgecwXBIDzw5no=",
        version = "v2.1.0+incompatible",
    )
    go_repository(
        name = "com_github_google_martian_v3",
        build_file_proto_mode = "disable_global",
        importpath = "github.com/google/martian/v3",
        sum = "h1:IqNFLAmvJOgVlpdEBiQbDc2EwKW77amAycfTuWKdfvw=",
        version = "v3.3.2",
    )
    go_repository(
        name = "com_github_google_pprof",
        build_file_proto_mode = "disable_global",
        importpath = "github.com/google/pprof",
        sum = "h1:n6vlPhxsA+BW/XsS5+uqi7GyzaLa5MH7qlSLBZtRdiA=",
        version = "v0.0.0-20230705174524-200ffdc848b8",
    )
    go_repository(
        name = "com_github_google_renameio",
        build_file_proto_mode = "disable_global",
        importpath = "github.com/google/renameio",
        sum = "h1:GOZbcHa3HfsPKPlmyPyN2KEohoMXOhdMbHrvbpl2QaA=",
        version = "v0.1.0",
    )
    go_repository(
        name = "com_github_google_s2a_go",
        build_file_proto_mode = "disable_global",
        importpath = "github.com/google/s2a-go",
        sum = "h1:1kZ/sQM3srePvKs3tXAvQzo66XfcReoqFpIpIccE7Oc=",
        version = "v0.1.4",
    )

    go_repository(
        name = "com_github_google_shlex",
        build_file_proto_mode = "disable_global",
        importpath = "github.com/google/shlex",
        sum = "h1:El6M4kTTCOh6aBiKaUGG7oYTSPP8MxqL4YI3kZKwcP4=",
        version = "v0.0.0-20191202100458-e7afc7fbc510",
    )
    go_repository(
        name = "com_github_google_slothfs",
        build_file_proto_mode = "disable_global",
        importpath = "github.com/google/slothfs",
        sum = "h1:iuModVoTuW2lBUobX9QBgqD+ipHbWKug6n8qkJfDtUE=",
        version = "v0.0.0-20190717100203-59c1163fd173",
    )

    go_repository(
        name = "com_github_google_uuid",
        build_file_proto_mode = "disable_global",
        importpath = "github.com/google/uuid",
        sum = "h1:t6JiXgmwXMjEs8VusXIJk2BXHsn+wx8BZdTaoZ5fu7I=",
        version = "v1.3.0",
    )

    go_repository(
        name = "com_github_googleapis_enterprise_certificate_proxy",
        build_file_proto_mode = "disable_global",
        importpath = "github.com/googleapis/enterprise-certificate-proxy",
        sum = "h1:UR4rDjcgpgEnqpIEvkiqTYKBCKLNmlge2eVjoZfySzM=",
        version = "v0.2.5",
    )
    go_repository(
        name = "com_github_googleapis_gax_go",
        build_file_proto_mode = "disable_global",
        importpath = "github.com/googleapis/gax-go",
        sum = "h1:j0GKcs05QVmm7yesiZq2+9cxHkNK9YM6zKx4D2qucQU=",
        version = "v2.0.0+incompatible",
    )

    go_repository(
        name = "com_github_googleapis_gax_go_v2",
        build_file_proto_mode = "disable_global",
        importpath = "github.com/googleapis/gax-go/v2",
        sum = "h1:A+gCJKdRfqXkr+BIRGtZLibNXf0m1f9E4HG56etFpas=",
        version = "v2.12.0",
    )
    go_repository(
        name = "com_github_googleapis_gnostic",
        build_file_proto_mode = "disable_global",
        importpath = "github.com/googleapis/gnostic",
        replace = "github.com/googleapis/gnostic",
        sum = "h1:9fHAtK0uDfpveeqqo1hkEZJcFvYXAiCN3UutL8F9xHw=",
        version = "v0.5.5",
    )
    go_repository(
        name = "com_github_googleapis_go_type_adapters",
        build_file_proto_mode = "disable_global",
        importpath = "github.com/googleapis/go-type-adapters",
        sum = "h1:9XdMn+d/G57qq1s8dNc5IesGCXHf6V2HZ2JwRxfA2tA=",
        version = "v1.0.0",
    )
    go_repository(
        name = "com_github_googlecloudplatform_opentelemetry_operations_go_detectors_gcp",
        build_file_proto_mode = "disable_global",
        importpath = "github.com/GoogleCloudPlatform/opentelemetry-operations-go/detectors/gcp",
        sum = "h1:/o9L4jKKshKO6U4q6e5oo0SkVtF5DDNLGK+liqsDt+w=",
        version = "v1.16.1",
    )
    go_repository(
        name = "com_github_googlecloudplatform_opentelemetry_operations_go_exporter_metric",
        build_directives = [
            # @go_googleapis is the modern version of @org_golang_google_genproto
            # use @go_googleapis to avoid dependency conflicts between the two
            "gazelle:resolve go google.golang.org/genproto/googleapis/api/metric @go_googleapis//google/api:metric_go_proto",  # keep
            "gazelle:resolve go google.golang.org/genproto/googleapis/api @go_googleapis//google/api:api_go_proto",  # keep
            "gazelle:resolve go google.golang.org/genproto/googleapis/api/annotations @go_googleapis//google/api:annotations_go_proto",  # keep
            "gazelle:resolve go google.golang.org/genproto/googleapis/api/label @go_googleapis//google/api:label_go_proto",  # keep
            "gazelle:resolve go google.golang.org/genproto/googleapis/api/monitoredres @go_googleapis//google/api:monitoredres_go_proto",  # keep
        ],
        build_file_proto_mode = "disable_global",
        importpath = "github.com/GoogleCloudPlatform/opentelemetry-operations-go/exporter/metric",
        sum = "h1:VahL5SjDdCas8mMKARolw2vvBsuLc5oV7XNSbxeMQP8=",
        version = "v0.41.0",
    )

    go_repository(
        name = "com_github_googlecloudplatform_opentelemetry_operations_go_exporter_trace",
        build_file_proto_mode = "disable_global",
        importpath = "github.com/GoogleCloudPlatform/opentelemetry-operations-go/exporter/trace",
        sum = "h1:DwGeS/9k9xdpnvVQuJF+L9bYNFvBCmCWlDA8d8opoZY=",
        version = "v1.17.0",
    )
    go_repository(
        name = "com_github_googlecloudplatform_opentelemetry_operations_go_internal_cloudmock",
        build_file_proto_mode = "disable_global",
        importpath = "github.com/GoogleCloudPlatform/opentelemetry-operations-go/internal/cloudmock",
        sum = "h1:ZJwvlTjB8GycSRpysdcRv3FztommLDUfgii0VUUp5ys=",
        version = "v0.41.0",
    )
    go_repository(
        name = "com_github_googlecloudplatform_opentelemetry_operations_go_internal_resourcemapping",
        build_file_proto_mode = "disable_global",
        importpath = "github.com/GoogleCloudPlatform/opentelemetry-operations-go/internal/resourcemapping",
        sum = "h1:MWQ81b2TkSLbDpLINiKdZdoht1VMEHCKr4BSZpb/KQ8=",
        version = "v0.41.0",
    )

    go_repository(
        name = "com_github_gophercloud_gophercloud",
        build_file_proto_mode = "disable_global",
        importpath = "github.com/gophercloud/gophercloud",
        sum = "h1:9nTGx0jizmHxDobe4mck89FyQHVyA3CaXLIUSGJjP9k=",
        version = "v1.0.0",
    )
    go_repository(
        name = "com_github_gopherjs_gopherjs",
        build_file_proto_mode = "disable_global",
        importpath = "github.com/gopherjs/gopherjs",
        sum = "h1:fQnZVsXk8uxXIStYb0N4bGk7jeyTalG/wsZjQ25dO0g=",
        version = "v1.17.2",
    )
    go_repository(
        name = "com_github_gopherjs_gopherwasm",
        build_file_proto_mode = "disable_global",
        importpath = "github.com/gopherjs/gopherwasm",
        sum = "h1:fA2uLoctU5+T3OhOn2vYP0DVT6pxc7xhTlBB1paATqQ=",
        version = "v1.1.0",
    )
    go_repository(
        name = "com_github_gordonklaus_ineffassign",
        build_file_proto_mode = "disable_global",
        importpath = "github.com/gordonklaus/ineffassign",
        sum = "h1:vc7Dmrk4JwS0ZPS6WZvWlwDflgDTA26jItmbSj83nug=",
        version = "v0.0.0-20200309095847-7953dde2c7bf",
    )

    go_repository(
        name = "com_github_gorilla_context",
        build_file_proto_mode = "disable_global",
        importpath = "github.com/gorilla/context",
        sum = "h1:AWwleXJkX/nhcU9bZSnZoi3h/qGYqQAGhq6zZe/aQW8=",
        version = "v1.1.1",
    )
    go_repository(
        name = "com_github_gorilla_csrf",
        build_file_proto_mode = "disable_global",
        importpath = "github.com/gorilla/csrf",
        sum = "h1:Ir3o2c1/Uzj6FBxMlAUB6SivgVMy1ONXwYgXn+/aHPE=",
        version = "v1.7.1",
    )

    go_repository(
        name = "com_github_gorilla_css",
        build_file_proto_mode = "disable_global",
        importpath = "github.com/gorilla/css",
        sum = "h1:BQqNyPTi50JCFMTw/b67hByjMVXZRwGha6wxVGkeihY=",
        version = "v1.0.0",
    )
    go_repository(
        name = "com_github_gorilla_feeds",
        build_file_proto_mode = "disable_global",
        importpath = "github.com/gorilla/feeds",
        sum = "h1:HwKXxqzcRNg9to+BbvJog4+f3s/xzvtZXICcQGutYfY=",
        version = "v1.1.1",
    )
    go_repository(
        name = "com_github_gorilla_handlers",
        build_file_proto_mode = "disable_global",
        importpath = "github.com/gorilla/handlers",
        sum = "h1:9lRY6j8DEeeBT10CvO9hGW0gmky0BprnvDI5vfhUHH4=",
        version = "v1.5.1",
    )
    go_repository(
        name = "com_github_gorilla_mux",
        build_file_proto_mode = "disable_global",
        importpath = "github.com/gorilla/mux",
        sum = "h1:i40aqfkR1h2SlN9hojwV5ZA91wcXFOvkdNIeFDP5koI=",
        version = "v1.8.0",
    )
    go_repository(
        name = "com_github_gorilla_schema",
        build_file_proto_mode = "disable_global",
        importpath = "github.com/gorilla/schema",
        sum = "h1:YufUaxZYCKGFuAq3c96BOhjgd5nmXiOY9NGzF247Tsc=",
        version = "v1.2.0",
    )
    go_repository(
        name = "com_github_gorilla_securecookie",
        build_file_proto_mode = "disable_global",
        importpath = "github.com/gorilla/securecookie",
        sum = "h1:miw7JPhV+b/lAHSXz4qd/nN9jRiAFV5FwjeKyCS8BvQ=",
        version = "v1.1.1",
    )
    go_repository(
        name = "com_github_gorilla_sessions",
        build_file_proto_mode = "disable_global",
        importpath = "github.com/gorilla/sessions",
        sum = "h1:DHd3rPN5lE3Ts3D8rKkQ8x/0kqfeNmBAaiSi+o7FsgI=",
        version = "v1.2.1",
    )

    go_repository(
        name = "com_github_gorilla_websocket",
        build_file_proto_mode = "disable_global",
        importpath = "github.com/gorilla/websocket",
        sum = "h1:PPwGk2jz7EePpoHN/+ClbZu8SPxiqlu12wZP/3sWmnc=",
        version = "v1.5.0",
    )
    go_repository(
        name = "com_github_gosimple_slug",
        build_file_proto_mode = "disable_global",
        importpath = "github.com/gosimple/slug",
        sum = "h1:xzuhj7G7cGtd34NXnW/yF0l+AGNfWqwgh/IXgFy7dnc=",
        version = "v1.12.0",
    )
    go_repository(
        name = "com_github_gosimple_unidecode",
        build_file_proto_mode = "disable_global",
        importpath = "github.com/gosimple/unidecode",
        sum = "h1:hZzFTMMqSswvf0LBJZCZgThIZrpDHFXux9KeGmn6T/o=",
        version = "v1.0.1",
    )

    go_repository(
        name = "com_github_goware_urlx",
        build_file_proto_mode = "disable_global",
        importpath = "github.com/goware/urlx",
        sum = "h1:BbvKl8oiXtJAzOzMqAQ0GfIhf96fKeNEZfm9ocNSUBI=",
        version = "v0.3.1",
    )

    go_repository(
        name = "com_github_grafana_regexp",
        build_file_proto_mode = "disable_global",
        importpath = "github.com/grafana/regexp",
        sum = "h1:7aN5cccjIqCLTzedH7MZzRZt5/lsAHch6Z3L2ZGn5FA=",
        version = "v0.0.0-20221123153739-15dc172cd2db",
    )
    go_repository(
        name = "com_github_grafana_tools_sdk",
        build_file_proto_mode = "disable_global",
        importpath = "github.com/grafana-tools/sdk",
        sum = "h1:PXZQA2WCxe85Tnn+WEvr8fDpfwibmEPgfgFEaC87G24=",
        version = "v0.0.0-20220919052116-6562121319fc",
    )
    go_repository(
        name = "com_github_graph_gophers_graphql_go",
        build_file_proto_mode = "disable_global",
        importpath = "github.com/graph-gophers/graphql-go",
        sum = "h1:fDqblo50TEpD0LY7RXk/LFVYEVqo3+tXMNMPSVXA1yc=",
        version = "v1.5.0",
    )
    go_repository(
        name = "com_github_graphql_go_graphql",
        build_file_proto_mode = "disable_global",
        importpath = "github.com/graphql-go/graphql",
        replace = "github.com/jamesdphillips/graphql-go",
        sum = "h1:v97ti/6TlQgWGie/nGuO6GrDabur7Basxomhlp/vzW4=",
        version = "v0.7.4-0.20220810211622-efd2a06de890",
    )
    go_repository(
        name = "com_github_gregjones_httpcache",
        build_file_proto_mode = "disable_global",
        importpath = "github.com/gregjones/httpcache",
        sum = "h1:+ngKgrYPPJrOjhax5N+uePQ0Fh1Z7PheYoUI/0nzkPA=",
        version = "v0.0.0-20190611155906-901d90724c79",
    )
    go_repository(
        name = "com_github_grpc_ecosystem_go_grpc_middleware",
        build_file_proto_mode = "disable_global",
        importpath = "github.com/grpc-ecosystem/go-grpc-middleware",
        sum = "h1:+9834+KizmvFV7pXQGSXQTsaWhq2GjuNUt0aUU0YBYw=",
        version = "v1.3.0",
    )
    go_repository(
        name = "com_github_grpc_ecosystem_go_grpc_middleware_providers_openmetrics_v2",
        build_file_proto_mode = "disable_global",
        importpath = "github.com/grpc-ecosystem/go-grpc-middleware/providers/openmetrics/v2",
        sum = "h1:kKuOg7gEBO7otn5QpZ4FnlbZBz1p5EZ7sX6RDbE36Bc=",
        version = "v2.0.0-rc.3",
    )
    go_repository(
        name = "com_github_grpc_ecosystem_go_grpc_middleware_v2",
        build_file_proto_mode = "disable_global",
        importpath = "github.com/grpc-ecosystem/go-grpc-middleware/v2",
        replace = "github.com/grpc-ecosystem/go-grpc-middleware/v2",
        sum = "h1:o95KDiV/b1xdkumY5YbLR0/n2+wBxUpgf3HgfKgTyLI=",
        version = "v2.0.0-rc.3",
    )

    go_repository(
        name = "com_github_grpc_ecosystem_go_grpc_prometheus",
        build_file_proto_mode = "disable_global",
        importpath = "github.com/grpc-ecosystem/go-grpc-prometheus",
        sum = "h1:Ovs26xHkKqVztRpIrF/92BcuyuQ/YW4NSIpoGtfXNho=",
        version = "v1.2.0",
    )

    go_repository(
        name = "com_github_grpc_ecosystem_grpc_gateway",
        build_file_proto_mode = "disable_global",
        importpath = "github.com/grpc-ecosystem/grpc-gateway",
        sum = "h1:gmcG1KaJ57LophUzW0Hy8NmPhnMZb4M0+kPpLofRdBo=",
        version = "v1.16.0",
    )
    go_repository(
        name = "com_github_grpc_ecosystem_grpc_gateway_v2",
        build_file_proto_mode = "disable_global",
        importpath = "github.com/grpc-ecosystem/grpc-gateway/v2",
        patch_args = ["-p1"],
        patches = ["//third_party/com_github_grpc_ecosystem_grpc_gateway_v2:grpc_gateway.patch"],
        sum = "h1:YBftPWNWd4WwGqtY2yeZL2ef8rHAxPBD8KFhJpmcqms=",
        version = "v2.16.0",
    )

    go_repository(
        name = "com_github_hanwen_go_fuse_v2",
        build_file_proto_mode = "disable_global",
        importpath = "github.com/hanwen/go-fuse/v2",
        sum = "h1:ibbzF2InxMOS+lLCphY9PHNKPURDUBNKaG6ErSq8gJQ=",
        version = "v2.1.1-0.20220112183258-f57e95bda82d",
    )

    go_repository(
        name = "com_github_hashicorp_consul_api",
        build_file_proto_mode = "disable_global",
        importpath = "github.com/hashicorp/consul/api",
        sum = "h1:WYONYL2rxTXtlekAqblR2SCdJsizMDIj/uXb5wNy9zU=",
        version = "v1.15.3",
    )
    go_repository(
        name = "com_github_hashicorp_consul_sdk",
        build_file_proto_mode = "disable_global",
        importpath = "github.com/hashicorp/consul/sdk",
        sum = "h1:OJtKBtEjboEZvG6AOUdh4Z1Zbyu0WcxQ0qatRrZHTVU=",
        version = "v0.8.0",
    )

    go_repository(
        name = "com_github_hashicorp_cronexpr",
        build_file_proto_mode = "disable_global",
        importpath = "github.com/hashicorp/cronexpr",
        sum = "h1:NJZDd87hGXjoZBdvyCF9mX4DCq5Wy7+A/w+A7q0wn6c=",
        version = "v1.1.1",
    )
    go_repository(
        name = "com_github_hashicorp_errwrap",
        build_file_proto_mode = "disable_global",
        importpath = "github.com/hashicorp/errwrap",
        sum = "h1:OxrOeh75EUXMY8TBjag2fzXGZ40LB6IKw45YeGUDY2I=",
        version = "v1.1.0",
    )

    go_repository(
        name = "com_github_hashicorp_go_cleanhttp",
        build_file_proto_mode = "disable_global",
        importpath = "github.com/hashicorp/go-cleanhttp",
        sum = "h1:035FKYIWjmULyFRBKPs8TBQoi0x6d9G4xc9neXJWAZQ=",
        version = "v0.5.2",
    )
    go_repository(
        name = "com_github_hashicorp_go_hclog",
        build_file_proto_mode = "disable_global",
        importpath = "github.com/hashicorp/go-hclog",
        sum = "h1:K4ev2ib4LdQETX5cSZBG0DVLk1jwGqSPXBjdah3veNs=",
        version = "v0.16.2",
    )
    go_repository(
        name = "com_github_hashicorp_go_immutable_radix",
        build_file_proto_mode = "disable_global",
        importpath = "github.com/hashicorp/go-immutable-radix",
        sum = "h1:DKHmCUm2hRBK510BaiZlwvpD40f8bJFeZnpfm2KLowc=",
        version = "v1.3.1",
    )
    go_repository(
        name = "com_github_hashicorp_go_msgpack",
        build_file_proto_mode = "disable_global",
        importpath = "github.com/hashicorp/go-msgpack",
        sum = "h1:zKjpN5BK/P5lMYrLmBHdBULWbJ0XpYR+7NGzqkZzoD4=",
        version = "v0.5.3",
    )
    go_repository(
        name = "com_github_hashicorp_go_multierror",
        build_file_proto_mode = "disable_global",
        importpath = "github.com/hashicorp/go-multierror",
        sum = "h1:H5DkEtf6CXdFp0N0Em5UCwQpXMWke8IA0+lD48awMYo=",
        version = "v1.1.1",
    )
    go_repository(
        name = "com_github_hashicorp_go_net",
        build_file_proto_mode = "disable_global",
        importpath = "github.com/hashicorp/go.net",
        sum = "h1:sNCoNyDEvN1xa+X0baata4RdcpKwcMS6DH+xwfqPgjw=",
        version = "v0.0.1",
    )
    go_repository(
        name = "com_github_hashicorp_go_plugin",
        build_file_proto_mode = "disable_global",
        importpath = "github.com/hashicorp/go-plugin",
        sum = "h1:4OtAfUGbnKC6yS48p0CtMX2oFYtzFZVv6rok3cRWgnE=",
        version = "v1.0.1",
    )

    go_repository(
        name = "com_github_hashicorp_go_retryablehttp",
        build_file_proto_mode = "disable_global",
        importpath = "github.com/hashicorp/go-retryablehttp",
        sum = "h1:ZQgVdpTdAL7WpMIwLzCfbalOcSUdkDZnpUv3/+BxzFA=",
        version = "v0.7.4",
    )
    go_repository(
        name = "com_github_hashicorp_go_rootcerts",
        build_file_proto_mode = "disable_global",
        importpath = "github.com/hashicorp/go-rootcerts",
        sum = "h1:jzhAVGtqPKbwpyCPELlgNWhE1znq+qwJtW5Oi2viEzc=",
        version = "v1.0.2",
    )
    go_repository(
        name = "com_github_hashicorp_go_sockaddr",
        build_file_proto_mode = "disable_global",
        importpath = "github.com/hashicorp/go-sockaddr",
        sum = "h1:ztczhD1jLxIRjVejw8gFomI1BQZOe2WoVOu0SyteCQc=",
        version = "v1.0.2",
    )
    go_repository(
        name = "com_github_hashicorp_go_syslog",
        build_file_proto_mode = "disable_global",
        importpath = "github.com/hashicorp/go-syslog",
        sum = "h1:KaodqZuhUoZereWVIYmpUgZysurB1kBLX2j0MwMrUAE=",
        version = "v1.0.0",
    )
    go_repository(
        name = "com_github_hashicorp_go_uuid",
        build_file_proto_mode = "disable_global",
        importpath = "github.com/hashicorp/go-uuid",
        sum = "h1:fv1ep09latC32wFoVwnqcnKJGnMSdBanPczbHAYm1BE=",
        version = "v1.0.1",
    )

    go_repository(
        name = "com_github_hashicorp_go_version",
        build_file_proto_mode = "disable_global",
        importpath = "github.com/hashicorp/go-version",
        sum = "h1:feTTfFNnjP967rlCxM/I9g701jU+RN74YKx2mOkIeek=",
        version = "v1.6.0",
    )
    go_repository(
        name = "com_github_hashicorp_golang_lru",
        build_file_proto_mode = "disable_global",
        importpath = "github.com/hashicorp/golang-lru",
        sum = "h1:YDjusn29QI/Das2iO9M0BHnIbxPeyuCHsjMW+lJfyTc=",
        version = "v0.5.4",
    )
    go_repository(
        name = "com_github_hashicorp_golang_lru_v2",
        build_file_proto_mode = "disable_global",
        importpath = "github.com/hashicorp/golang-lru/v2",
        sum = "h1:Dwmkdr5Nc/oBiXgJS3CDHNhJtIHkuZ3DZF5twqnfBdU=",
        version = "v2.0.2",
    )

    go_repository(
        name = "com_github_hashicorp_hcl",
        build_file_proto_mode = "disable_global",
        importpath = "github.com/hashicorp/hcl",
        sum = "h1:0Anlzjpi4vEasTeNFn2mLJgTSwt0+6sfsiTG8qcWGx4=",
        version = "v1.0.0",
    )
    go_repository(
        name = "com_github_hashicorp_logutils",
        build_file_proto_mode = "disable_global",
        importpath = "github.com/hashicorp/logutils",
        sum = "h1:dLEQVugN8vlakKOUE3ihGLTZJRB4j+M2cdTm/ORI65Y=",
        version = "v1.0.0",
    )
    go_repository(
        name = "com_github_hashicorp_mdns",
        build_file_proto_mode = "disable_global",
        importpath = "github.com/hashicorp/mdns",
        sum = "h1:sY0CMhFmjIPDMlTB+HfymFHCaYLhgifZ0QhjaYKD/UQ=",
        version = "v1.0.4",
    )
    go_repository(
        name = "com_github_hashicorp_memberlist",
        build_file_proto_mode = "disable_global",
        importpath = "github.com/hashicorp/memberlist",
        sum = "h1:EtYPN8DpAURiapus508I4n9CzHs2W+8NZGbmmR/prTM=",
        version = "v0.5.0",
    )

    go_repository(
        name = "com_github_hashicorp_nomad_api",
        build_file_proto_mode = "disable_global",
        importpath = "github.com/hashicorp/nomad/api",
        sum = "h1:jKwXhVS4F7qk0g8laz+Anz0g/6yaSJ3HqmSAuSNLUcA=",
        version = "v0.0.0-20221102143410-8a95f1239005",
    )
    go_repository(
        name = "com_github_hashicorp_serf",
        build_file_proto_mode = "disable_global",
        importpath = "github.com/hashicorp/serf",
        sum = "h1:hkdgbqizGQHuU5IPqYM1JdSMV8nKfpuOnZYXssk9muY=",
        version = "v0.9.7",
    )

    go_repository(
        name = "com_github_hashicorp_vault_api",
        build_file_proto_mode = "disable_global",
        importpath = "github.com/hashicorp/vault/api",
        sum = "h1:j08Or/wryXT4AcHj1oCbMd7IijXcKzYUGw59LGu9onU=",
        version = "v1.0.4",
    )
    go_repository(
        name = "com_github_hashicorp_vault_sdk",
        build_file_proto_mode = "disable_global",
        importpath = "github.com/hashicorp/vault/sdk",
        sum = "h1:mOEPeOhT7jl0J4AMl1E705+BcmeRs1VmKNb9F0sMLy8=",
        version = "v0.1.13",
    )
    go_repository(
        name = "com_github_hashicorp_yamux",
        build_file_proto_mode = "disable_global",
        importpath = "github.com/hashicorp/yamux",
        sum = "h1:kJCB4vdITiW1eC1vq2e6IsrXKrZit1bv/TDYFGMp4BQ=",
        version = "v0.0.0-20181012175058-2f1d1f20f75d",
    )
    go_repository(
        name = "com_github_hdrhistogram_hdrhistogram_go",
        build_file_proto_mode = "disable_global",
        importpath = "github.com/HdrHistogram/hdrhistogram-go",
        sum = "h1:5IcZpTvzydCQeHzK4Ef/D5rrSqwxob0t8PQPMybUNFM=",
        version = "v1.1.2",
    )

    go_repository(
        name = "com_github_hetznercloud_hcloud_go",
        build_file_proto_mode = "disable_global",
        importpath = "github.com/hetznercloud/hcloud-go",
        sum = "h1:WCmFAhLRooih2QHAsbCbEdpIHnshQQmrPqsr3rHE1Ow=",
        version = "v1.35.3",
    )
    go_repository(
        name = "com_github_hexops_autogold",
        build_file_proto_mode = "disable_global",
        importpath = "github.com/hexops/autogold",
        sum = "h1:YgxF9OHWbEIUjhDbpnLhgVsjUDsiHDTyDfy2lrfdlzo=",
        version = "v1.3.1",
    )
    go_repository(
        name = "com_github_hexops_autogold_v2",
        build_file_proto_mode = "disable_global",
        importpath = "github.com/hexops/autogold/v2",
        sum = "h1:5s9J6CROngFPkgowSkV20bIflBrImSdDqIpoXJeZSkU=",
        version = "v2.1.0",
    )

    go_repository(
        name = "com_github_hexops_gotextdiff",
        build_file_proto_mode = "disable_global",
        importpath = "github.com/hexops/gotextdiff",
        sum = "h1:gitA9+qJrrTCsiCl7+kh75nPqQt1cx4ZkudSTLoUqJM=",
        version = "v1.0.3",
    )
    go_repository(
        name = "com_github_hexops_valast",
        build_file_proto_mode = "disable_global",
        importpath = "github.com/hexops/valast",
        sum = "h1:oBoGERMJh6UZdRc6cduE1CTPK+VAdXA59Y1HFgu3sm0=",
        version = "v1.4.3",
    )
    go_repository(
        name = "com_github_hhatto_gocloc",
        build_file_proto_mode = "disable_global",
        importpath = "github.com/hhatto/gocloc",
        sum = "h1:deh3Xb1uqiySNgOccMNYb3HbKsUoQDzsZRpfQmbTIhs=",
        version = "v0.4.2",
    )
    go_repository(
        name = "com_github_hjson_hjson_go_v4",
        build_file_proto_mode = "disable_global",
        importpath = "github.com/hjson/hjson-go/v4",
        sum = "h1:wlm6IYYqHjOdXH1gHev4VoXCaW20HdQAGCxdOEEg2cs=",
        version = "v4.0.0",
    )

    go_repository(
        name = "com_github_honeycombio_libhoney_go",
        build_file_proto_mode = "disable_global",
        importpath = "github.com/honeycombio/libhoney-go",
        sum = "h1:TECEltZ48K6J4NG1JVYqmi0vCJNnHYooFor83fgKesA=",
        version = "v1.15.8",
    )

    go_repository(
        name = "com_github_hpcloud_tail",
        build_file_proto_mode = "disable_global",
        importpath = "github.com/hpcloud/tail",
        sum = "h1:nfCOvKYfkgYP8hkirhJocXT2+zOD8yUNjXaWfTlyFKI=",
        version = "v1.0.0",
    )
    go_repository(
        name = "com_github_huandu_xstrings",
        build_file_proto_mode = "disable_global",
        importpath = "github.com/huandu/xstrings",
        sum = "h1:L18LIDzqlW6xN2rEkpdV8+oL/IXWJ1APd+vsdYy4Wdw=",
        version = "v1.3.2",
    )
    go_repository(
        name = "com_github_hydrogen18_memlistener",
        build_file_proto_mode = "disable_global",
        importpath = "github.com/hydrogen18/memlistener",
        sum = "h1:JR7eDj8HD6eXrc5fWLbSUnfcQFL06PYvCc0DKQnWfaU=",
        version = "v1.0.0",
    )
    go_repository(
        name = "com_github_iancoleman_strcase",
        build_file_proto_mode = "disable_global",
        importpath = "github.com/iancoleman/strcase",
        sum = "h1:05I4QRnGpI0m37iZQRuskXh+w77mr6Z41lwQzuHLwW0=",
        version = "v0.2.0",
    )
    go_repository(
        name = "com_github_ianlancetaylor_demangle",
        build_file_proto_mode = "disable_global",
        importpath = "github.com/ianlancetaylor/demangle",
        sum = "h1:BA4a7pe6ZTd9F8kXETBoijjFJ/ntaa//1wiH9BZu4zU=",
        version = "v0.0.0-20230524184225-eabc099b10ab",
    )
    go_repository(
        name = "com_github_imdario_mergo",
        build_file_proto_mode = "disable_global",
        importpath = "github.com/imdario/mergo",
        sum = "h1:wwQJbIsHYGMUyLSPrEq1CT16AhnhNJQ51+4fdHUnCl4=",
        version = "v0.3.16",
    )

    go_repository(
        name = "com_github_in_toto_in_toto_golang",
        build_file_proto_mode = "disable_global",
        importpath = "github.com/in-toto/in-toto-golang",
        sum = "h1:hb8bgwr0M2hGdDsLjkJ3ZqJ8JFLL/tgYdAxF/XEFBbY=",
        version = "v0.5.0",
    )

    go_repository(
        name = "com_github_inconshreveable_log15",
        build_file_proto_mode = "disable_global",
        importpath = "github.com/inconshreveable/log15",
        sum = "h1:n1DqxAo4oWPMvH1+v+DLYlMCecgumhhgnxAPdqDIFHI=",
        version = "v0.0.0-20201112154412-8562bdadbbac",
    )

    go_repository(
        name = "com_github_inconshreveable_mousetrap",
        build_file_proto_mode = "disable_global",
        importpath = "github.com/inconshreveable/mousetrap",
        sum = "h1:wN+x4NVGpMsO7ErUn/mUI3vEoE6Jt13X2s0bqwp9tc8=",
        version = "v1.1.0",
    )
    go_repository(
        name = "com_github_intel_goresctrl",
        build_file_proto_mode = "disable_global",
        importpath = "github.com/intel/goresctrl",
        sum = "h1:JyZjdMQu9Kl/wLXe9xA6s1X+tF6BWsQPFGJMEeCfWzE=",
        version = "v0.2.0",
    )

    go_repository(
        name = "com_github_ionos_cloud_sdk_go_v6",
        build_file_proto_mode = "disable_global",
        importpath = "github.com/ionos-cloud/sdk-go/v6",
        sum = "h1:vb6yqdpiqaytvreM0bsn2pXw+1YDvEk2RKSmBAQvgDQ=",
        version = "v6.1.3",
    )

    go_repository(
        name = "com_github_iris_contrib_schema",
        build_file_proto_mode = "disable_global",
        importpath = "github.com/iris-contrib/schema",
        sum = "h1:CPSBLyx2e91H2yJzPuhGuifVRnZBBJ3pCOMbOvPZaTw=",
        version = "v0.0.6",
    )

    go_repository(
        name = "com_github_itchyny_gojq",
        build_file_proto_mode = "disable_global",
        importpath = "github.com/itchyny/gojq",
        sum = "h1:YhLueoHhHiN4mkfM+3AyJV6EPcCxKZsOnYf+aVSwaQw=",
        version = "v0.12.11",
    )
    go_repository(
        name = "com_github_itchyny_timefmt_go",
        build_file_proto_mode = "disable_global",
        importpath = "github.com/itchyny/timefmt-go",
        sum = "h1:G0INE2la8S6ru/ZI5JecgyzbbJNs5lG1RcBqa7Jm6GE=",
        version = "v0.1.5",
    )
    go_repository(
        name = "com_github_j_keck_arping",
        build_file_proto_mode = "disable_global",
        importpath = "github.com/j-keck/arping",
        sum = "h1:hlLhuXgQkzIJTZuhMigvG/CuSkaspeaD9hRDk2zuiMI=",
        version = "v1.0.2",
    )

    go_repository(
        name = "com_github_jackc_chunkreader",
        build_file_proto_mode = "disable_global",
        importpath = "github.com/jackc/chunkreader",
        sum = "h1:4s39bBR8ByfqH+DKm8rQA3E1LHZWB9XWcrz8fqaZbe0=",
        version = "v1.0.0",
    )
    go_repository(
        name = "com_github_jackc_chunkreader_v2",
        build_file_proto_mode = "disable_global",
        importpath = "github.com/jackc/chunkreader/v2",
        sum = "h1:i+RDz65UE+mmpjTfyz0MoVTnzeYxroil2G82ki7MGG8=",
        version = "v2.0.1",
    )
    go_repository(
        name = "com_github_jackc_pgconn",
        build_file_proto_mode = "disable_global",
        importpath = "github.com/jackc/pgconn",
        sum = "h1:rsDFzIpRk7xT4B8FufgpCCeyjdNpKyghZeSefViE5W8=",
        version = "v1.12.1",
    )
    go_repository(
        name = "com_github_jackc_pgerrcode",
        build_file_proto_mode = "disable_global",
        importpath = "github.com/jackc/pgerrcode",
        sum = "h1:s+4MhCQ6YrzisK6hFJUX53drDT4UsSW3DEhKn0ifuHw=",
        version = "v0.0.0-20220416144525-469b46aa5efa",
    )

    go_repository(
        name = "com_github_jackc_pgio",
        build_file_proto_mode = "disable_global",
        importpath = "github.com/jackc/pgio",
        sum = "h1:g12B9UwVnzGhueNavwioyEEpAmqMe1E/BN9ES+8ovkE=",
        version = "v1.0.0",
    )
    go_repository(
        name = "com_github_jackc_pgmock",
        build_file_proto_mode = "disable_global",
        importpath = "github.com/jackc/pgmock",
        sum = "h1:DadwsjnMwFjfWc9y5Wi/+Zz7xoE5ALHsRQlOctkOiHc=",
        version = "v0.0.0-20210724152146-4ad1a8207f65",
    )
    go_repository(
        name = "com_github_jackc_pgpassfile",
        build_file_proto_mode = "disable_global",
        importpath = "github.com/jackc/pgpassfile",
        sum = "h1:/6Hmqy13Ss2zCq62VdNG8tM1wchn8zjSGOBJ6icpsIM=",
        version = "v1.0.0",
    )
    go_repository(
        name = "com_github_jackc_pgproto3",
        build_file_proto_mode = "disable_global",
        importpath = "github.com/jackc/pgproto3",
        sum = "h1:FYYE4yRw+AgI8wXIinMlNjBbp/UitDJwfj5LqqewP1A=",
        version = "v1.1.0",
    )
    go_repository(
        name = "com_github_jackc_pgproto3_v2",
        build_file_proto_mode = "disable_global",
        importpath = "github.com/jackc/pgproto3/v2",
        sum = "h1:brH0pCGBDkBW07HWlN/oSBXrmo3WB0UvZd1pIuDcL8Y=",
        version = "v2.3.0",
    )
    go_repository(
        name = "com_github_jackc_pgservicefile",
        build_file_proto_mode = "disable_global",
        importpath = "github.com/jackc/pgservicefile",
        sum = "h1:C8S2+VttkHFdOOCXJe+YGfa4vHYwlt4Zx+IVXQ97jYg=",
        version = "v0.0.0-20200714003250-2b9c44734f2b",
    )
    go_repository(
        name = "com_github_jackc_pgtype",
        build_file_proto_mode = "disable_global",
        importpath = "github.com/jackc/pgtype",
        sum = "h1:MRSWOsXwvdLExF8roCltbid5ADD917dy1S3fgI+OHVE=",
        version = "v1.11.1-0.20220425133820-53266f029fbb",
    )
    go_repository(
        name = "com_github_jackc_pgx_v4",
        build_file_proto_mode = "disable_global",
        importpath = "github.com/jackc/pgx/v4",
        sum = "h1:JzTglcal01DrghUqt+PmzWsZx/Yh7SC/CTQmSBMTd0Y=",
        version = "v4.16.1",
    )
    go_repository(
        name = "com_github_jackc_puddle",
        build_file_proto_mode = "disable_global",
        importpath = "github.com/jackc/puddle",
        sum = "h1:gI8os0wpRXFd4FiAY2dWiqRK037tjj3t7rKFeO4X5iw=",
        version = "v1.2.1",
    )

    go_repository(
        name = "com_github_jaytaylor_html2text",
        build_file_proto_mode = "disable_global",
        importpath = "github.com/jaytaylor/html2text",
        sum = "h1:QFQpJdgbON7I0jr2hYW7Bs+XV0qjc3d5tZoDnRFnqTg=",
        version = "v0.0.0-20211105163654-bc68cce691ba",
    )
    go_repository(
        name = "com_github_jbenet_go_context",
        build_file_proto_mode = "disable_global",
        importpath = "github.com/jbenet/go-context",
        sum = "h1:BQSFePA1RWJOlocH6Fxy8MmwDt+yVQYULKfN0RoTN8A=",
        version = "v0.0.0-20150711004518-d14ea06fba99",
    )

    go_repository(
        name = "com_github_jdxcode_netrc",
        build_file_proto_mode = "disable_global",
        importpath = "github.com/jdxcode/netrc",
        sum = "h1:2uT3aivO7NVpUPGcQX7RbHijHMyWix/yCnIrCWc+5co=",
        version = "v0.0.0-20221124155335-4616370d1a84",
    )

    go_repository(
        name = "com_github_jessevdk_go_flags",
        build_file_proto_mode = "disable_global",
        importpath = "github.com/jessevdk/go-flags",
        sum = "h1:1jKYvbxEjfUl0fmqTCOfonvskHHXMjBySTLW4y9LFvc=",
        version = "v1.5.0",
    )

    go_repository(
        name = "com_github_jhump_gopoet",
        build_file_proto_mode = "disable_global",
        importpath = "github.com/jhump/gopoet",
        sum = "h1:gYjOPnzHd2nzB37xYQZxj4EIQNpBrBskRqQQ3q4ZgSg=",
        version = "v0.1.0",
    )
    go_repository(
        name = "com_github_jhump_goprotoc",
        build_file_proto_mode = "disable_global",
        importpath = "github.com/jhump/goprotoc",
        sum = "h1:Y1UgUX+txUznfqcGdDef8ZOVlyQvnV0pKWZH08RmZuo=",
        version = "v0.5.0",
    )

    go_repository(
        name = "com_github_jhump_protoreflect",
        build_file_proto_mode = "disable_global",
        importpath = "github.com/jhump/protoreflect",
        sum = "h1:HUMERORf3I3ZdX05WaQ6MIpd/NJ434hTp5YiKgfCL6c=",
        version = "v1.15.1",
    )

    go_repository(
        name = "com_github_jmespath_go_jmespath",
        build_file_proto_mode = "disable_global",
        importpath = "github.com/jmespath/go-jmespath",
        sum = "h1:BEgLn5cpjn8UN1mAw4NjwDrS35OdebyEtFe+9YPoQUg=",
        version = "v0.4.0",
    )
    go_repository(
        name = "com_github_jmespath_go_jmespath_internal_testify",
        build_file_proto_mode = "disable_global",
        importpath = "github.com/jmespath/go-jmespath/internal/testify",
        sum = "h1:shLQSRRSCCPj3f2gpwzGwWFoC7ycTf1rcQZHOlsJ6N8=",
        version = "v1.5.1",
    )
    go_repository(
        name = "com_github_joefitzgerald_rainbow_reporter",
        build_file_proto_mode = "disable_global",
        importpath = "github.com/joefitzgerald/rainbow-reporter",
        sum = "h1:AuMG652zjdzI0YCCnXAqATtRBpGXMcAnrajcaTrSeuo=",
        version = "v0.1.0",
    )
    go_repository(
        name = "com_github_johncgriffin_overflow",
        build_file_proto_mode = "disable_global",
        importpath = "github.com/JohnCGriffin/overflow",
        sum = "h1:RGWPOewvKIROun94nF7v2cua9qP+thov/7M50KEoeSU=",
        version = "v0.0.0-20211019200055-46fa312c352c",
    )

    go_repository(
        name = "com_github_joho_godotenv",
        build_file_proto_mode = "disable_global",
        importpath = "github.com/joho/godotenv",
        sum = "h1:3l4+N6zfMWnkbPEXKng2o2/MR5mSwTrBih4ZEkkz1lg=",
        version = "v1.4.0",
    )

    go_repository(
        name = "com_github_joker_jade",
        build_file_proto_mode = "disable_global",
        importpath = "github.com/Joker/jade",
        sum = "h1:Qbeh12Vq6BxURXT1qZBRHsDxeURB8ztcL6f3EXSGeHk=",
        version = "v1.1.3",
    )

    go_repository(
        name = "com_github_jonboulle_clockwork",
        build_file_proto_mode = "disable_global",
        importpath = "github.com/jonboulle/clockwork",
        sum = "h1:9BSCMi8C+0qdApAp4auwX0RkLGUjs956h0EkuQymUhg=",
        version = "v0.3.0",
    )
    go_repository(
        name = "com_github_jordan_wright_email",
        build_file_proto_mode = "disable_global",
        importpath = "github.com/jordan-wright/email",
        sum = "h1:jdpOPRN1zP63Td1hDQbZW73xKmzDvZHzVdNYxhnTMDA=",
        version = "v4.0.1-0.20210109023952-943e75fe5223+incompatible",
    )

    go_repository(
        name = "com_github_josharian_intern",
        build_file_proto_mode = "disable_global",
        importpath = "github.com/josharian/intern",
        sum = "h1:vlS4z54oSdjm0bgjRigI+G1HpF+tI+9rE5LLzOg8HmY=",
        version = "v1.0.0",
    )
    go_repository(
        name = "com_github_jpillora_backoff",
        build_file_proto_mode = "disable_global",
        importpath = "github.com/jpillora/backoff",
        sum = "h1:uvFg412JmmHBHw7iwprIxkPMI+sGQ4kzOWsMeHnm2EA=",
        version = "v1.0.0",
    )
    go_repository(
        name = "com_github_json_iterator_go",
        build_file_proto_mode = "disable_global",
        importpath = "github.com/json-iterator/go",
        sum = "h1:PV8peI4a0ysnczrg+LtxykD8LfKY9ML6u2jnxaEnrnM=",
        version = "v1.1.12",
    )
    go_repository(
        name = "com_github_jstemmer_go_junit_report",
        build_file_proto_mode = "disable_global",
        importpath = "github.com/jstemmer/go-junit-report",
        sum = "h1:6QPYqodiu3GuPL+7mfx+NwDdp2eTkp9IfEUpgAwUN0o=",
        version = "v0.9.1",
    )
    go_repository(
        name = "com_github_jtolds_gls",
        build_file_proto_mode = "disable_global",
        importpath = "github.com/jtolds/gls",
        sum = "h1:xdiiI2gbIgH/gLH7ADydsJ1uDOEzR8yvV7C0MuV77Wo=",
        version = "v4.20.0+incompatible",
    )

    go_repository(
        name = "com_github_julienschmidt_httprouter",
        build_file_proto_mode = "disable_global",
        importpath = "github.com/julienschmidt/httprouter",
        sum = "h1:U0609e9tgbseu3rBINet9P48AI/D3oJs4dN7jwJOQ1U=",
        version = "v1.3.0",
    )
    go_repository(
        name = "com_github_jung_kurt_gofpdf",
        build_file_proto_mode = "disable_global",
        importpath = "github.com/jung-kurt/gofpdf",
        sum = "h1:PJr+ZMXIecYc1Ey2zucXdR73SMBtgjPgwa31099IMv0=",
        version = "v1.0.3-0.20190309125859-24315acbbda5",
    )

    go_repository(
        name = "com_github_k0kubun_go_ansi",
        build_file_proto_mode = "disable_global",
        importpath = "github.com/k0kubun/go-ansi",
        sum = "h1:qGQQKEcAR99REcMpsXCp3lJ03zYT1PkRd3kQGPn9GVg=",
        version = "v0.0.0-20180517002512-3bf9e2903213",
    )

    go_repository(
        name = "com_github_k0kubun_pp_v3",
        build_file_proto_mode = "disable_global",
        importpath = "github.com/k0kubun/pp/v3",
        sum = "h1:ifxtqJkRZhw3h554/z/8zm6AAbyO4LLKDlA5eV+9O8Q=",
        version = "v3.1.0",
    )
    go_repository(
        name = "com_github_k3a_html2text",
        build_file_proto_mode = "disable_global",
        importpath = "github.com/k3a/html2text",
        sum = "h1:ks4hKSTdiTRsLr0DM771mI5TvsoG6zH7m1Ulv7eJRHw=",
        version = "v1.1.0",
    )
    go_repository(
        name = "com_github_karlseguin_expect",
        build_file_proto_mode = "disable_global",
        importpath = "github.com/karlseguin/expect",
        sum = "h1:OF4mqjblc450v8nKARBS5Q0AweBNR0A+O3VjjpxwBrg=",
        version = "v1.0.7",
    )
    go_repository(
        name = "com_github_karlseguin_typed",
        build_file_proto_mode = "disable_global",
        importpath = "github.com/karlseguin/typed",
        sum = "h1:ND0eDpwiUFIrm/n1ehxUyh/XNGs9zkYrLxtGqENSalY=",
        version = "v1.1.8",
    )
    go_repository(
        name = "com_github_karrick_godirwalk",
        build_file_proto_mode = "disable_global",
        importpath = "github.com/karrick/godirwalk",
        sum = "h1:lOpSw2vJP0y5eLBW906QwKsUK/fe/QDyoqM5rnnuPDY=",
        version = "v1.10.3",
    )
    go_repository(
        name = "com_github_kataras_blocks",
        build_file_proto_mode = "disable_global",
        importpath = "github.com/kataras/blocks",
        sum = "h1:cF3RDY/vxnSRezc7vLFlQFTYXG/yAr1o7WImJuZbzC4=",
        version = "v0.0.7",
    )

    go_repository(
        name = "com_github_kataras_golog",
        build_file_proto_mode = "disable_global",
        importpath = "github.com/kataras/golog",
        sum = "h1:isP8th4PJH2SrbkciKnylaND9xoTtfxv++NB+DF0l9g=",
        version = "v0.1.8",
    )
    go_repository(
        name = "com_github_kataras_iris_v12",
        build_file_proto_mode = "disable_global",
        importpath = "github.com/kataras/iris/v12",
        sum = "h1:WzDY5nGuW/LgVaFS5BtTkW3crdSKJ/FEgWnxPnIVVLI=",
        version = "v12.2.0",
    )

    go_repository(
        name = "com_github_kataras_pio",
        build_file_proto_mode = "disable_global",
        importpath = "github.com/kataras/pio",
        sum = "h1:kqreJ5KOEXGMwHAWHDwIl+mjfNCPhAwZPa8gK7MKlyw=",
        version = "v0.0.11",
    )
    go_repository(
        name = "com_github_kataras_sitemap",
        build_file_proto_mode = "disable_global",
        importpath = "github.com/kataras/sitemap",
        sum = "h1:w71CRMMKYMJh6LR2wTgnk5hSgjVNB9KL60n5e2KHvLY=",
        version = "v0.0.6",
    )
    go_repository(
        name = "com_github_kataras_tunnel",
        build_file_proto_mode = "disable_global",
        importpath = "github.com/kataras/tunnel",
        sum = "h1:sCAqWuJV7nPzGrlb0os3j49lk2JhILT0rID38NHNLpA=",
        version = "v0.0.4",
    )
    go_repository(
        name = "com_github_kballard_go_shellquote",
        build_file_proto_mode = "disable_global",
        importpath = "github.com/kballard/go-shellquote",
        sum = "h1:Z9n2FFNUXsshfwJMBgNA0RU6/i7WVaAegv3PtuIHPMs=",
        version = "v0.0.0-20180428030007-95032a82bc51",
    )
    go_repository(
        name = "com_github_keegancsmith_rpc",
        build_file_proto_mode = "disable_global",
        importpath = "github.com/keegancsmith/rpc",
        sum = "h1:wGWOpjcNrZaY8GDYZJfvyxmlLljm3YQWF+p918DXtDk=",
        version = "v1.3.0",
    )
    go_repository(
        name = "com_github_keegancsmith_sqlf",
        build_file_proto_mode = "disable_global",
        importpath = "github.com/keegancsmith/sqlf",
        sum = "h1:b3DZm7eILJYkj4igLMjIvUM8fI4Ey4LCV5Wk8JGL+uA=",
        version = "v1.1.1",
    )
    go_repository(
        name = "com_github_keegancsmith_tmpfriend",
        build_file_proto_mode = "disable_global",
        importpath = "github.com/keegancsmith/tmpfriend",
        sum = "h1:xa9SZfAid/jlS3kjwAvVDQFpe6t8SiS0Vl/H51BZYww=",
        version = "v0.0.0-20180423180255-86e88902a513",
    )
    go_repository(
        name = "com_github_kevinburke_ssh_config",
        build_file_proto_mode = "disable_global",
        importpath = "github.com/kevinburke/ssh_config",
        sum = "h1:x584FjTGwHzMwvHx18PXxbBVzfnxogHaAReU4gf13a4=",
        version = "v1.2.0",
    )
    go_repository(
        name = "com_github_kevinmbeaulieu_eq_go",
        build_file_proto_mode = "disable_global",
        importpath = "github.com/kevinmbeaulieu/eq-go",
        sum = "h1:AQgYHURDOmnVJ62jnEk0W/7yFKEn+Lv8RHN6t7mB0Zo=",
        version = "v1.0.0",
    )

    go_repository(
        name = "com_github_keybase_go_crypto",
        build_file_proto_mode = "disable_global",
        importpath = "github.com/keybase/go-crypto",
        sum = "h1:cTxwSmnaqLoo+4tLukHoB9iqHOu3LmLhRmgUxZo6Vp4=",
        version = "v0.0.0-20200123153347-de78d2cb44f4",
    )
    go_repository(
        name = "com_github_khan_genqlient",
        build_file_proto_mode = "disable_global",
        importpath = "github.com/Khan/genqlient",
        sum = "h1:TMZJ+tl/BpbmGyIBiXzKzUftDhw4ZWxQZ+1ydn0gyII=",
        version = "v0.5.0",
    )

    go_repository(
        name = "com_github_kisielk_errcheck",
        build_file_proto_mode = "disable_global",
        importpath = "github.com/kisielk/errcheck",
        sum = "h1:e8esj/e4R+SAOwFwN+n3zr0nYeCyeweozKfO23MvHzY=",
        version = "v1.5.0",
    )
    go_repository(
        name = "com_github_kisielk_gotool",
        build_file_proto_mode = "disable_global",
        importpath = "github.com/kisielk/gotool",
        sum = "h1:AV2c/EiW3KqPNT9ZKl07ehoAGi4C5/01Cfbblndcapg=",
        version = "v1.0.0",
    )
    go_repository(
        name = "com_github_klauspost_asmfmt",
        build_file_proto_mode = "disable_global",
        importpath = "github.com/klauspost/asmfmt",
        sum = "h1:4Ri7ox3EwapiOjCki+hw14RyKk201CN4rzyCJRFLpK4=",
        version = "v1.3.2",
    )

    go_repository(
        name = "com_github_klauspost_compress",
        build_file_proto_mode = "disable_global",
        importpath = "github.com/klauspost/compress",
        sum = "h1:2mk3MPGNzKyxErAw8YaohYh69+pa4sIQSC0fPGCFR9I=",
        version = "v1.16.7",
    )
    go_repository(
        name = "com_github_klauspost_cpuid",
        build_file_proto_mode = "disable_global",
        importpath = "github.com/klauspost/cpuid",
        sum = "h1:5JNjFYYQrZeKRJ0734q51WCEEn2huer72Dc7K+R/b6s=",
        version = "v1.3.1",
    )
    go_repository(
        name = "com_github_klauspost_cpuid_v2",
        build_file_proto_mode = "disable_global",
        importpath = "github.com/klauspost/cpuid/v2",
        sum = "h1:acbojRNwl3o09bUq+yDCtZFc1aiwaAAxtcn8YkZXnvk=",
        version = "v2.2.4",
    )

    go_repository(
        name = "com_github_klauspost_pgzip",
        build_file_proto_mode = "disable_global",
        importpath = "github.com/klauspost/pgzip",
        sum = "h1:8RXeL5crjEUFnR2/Sn6GJNWtSQ3Dk8pq4CL3jvdDyjU=",
        version = "v1.2.6",
    )
    go_repository(
        name = "com_github_kljensen_snowball",
        build_file_proto_mode = "disable_global",
        importpath = "github.com/kljensen/snowball",
        sum = "h1:6DZLCcZeL0cLfodx+Md4/OLC6b/bfurWUOUGs1ydfOU=",
        version = "v0.6.0",
    )
    go_repository(
        name = "com_github_knadh_koanf",
        build_file_proto_mode = "disable_global",
        importpath = "github.com/knadh/koanf",
        sum = "h1:q2TSd/3Pyc/5yP9ldIrSdIz26MCcyNQzW0pEAugLPNs=",
        version = "v1.5.0",
    )
    go_repository(
        name = "com_github_knadh_koanf_maps",
        build_file_proto_mode = "disable_global",
        importpath = "github.com/knadh/koanf/maps",
        sum = "h1:G5TjmUh2D7G2YWf5SQQqSiHRJEjaicvU0KpypqB3NIs=",
        version = "v0.1.1",
    )
    go_repository(
        name = "com_github_knadh_koanf_providers_confmap",
        build_file_proto_mode = "disable_global",
        importpath = "github.com/knadh/koanf/providers/confmap",
        sum = "h1:gOkxhHkemwG4LezxxN8DMOFopOPghxRVp7JbIvdvqzU=",
        version = "v0.1.0",
    )
    go_repository(
        name = "com_github_knadh_koanf_v2",
        build_file_proto_mode = "disable_global",
        importpath = "github.com/knadh/koanf/v2",
        sum = "h1:1dYGITt1I23x8cfx8ZnldtezdyaZtfAuRtIFOiRzK7g=",
        version = "v2.0.1",
    )

    go_repository(
        name = "com_github_kolo_xmlrpc",
        build_file_proto_mode = "disable_global",
        importpath = "github.com/kolo/xmlrpc",
        sum = "h1:udzkj9S/zlT5X367kqJis0QP7YMxobob6zhzq6Yre00=",
        version = "v0.0.0-20220921171641-a4b6fa1dd06b",
    )
    go_repository(
        name = "com_github_konsorten_go_windows_terminal_sequences",
        build_file_proto_mode = "disable_global",
        importpath = "github.com/konsorten/go-windows-terminal-sequences",
        sum = "h1:CE8S1cTafDpPvMhIxNJKvHsGVBgn1xWYf1NbHQhywc8=",
        version = "v1.0.3",
    )

    go_repository(
        name = "com_github_kr_fs",
        build_file_proto_mode = "disable_global",
        importpath = "github.com/kr/fs",
        sum = "h1:Jskdu9ieNAYnjxsi0LbQp1ulIKZV1LAFgK1tWhpZgl8=",
        version = "v0.1.0",
    )
    go_repository(
        name = "com_github_kr_logfmt",
        build_file_proto_mode = "disable_global",
        importpath = "github.com/kr/logfmt",
        sum = "h1:T+h1c/A9Gawja4Y9mFVWj2vyii2bbUNDw3kt9VxK2EY=",
        version = "v0.0.0-20140226030751-b84e30acd515",
    )

    go_repository(
        name = "com_github_kr_pretty",
        build_file_proto_mode = "disable_global",
        importpath = "github.com/kr/pretty",
        sum = "h1:flRD4NNwYAUpkphVc1HcthR4KEIFJ65n8Mw5qdRn3LE=",
        version = "v0.3.1",
    )
    go_repository(
        name = "com_github_kr_pty",
        build_file_proto_mode = "disable_global",
        importpath = "github.com/kr/pty",
        sum = "h1:AkaSdXYQOWeaO3neb8EM634ahkXXe3jYbVh/F9lq+GI=",
        version = "v1.1.8",
    )
    go_repository(
        name = "com_github_kr_text",
        build_file_proto_mode = "disable_global",
        importpath = "github.com/kr/text",
        sum = "h1:5Nx0Ya0ZqY2ygV366QzturHI13Jq95ApcVaJBhpS+AY=",
        version = "v0.2.0",
    )
    go_repository(
        name = "com_github_kylelemons_godebug",
        build_file_proto_mode = "disable_global",
        importpath = "github.com/kylelemons/godebug",
        sum = "h1:RPNrshWIDI6G2gRW9EHilWtl7Z6Sb1BR0xunSBf0SNc=",
        version = "v1.1.0",
    )

    go_repository(
        name = "com_github_labstack_echo_v4",
        build_file_proto_mode = "disable_global",
        importpath = "github.com/labstack/echo/v4",
        sum = "h1:5CiyngihEO4HXsz3vVsJn7f8xAlWwRr3aY6Ih280ZKA=",
        version = "v4.10.0",
    )
    go_repository(
        name = "com_github_labstack_gommon",
        build_file_proto_mode = "disable_global",
        importpath = "github.com/labstack/gommon",
        sum = "h1:y7cvthEAEbU0yHOf4axH8ZG2NH8knB9iNSoTO8dyIk8=",
        version = "v0.4.0",
    )
    go_repository(
        name = "com_github_leodido_go_urn",
        build_file_proto_mode = "disable_global",
        importpath = "github.com/leodido/go-urn",
        sum = "h1:BqpAaACuzVSgi/VLzGZIobT2z4v53pjosyNd9Yv6n/w=",
        version = "v1.2.1",
    )
    go_repository(
        name = "com_github_lib_pq",
        build_file_proto_mode = "disable_global",
        importpath = "github.com/lib/pq",
        sum = "h1:p7ZhMD+KsSRozJr34udlUrhboJwWAgCg34+/ZZNvZZw=",
        version = "v1.10.7",
    )
    go_repository(
        name = "com_github_libdns_libdns",
        build_file_proto_mode = "disable_global",
        importpath = "github.com/libdns/libdns",
        sum = "h1:Wu59T7wSHRgtA0cfxC+n1c/e+O3upJGWytknkmFEDis=",
        version = "v0.2.1",
    )

    go_repository(
        name = "com_github_linode_linodego",
        build_file_proto_mode = "disable_global",
        importpath = "github.com/linode/linodego",
        sum = "h1:+lxNZw4avRxhCqGjwfPgQ2PvMT+vOL0OMsTdzixR7hQ=",
        version = "v1.9.3",
    )
    go_repository(
        name = "com_github_linuxkit_virtsock",
        build_file_proto_mode = "disable_global",
        importpath = "github.com/linuxkit/virtsock",
        sum = "h1:jUp75lepDg0phMUJBCmvaeFDldD2N3S1lBuPwUTszio=",
        version = "v0.0.0-20201010232012-f8cee7dfc7a3",
    )
    go_repository(
        name = "com_github_logrusorgru_aurora_v3",
        build_file_proto_mode = "disable_global",
        importpath = "github.com/logrusorgru/aurora/v3",
        sum = "h1:R6zcoZZbvVcGMvDCKo45A9U/lzYyzl5NfYIvznmDfE4=",
        version = "v3.0.0",
    )

    go_repository(
        name = "com_github_lucasb_eyer_go_colorful",
        build_file_proto_mode = "disable_global",
        importpath = "github.com/lucasb-eyer/go-colorful",
        sum = "h1:1nnpGOrhyZZuNyfu1QjKiUICQ74+3FNCN69Aj6K7nkY=",
        version = "v1.2.0",
    )
    go_repository(
        name = "com_github_lufia_plan9stats",
        build_file_proto_mode = "disable_global",
        importpath = "github.com/lufia/plan9stats",
        sum = "h1:6E+4a0GO5zZEnZ81pIr0yLvtUWk2if982qA3F3QD6H4=",
        version = "v0.0.0-20211012122336-39d0f177ccd0",
    )
    go_repository(
        name = "com_github_lyft_protoc_gen_star_v2",
        build_file_proto_mode = "disable_global",
        importpath = "github.com/lyft/protoc-gen-star/v2",
        sum = "h1:keaAo8hRuAT0O3DfJ/wM3rufbAjGeJ1lAtWZHDjKGB0=",
        version = "v2.0.1",
    )

    go_repository(
        name = "com_github_machinebox_graphql",
        build_file_proto_mode = "disable_global",
        importpath = "github.com/machinebox/graphql",
        sum = "h1:dWKpJligYKhYKO5A2gvNhkJdQMNZeChZYyBbrZkBZfo=",
        version = "v0.2.2",
    )

    go_repository(
        name = "com_github_magiconair_properties",
        build_file_proto_mode = "disable_global",
        importpath = "github.com/magiconair/properties",
        sum = "h1:IeQXZAiQcpL9mgcAe1Nu6cX9LLw6ExEHKjN0VQdvPDY=",
        version = "v1.8.7",
    )
    go_repository(
        name = "com_github_mailgun_raymond_v2",
        build_file_proto_mode = "disable_global",
        importpath = "github.com/mailgun/raymond/v2",
        sum = "h1:5dmlB680ZkFG2RN/0lvTAghrSxIESeu9/2aeDqACtjw=",
        version = "v2.0.48",
    )

    go_repository(
        name = "com_github_mailru_easyjson",
        build_file_proto_mode = "disable_global",
        importpath = "github.com/mailru/easyjson",
        sum = "h1:UGYAvKxe3sBsEDzO8ZeWOSlIQfWFlxbzLZe7hwFURr0=",
        version = "v0.7.7",
    )

    go_repository(
        name = "com_github_markbates_going",
        build_file_proto_mode = "disable_global",
        importpath = "github.com/markbates/going",
        sum = "h1:DQw0ZP7NbNlFGcKbcE/IVSOAFzScxRtLpd0rLMzLhq0=",
        version = "v1.0.0",
    )
    go_repository(
        name = "com_github_markbates_goth",
        build_file_proto_mode = "disable_global",
        importpath = "github.com/markbates/goth",
        sum = "h1:X5QUUHLP5puJ4dhoPKkV3PhDIvvQEzsfVxsUmDNSJ28=",
        version = "v1.73.0",
    )
    go_repository(
        name = "com_github_markbates_oncer",
        build_file_proto_mode = "disable_global",
        importpath = "github.com/markbates/oncer",
        sum = "h1:JgVTCPf0uBVcUSWpyXmGpgOc62nK5HWUBKAGc3Qqa5k=",
        version = "v0.0.0-20181203154359-bf2de49a0be2",
    )
    go_repository(
        name = "com_github_markbates_safe",
        build_file_proto_mode = "disable_global",
        importpath = "github.com/markbates/safe",
        sum = "h1:yjZkbvRM6IzKj9tlu/zMJLS0n/V351OZWRnF3QfaUxI=",
        version = "v1.0.1",
    )
    go_repository(
        name = "com_github_marstr_guid",
        build_file_proto_mode = "disable_global",
        importpath = "github.com/marstr/guid",
        sum = "h1:/M4H/1G4avsieL6BbUwCOBzulmoeKVP5ux/3mQNnbyI=",
        version = "v1.1.0",
    )

    go_repository(
        name = "com_github_masterminds_goutils",
        build_file_proto_mode = "disable_global",
        importpath = "github.com/Masterminds/goutils",
        sum = "h1:5nUrii3FMTL5diU80unEVvNevw1nH4+ZV4DSLVJLSYI=",
        version = "v1.1.1",
    )

    go_repository(
        name = "com_github_masterminds_semver",
        build_file_proto_mode = "disable_global",
        importpath = "github.com/Masterminds/semver",
        sum = "h1:H65muMkzWKEuNDnfl9d70GUjFniHKHRbFPGBuZ3QEww=",
        version = "v1.5.0",
    )
    go_repository(
        name = "com_github_masterminds_semver_v3",
        build_file_proto_mode = "disable_global",
        importpath = "github.com/Masterminds/semver/v3",
        sum = "h1:hLg3sBzpNErnxhQtUy/mmLR2I9foDujNK030IGemrRc=",
        version = "v3.1.1",
    )

    go_repository(
        name = "com_github_masterminds_sprig",
        build_file_proto_mode = "disable_global",
        importpath = "github.com/Masterminds/sprig",
        sum = "h1:z4yfnGrZ7netVz+0EDJ0Wi+5VZCSYp4Z0m2dk6cEM60=",
        version = "v2.22.0+incompatible",
    )
    go_repository(
        name = "com_github_masterminds_sprig_v3",
        build_file_proto_mode = "disable_global",
        importpath = "github.com/Masterminds/sprig/v3",
        sum = "h1:17jRggJu518dr3QaafizSXOjKYp94wKfABxUmyxvxX8=",
        version = "v3.2.2",
    )

    go_repository(
        name = "com_github_matryer_is",
        build_file_proto_mode = "disable_global",
        importpath = "github.com/matryer/is",
        sum = "h1:92UTHpy8CDwaJ08GqLDzhhuixiBUUD1p3AU6PHddz4A=",
        version = "v1.2.0",
    )
    go_repository(
        name = "com_github_matryer_moq",
        build_file_proto_mode = "disable_global",
        importpath = "github.com/matryer/moq",
        sum = "h1:Q06vEqnBYjjfx5KKgHfYRKE/lvlRu+Nj+xodG4YdHnU=",
        version = "v0.2.3",
    )

    go_repository(
        name = "com_github_mattermost_xml_roundtrip_validator",
        build_file_proto_mode = "disable_global",
        importpath = "github.com/mattermost/xml-roundtrip-validator",
        sum = "h1:RXbVD2UAl7A7nOTR4u7E3ILa4IbtvKBHw64LDsmu9hU=",
        version = "v0.1.0",
    )

    go_repository(
        name = "com_github_mattn_go_colorable",
        build_file_proto_mode = "disable_global",
        importpath = "github.com/mattn/go-colorable",
        sum = "h1:fFA4WZxdEF4tXPZVKMLwD8oUnCTTo08duU7wxecdEvA=",
        version = "v0.1.13",
    )

    go_repository(
        name = "com_github_mattn_go_isatty",
        build_file_proto_mode = "disable_global",
        importpath = "github.com/mattn/go-isatty",
        sum = "h1:JITubQf0MOLdlGRuRq+jtsDlekdYPia9ZFsB8h/APPA=",
        version = "v0.0.19",
    )
    go_repository(
        name = "com_github_mattn_go_runewidth",
        build_file_proto_mode = "disable_global",
        importpath = "github.com/mattn/go-runewidth",
        sum = "h1:+xnbZSEeDbOIg5/mE6JF0w6n9duR1l3/WmbinWVwUuU=",
        version = "v0.0.14",
    )
    go_repository(
        name = "com_github_mattn_go_shellwords",
        build_file_proto_mode = "disable_global",
        importpath = "github.com/mattn/go-shellwords",
        sum = "h1:M2zGm7EW6UQJvDeQxo4T51eKPurbeFbe8WtebGE2xrk=",
        version = "v1.0.12",
    )

    go_repository(
        name = "com_github_mattn_go_sqlite3",
        build_file_proto_mode = "disable_global",
        importpath = "github.com/mattn/go-sqlite3",
        sum = "h1:yOQRA0RpS5PFz/oikGwBEqvAWhWg5ufRz4ETLjwpU1Y=",
        version = "v1.14.16",
    )

    go_repository(
        name = "com_github_matttproud_golang_protobuf_extensions",
        build_file_proto_mode = "disable_global",
        importpath = "github.com/matttproud/golang_protobuf_extensions",
        sum = "h1:mmDVorXM7PCGKw94cs5zkfA9PSy5pEvNWRP0ET0TIVo=",
        version = "v1.0.4",
    )
    go_repository(
        name = "com_github_maxbrunsfeld_counterfeiter_v6",
        build_file_proto_mode = "disable_global",
        importpath = "github.com/maxbrunsfeld/counterfeiter/v6",
        sum = "h1:g+4J5sZg6osfvEfkRZxJ1em0VT95/UOZgi/l7zi1/oE=",
        version = "v6.2.2",
    )

    go_repository(
        name = "com_github_mcuadros_go_version",
        build_file_proto_mode = "disable_global",
        importpath = "github.com/mcuadros/go-version",
        sum = "h1:YocNLcTBdEdvY3iDK6jfWXvEaM5OCKkjxPKoJRdB3Gg=",
        version = "v0.0.0-20190830083331-035f6764e8d2",
    )

    go_repository(
        name = "com_github_mholt_acmez",
        build_file_proto_mode = "disable_global",
        importpath = "github.com/mholt/acmez",
        sum = "h1:N3cE4Pek+dSolbsofIkAYz6H1d3pE+2G0os7QHslf80=",
        version = "v1.0.4",
    )
    go_repository(
        name = "com_github_mholt_archiver_v3",
        build_file_proto_mode = "disable_global",
        importpath = "github.com/mholt/archiver/v3",
        sum = "h1:rDjOBX9JSF5BvoJGvjqK479aL70qh9DIpZCl+k7Clwo=",
        version = "v3.5.1",
    )

    go_repository(
        name = "com_github_microcosm_cc_bluemonday",
        build_file_proto_mode = "disable_global",
        importpath = "github.com/microcosm-cc/bluemonday",
        sum = "h1:SMZe2IGa0NuHvnVNAZ+6B38gsTbi5e4sViiWJyDDqFY=",
        version = "v1.0.23",
    )
    go_repository(
        name = "com_github_microsoft_go_winio",
        build_file_proto_mode = "disable_global",
        importpath = "github.com/Microsoft/go-winio",
        sum = "h1:9/kr64B9VUZrLm5YYwbGtUJnMgqWVOdUAXu6Migciow=",
        version = "v0.6.1",
    )
    go_repository(
        name = "com_github_microsoft_hcsshim",
        build_file_proto_mode = "disable_global",
        importpath = "github.com/Microsoft/hcsshim",
        sum = "h1:lf7xxK2+Ikbj9sVf2QZsouGjRjEp2STj1yDHgoVtU5k=",
        version = "v0.9.8",
    )
    go_repository(
        name = "com_github_microsoft_hcsshim_test",
        build_file_proto_mode = "disable_global",
        importpath = "github.com/Microsoft/hcsshim/test",
        sum = "h1:4FA+QBaydEHlwxg0lMN3rhwoDaQy6LKhVWR4qvq4BuA=",
        version = "v0.0.0-20210227013316-43a75bb4edd3",
    )

    go_repository(
        name = "com_github_miekg_dns",
        build_file_proto_mode = "disable_global",
        importpath = "github.com/miekg/dns",
        sum = "h1:DQUfb9uc6smULcREF09Uc+/Gd46YWqJd5DbpPE9xkcA=",
        version = "v1.1.50",
    )
    go_repository(
        name = "com_github_miekg_pkcs11",
        build_file_proto_mode = "disable_global",
        importpath = "github.com/miekg/pkcs11",
        sum = "h1:Ugu9pdy6vAYku5DEpVWVFPYnzV+bxB+iRdbuFSu7TvU=",
        version = "v1.1.1",
    )
    go_repository(
        name = "com_github_minio_asm2plan9s",
        build_file_proto_mode = "disable_global",
        importpath = "github.com/minio/asm2plan9s",
        sum = "h1:AMFGa4R4MiIpspGNG7Z948v4n35fFGB3RR3G/ry4FWs=",
        version = "v0.0.0-20200509001527-cdd76441f9d8",
    )
    go_repository(
        name = "com_github_minio_c2goasm",
        build_file_proto_mode = "disable_global",
        importpath = "github.com/minio/c2goasm",
        sum = "h1:+n/aFZefKZp7spd8DFdX7uMikMLXX4oubIzJF4kv/wI=",
        version = "v0.0.0-20190812172519-36a3d3bbc4f3",
    )

    go_repository(
        name = "com_github_minio_md5_simd",
        build_file_proto_mode = "disable_global",
        importpath = "github.com/minio/md5-simd",
        sum = "h1:Gdi1DZK69+ZVMoNHRXJyNcxrMA4dSxoYHZSQbirFg34=",
        version = "v1.1.2",
    )
    go_repository(
        name = "com_github_minio_minio_go_v7",
        build_file_proto_mode = "disable_global",
        importpath = "github.com/minio/minio-go/v7",
        sum = "h1:upnbu1jCGOqEvrGSpRauSN9ZG7RCHK7VHxXS8Vmg2zk=",
        version = "v7.0.39",
    )
    go_repository(
        name = "com_github_minio_sha256_simd",
        build_file_proto_mode = "disable_global",
        importpath = "github.com/minio/sha256-simd",
        sum = "h1:v1ta+49hkWZyvaKwrQB8elexRqm6Y0aMLjCNsrYxo6g=",
        version = "v1.0.0",
    )
    go_repository(
        name = "com_github_mistifyio_go_zfs",
        build_file_proto_mode = "disable_global",
        importpath = "github.com/mistifyio/go-zfs",
        sum = "h1:aKW/4cBs+yK6gpqU3K/oIwk9Q/XICqd3zOX/UFuvqmk=",
        version = "v2.1.2-0.20190413222219-f784269be439+incompatible",
    )

    go_repository(
        name = "com_github_mitchellh_cli",
        build_file_proto_mode = "disable_global",
        importpath = "github.com/mitchellh/cli",
        sum = "h1:tEElEatulEHDeedTxwckzyYMA5c86fbmNIUL1hBIiTg=",
        version = "v1.1.0",
    )
    go_repository(
        name = "com_github_mitchellh_colorstring",
        build_file_proto_mode = "disable_global",
        importpath = "github.com/mitchellh/colorstring",
        sum = "h1:62I3jR2EmQ4l5rM/4FEfDWcRD+abF5XlKShorW5LRoQ=",
        version = "v0.0.0-20190213212951-d06e56a500db",
    )

    go_repository(
        name = "com_github_mitchellh_copystructure",
        build_file_proto_mode = "disable_global",
        importpath = "github.com/mitchellh/copystructure",
        sum = "h1:vpKXTN4ewci03Vljg/q9QvCGUDttBOGBIa15WveJJGw=",
        version = "v1.2.0",
    )
    go_repository(
        name = "com_github_mitchellh_go_homedir",
        build_file_proto_mode = "disable_global",
        importpath = "github.com/mitchellh/go-homedir",
        sum = "h1:lukF9ziXFxDFPkA1vsr5zpc1XuPDn/wFntq5mG+4E0Y=",
        version = "v1.1.0",
    )

    go_repository(
        name = "com_github_mitchellh_go_testing_interface",
        build_file_proto_mode = "disable_global",
        importpath = "github.com/mitchellh/go-testing-interface",
        sum = "h1:fzU/JVNcaqHQEcVFAKeR41fkiLdIPrefOvVG1VZ96U0=",
        version = "v1.0.0",
    )

    go_repository(
        name = "com_github_mitchellh_go_wordwrap",
        build_file_proto_mode = "disable_global",
        importpath = "github.com/mitchellh/go-wordwrap",
        sum = "h1:TLuKupo69TCn6TQSyGxwI1EblZZEsQ0vMlAFQflz0v0=",
        version = "v1.0.1",
    )
    go_repository(
        name = "com_github_mitchellh_gox",
        build_file_proto_mode = "disable_global",
        importpath = "github.com/mitchellh/gox",
        sum = "h1:lfGJxY7ToLJQjHHwi0EX6uYBdK78egf954SQl13PQJc=",
        version = "v0.4.0",
    )
    go_repository(
        name = "com_github_mitchellh_hashstructure",
        build_file_proto_mode = "disable_global",
        importpath = "github.com/mitchellh/hashstructure",
        sum = "h1:P6P1hdjqAAknpY/M1CGipelZgp+4y9ja9kmUZPXP+H0=",
        version = "v1.1.0",
    )
    go_repository(
        name = "com_github_mitchellh_hashstructure_v2",
        build_file_proto_mode = "disable_global",
        importpath = "github.com/mitchellh/hashstructure/v2",
        sum = "h1:vGKWl0YJqUNxE8d+h8f6NJLcCJrgbhC4NcD46KavDd4=",
        version = "v2.0.2",
    )

    go_repository(
        name = "com_github_mitchellh_iochan",
        build_file_proto_mode = "disable_global",
        importpath = "github.com/mitchellh/iochan",
        sum = "h1:C+X3KsSTLFVBr/tK1eYN/vs4rJcvsiLU338UhYPJWeY=",
        version = "v1.0.0",
    )

    go_repository(
        name = "com_github_mitchellh_mapstructure",
        build_file_proto_mode = "disable_global",
        importpath = "github.com/mitchellh/mapstructure",
        sum = "h1:BpfhmLKZf+SjVanKKhCgf3bg+511DmU9eDQTen7LLbY=",
        version = "v1.5.1-0.20220423185008-bf980b35cac4",
    )
    go_repository(
        name = "com_github_mitchellh_osext",
        build_file_proto_mode = "disable_global",
        importpath = "github.com/mitchellh/osext",
        sum = "h1:2+myh5ml7lgEU/51gbeLHfKGNfgEQQIWrlbdaOsidbQ=",
        version = "v0.0.0-20151018003038-5e2d6d41470f",
    )

    go_repository(
        name = "com_github_mitchellh_reflectwalk",
        build_file_proto_mode = "disable_global",
        importpath = "github.com/mitchellh/reflectwalk",
        sum = "h1:G2LzWKi524PWgd3mLHV8Y5k7s6XUvT0Gef6zxSIeXaQ=",
        version = "v1.0.2",
    )
    go_repository(
        name = "com_github_mmcloughlin_avo",
        build_file_proto_mode = "disable_global",
        importpath = "github.com/mmcloughlin/avo",
        sum = "h1:nAco9/aI9Lg2kiuROBY6BhCI/z0t5jEvJfjWbL8qXLU=",
        version = "v0.5.0",
    )

    go_repository(
        name = "com_github_moby_buildkit",
        build_file_proto_mode = "disable_global",
        importpath = "github.com/moby/buildkit",
        sum = "h1:VYNdoKk5TVxN7k4RvZgdeM4GOyRvIi4Z8MXOY7xvyUs=",
        version = "v0.11.6",
    )
    go_repository(
        name = "com_github_moby_locker",
        build_file_proto_mode = "disable_global",
        importpath = "github.com/moby/locker",
        sum = "h1:fOXqR41zeveg4fFODix+1Ch4mj/gT0NE1XJbp/epuBg=",
        version = "v1.0.1",
    )
    go_repository(
        name = "com_github_moby_patternmatcher",
        build_file_proto_mode = "disable_global",
        importpath = "github.com/moby/patternmatcher",
        sum = "h1:YCZgJOeULcxLw1Q+sVR636pmS7sPEn1Qo2iAN6M7DBo=",
        version = "v0.5.0",
    )

    go_repository(
        name = "com_github_moby_spdystream",
        build_file_proto_mode = "disable_global",
        importpath = "github.com/moby/spdystream",
        sum = "h1:cjW1zVyyoiM0T7b6UoySUFqzXMoqRckQtXwGPiBhOM8=",
        version = "v0.2.0",
    )
    go_repository(
        name = "com_github_moby_sys_mount",
        build_file_proto_mode = "disable_global",
        importpath = "github.com/moby/sys/mount",
        sum = "h1:fX1SVkXFJ47XWDoeFW4Sq7PdQJnV2QIDZAqjNqgEjUs=",
        version = "v0.3.3",
    )
    go_repository(
        name = "com_github_moby_sys_mountinfo",
        build_file_proto_mode = "disable_global",
        importpath = "github.com/moby/sys/mountinfo",
        sum = "h1:BzJjoreD5BMFNmD9Rus6gdd1pLuecOFPt8wC+Vygl78=",
        version = "v0.6.2",
    )
    go_repository(
        name = "com_github_moby_sys_sequential",
        build_file_proto_mode = "disable_global",
        importpath = "github.com/moby/sys/sequential",
        sum = "h1:OPvI35Lzn9K04PBbCLW0g4LcFAJgHsvXsRyewg5lXtc=",
        version = "v0.5.0",
    )
    go_repository(
        name = "com_github_moby_sys_signal",
        build_file_proto_mode = "disable_global",
        importpath = "github.com/moby/sys/signal",
        sum = "h1:25RW3d5TnQEoKvRbEKUGay6DCQ46IxAVTT9CUMgmsSI=",
        version = "v0.7.0",
    )
    go_repository(
        name = "com_github_moby_sys_symlink",
        build_file_proto_mode = "disable_global",
        importpath = "github.com/moby/sys/symlink",
        sum = "h1:tk1rOM+Ljp0nFmfOIBtlV3rTDlWOwFRhjEeAhZB0nZc=",
        version = "v0.2.0",
    )

    go_repository(
        name = "com_github_moby_term",
        build_file_proto_mode = "disable_global",
        importpath = "github.com/moby/term",
        sum = "h1:xt8Q1nalod/v7BqbG21f8mQPqH+xAaC9C3N3wfWbVP0=",
        version = "v0.5.0",
    )
    go_repository(
        name = "com_github_modern_go_concurrent",
        build_file_proto_mode = "disable_global",
        importpath = "github.com/modern-go/concurrent",
        sum = "h1:TRLaZ9cD/w8PVh93nsPXa1VrQ6jlwL5oN8l14QlcNfg=",
        version = "v0.0.0-20180306012644-bacd9c7ef1dd",
    )
    go_repository(
        name = "com_github_modern_go_reflect2",
        build_file_proto_mode = "disable_global",
        importpath = "github.com/modern-go/reflect2",
        sum = "h1:xBagoLtFs94CBntxluKeaWgTMpvLxC4ur3nMaC9Gz0M=",
        version = "v1.0.2",
    )
    go_repository(
        name = "com_github_modocache_gover",
        build_file_proto_mode = "disable_global",
        importpath = "github.com/modocache/gover",
        sum = "h1:8Q0qkMVC/MmWkpIdlvZgcv2o2jrlF6zqVOh7W5YHdMA=",
        version = "v0.0.0-20171022184752-b58185e213c5",
    )
    go_repository(
        name = "com_github_monochromegane_go_gitignore",
        build_file_proto_mode = "disable_global",
        importpath = "github.com/monochromegane/go-gitignore",
        sum = "h1:n6/2gBQ3RWajuToeY6ZtZTIKv2v7ThUy5KKusIT0yc0=",
        version = "v0.0.0-20200626010858-205db1a8cc00",
    )
    go_repository(
        name = "com_github_montanaflynn_stats",
        build_file_proto_mode = "disable_global",
        importpath = "github.com/montanaflynn/stats",
        sum = "h1:Duep6KMIDpY4Yo11iFsvyqJDyfzLF9+sndUKT+v64GQ=",
        version = "v0.6.6",
    )

    go_repository(
        name = "com_github_morikuni_aec",
        build_file_proto_mode = "disable_global",
        importpath = "github.com/morikuni/aec",
        sum = "h1:nP9CBfwrvYnBRgY6qfDQkygYDmYwOilePFkwzv4dU8A=",
        version = "v1.0.0",
    )
    go_repository(
        name = "com_github_mostynb_go_grpc_compression",
        build_file_proto_mode = "disable_global",
        importpath = "github.com/mostynb/go-grpc-compression",
        sum = "h1:KJzRFSYPXlcoYjG5/xLZB8tpuOyWF2UnlW4tAuaWnfI=",
        version = "v1.2.0",
    )

    go_repository(
        name = "com_github_mpvl_unique",
        build_file_proto_mode = "disable_global",
        importpath = "github.com/mpvl/unique",
        sum = "h1:D5x39vF5KCwKQaw+OC9ZPiLVHXz3UFw2+psEX+gYcto=",
        version = "v0.0.0-20150818121801-cbe035fff7de",
    )
    go_repository(
        name = "com_github_mrjones_oauth",
        build_file_proto_mode = "disable_global",
        importpath = "github.com/mrjones/oauth",
        sum = "h1:j2kD3MT1z4PXCiUllUJF9mWUESr9TWKS7iEKsQ/IipM=",
        version = "v0.0.0-20190623134757-126b35219450",
    )
    go_repository(
        name = "com_github_mroth_weightedrand_v2",
        build_file_proto_mode = "disable_global",
        importpath = "github.com/mroth/weightedrand/v2",
        sum = "h1:zrEVDIaau/E4QLOKu02kpg8T8myweFlMGikIgbIdrRA=",
        version = "v2.0.1",
    )

    go_repository(
        name = "com_github_mrunalp_fileutils",
        build_file_proto_mode = "disable_global",
        importpath = "github.com/mrunalp/fileutils",
        sum = "h1:NKzVxiH7eSk+OQ4M+ZYW1K6h27RUV3MI6NUTsHhU6Z4=",
        version = "v0.5.0",
    )

    go_repository(
        name = "com_github_mschoch_smat",
        build_file_proto_mode = "disable_global",
        importpath = "github.com/mschoch/smat",
        sum = "h1:8imxQsjDm8yFEAVBe7azKmKSgzSkZXDuKkSq9374khM=",
        version = "v0.2.0",
    )
    go_repository(
        name = "com_github_msteinert_pam",
        build_file_proto_mode = "disable_global",
        importpath = "github.com/msteinert/pam",
        sum = "h1:VhLun/0n0kQYxiRBJJvVpC2jR6d21SWJFjpvUVj20Kc=",
        version = "v1.1.0",
    )

    go_repository(
        name = "com_github_muesli_reflow",
        build_file_proto_mode = "disable_global",
        importpath = "github.com/muesli/reflow",
        sum = "h1:IFsN6K9NfGtjeggFP+68I4chLZV2yIKsXJFNZ+eWh6s=",
        version = "v0.3.0",
    )
    go_repository(
        name = "com_github_muesli_termenv",
        build_file_proto_mode = "disable_global",
        importpath = "github.com/muesli/termenv",
        sum = "h1:KuQRUE3PgxRFWhq4gHvZtPSLCGDqM5q/cYr1pZ39ytc=",
        version = "v0.12.0",
    )
    go_repository(
        name = "com_github_munnerz_goautoneg",
        build_file_proto_mode = "disable_global",
        importpath = "github.com/munnerz/goautoneg",
        sum = "h1:C3w9PqII01/Oq1c1nUAm88MOHcQC9l5mIlSMApZMrHA=",
        version = "v0.0.0-20191010083416-a7dc8b61c822",
    )
    go_repository(
        name = "com_github_mwitkow_go_conntrack",
        build_file_proto_mode = "disable_global",
        importpath = "github.com/mwitkow/go-conntrack",
        sum = "h1:KUppIJq7/+SVif2QVs3tOP0zanoHgBEVAwHxUSIzRqU=",
        version = "v0.0.0-20190716064945-2f068394615f",
    )
    go_repository(
        name = "com_github_mwitkow_go_proto_validators",
        build_file_proto_mode = "disable_global",
        importpath = "github.com/mwitkow/go-proto-validators",
        sum = "h1:qRlmpTzm2pstMKKzTdvwPCF5QfBNURSlAgN/R+qbKos=",
        version = "v0.3.2",
    )
    go_repository(
        name = "com_github_mxk_go_flowrate",
        build_file_proto_mode = "disable_global",
        importpath = "github.com/mxk/go-flowrate",
        sum = "h1:y5//uYreIhSUg3J1GEMiLbxo1LJaP8RfCpH6pymGZus=",
        version = "v0.0.0-20140419014527-cca7078d478f",
    )

    go_repository(
        name = "com_github_ncw_swift",
        build_file_proto_mode = "disable_global",
        importpath = "github.com/ncw/swift",
        sum = "h1:4DQRPj35Y41WogBxyhOXlrI37nzGlyEcsforeudyYPQ=",
        version = "v1.0.47",
    )
    go_repository(
        name = "com_github_neelance_astrewrite",
        build_file_proto_mode = "disable_global",
        importpath = "github.com/neelance/astrewrite",
        sum = "h1:D6paGObi5Wud7xg83MaEFyjxQB1W5bz5d0IFppr+ymk=",
        version = "v0.0.0-20160511093645-99348263ae86",
    )
    go_repository(
        name = "com_github_neelance_sourcemap",
        build_file_proto_mode = "disable_global",
        importpath = "github.com/neelance/sourcemap",
        sum = "h1:bY6ktFuJkt+ZXkX0RChQch2FtHpWQLVS8Qo1YasiIVk=",
        version = "v0.0.0-20200213170602-2833bce08e4c",
    )
    go_repository(
        name = "com_github_networkplumbing_go_nft",
        build_file_proto_mode = "disable_global",
        importpath = "github.com/networkplumbing/go-nft",
        sum = "h1:eKapmyVUt/3VGfhYaDos5yeprm+LPt881UeksmKKZHY=",
        version = "v0.2.0",
    )

    go_repository(
        name = "com_github_nfnt_resize",
        build_file_proto_mode = "disable_global",
        importpath = "github.com/nfnt/resize",
        sum = "h1:zYyBkD/k9seD2A7fsi6Oo2LfFZAehjjQMERAvZLEDnQ=",
        version = "v0.0.0-20180221191011-83c6a9932646",
    )

    go_repository(
        name = "com_github_niemeyer_pretty",
        build_file_proto_mode = "disable_global",
        importpath = "github.com/niemeyer/pretty",
        sum = "h1:fD57ERR4JtEqsWbfPhv4DMiApHyliiK5xCTNVSPiaAs=",
        version = "v0.0.0-20200227124842-a10e7caefd8e",
    )
    go_repository(
        name = "com_github_nightlyone_lockfile",
        build_file_proto_mode = "disable_global",
        importpath = "github.com/nightlyone/lockfile",
        sum = "h1:RHep2cFKK4PonZJDdEl4GmkabuhbsRMgk/k3uAmxBiA=",
        version = "v1.0.0",
    )
    go_repository(
        name = "com_github_niklasfasching_go_org",
        build_file_proto_mode = "disable_global",
        importpath = "github.com/niklasfasching/go-org",
        sum = "h1:5YAIqNTdl6lAOb7lD2AyQ1RuFGPVrAKvUexphk8PGbo=",
        version = "v1.6.5",
    )
    go_repository(
        name = "com_github_nishanths_predeclared",
        build_file_proto_mode = "disable_global",
        importpath = "github.com/nishanths/predeclared",
        sum = "h1:3f0nxAmdj/VoCGN/ijdMy7bj6SBagaqYg1B0hu8clMA=",
        version = "v0.0.0-20200524104333-86fad755b4d3",
    )

    go_repository(
        name = "com_github_npillmayer_nestext",
        build_file_proto_mode = "disable_global",
        importpath = "github.com/npillmayer/nestext",
        sum = "h1:2dkbzJ5xMcyJW5b8wwrX+nnRNvf/Nn1KwGhIauGyE2E=",
        version = "v0.1.3",
    )
    go_repository(
        name = "com_github_nu7hatch_gouuid",
        build_file_proto_mode = "disable_global",
        importpath = "github.com/nu7hatch/gouuid",
        sum = "h1:VhgPp6v9qf9Agr/56bj7Y/xa04UccTW04VP0Qed4vnQ=",
        version = "v0.0.0-20131221200532-179d4d0c4d8d",
    )
    go_repository(
        name = "com_github_nwaples_rardecode",
        build_file_proto_mode = "disable_global",
        importpath = "github.com/nwaples/rardecode",
        sum = "h1:cWCaZwfM5H7nAD6PyEdcVnczzV8i/JtotnyW/dD9lEc=",
        version = "v1.1.3",
    )
    go_repository(
        name = "com_github_nxadm_tail",
        build_file_proto_mode = "disable_global",
        importpath = "github.com/nxadm/tail",
        sum = "h1:nPr65rt6Y5JFSKQO7qToXr7pePgD6Gwiw05lkbyAQTE=",
        version = "v1.4.8",
    )
    go_repository(
        name = "com_github_nyaruka_phonenumbers",
        build_file_proto_mode = "disable_global",
        importpath = "github.com/nyaruka/phonenumbers",
        sum = "h1:vU9IUfiHrpu+lZcCkjEzDsCIdurQV8lxjrAdqW2osAU=",
        version = "v1.0.54",
    )

    go_repository(
        name = "com_github_nytimes_gziphandler",
        build_file_proto_mode = "disable_global",
        importpath = "github.com/NYTimes/gziphandler",
        sum = "h1:ZUDjpQae29j0ryrS0u/B8HZfJBtBQHjqw2rQ2cqUQ3I=",
        version = "v1.1.1",
    )

    go_repository(
        name = "com_github_oklog_run",
        build_file_proto_mode = "disable_global",
        importpath = "github.com/oklog/run",
        sum = "h1:GEenZ1cK0+q0+wsJew9qUg/DyD8k3JzYsZAi5gYi2mA=",
        version = "v1.1.0",
    )
    go_repository(
        name = "com_github_oklog_ulid",
        build_file_proto_mode = "disable_global",
        importpath = "github.com/oklog/ulid",
        sum = "h1:EGfNDEx6MqHz8B3uNV6QAib1UR2Lm97sHi3ocA6ESJ4=",
        version = "v1.3.1",
    )

    go_repository(
        name = "com_github_olekukonko_tablewriter",
        build_file_proto_mode = "disable_global",
        importpath = "github.com/olekukonko/tablewriter",
        sum = "h1:P2Ga83D34wi1o9J6Wh1mRuqd4mF/x/lgBS7N7AbDhec=",
        version = "v0.0.5",
    )
    go_repository(
        name = "com_github_oliamb_cutter",
        build_file_proto_mode = "disable_global",
        importpath = "github.com/oliamb/cutter",
        sum = "h1:Lfwkya0HHNU1YLnGv2hTkzHfasrSMkgv4Dn+5rmlk3k=",
        version = "v0.2.2",
    )
    go_repository(
        name = "com_github_olivere_elastic_v7",
        build_file_proto_mode = "disable_global",
        importpath = "github.com/olivere/elastic/v7",
        sum = "h1:R7CXvbu8Eq+WlsLgxmKVKPox0oOwAE/2T9Si5BnvK6E=",
        version = "v7.0.32",
    )

    go_repository(
        name = "com_github_oneofone_xxhash",
        build_file_proto_mode = "disable_global",
        importpath = "github.com/OneOfOne/xxhash",
        sum = "h1:KMrpdQIwFcEqXDklaen+P1axHaj9BSKzvpUUfnHldSE=",
        version = "v1.2.2",
    )
    go_repository(
        name = "com_github_onsi_ginkgo",
        build_file_proto_mode = "disable_global",
        importpath = "github.com/onsi/ginkgo",
        sum = "h1:29JGrr5oVBm5ulCWet69zQkzWipVXIol6ygQUe/EzNc=",
        version = "v1.16.4",
    )
    go_repository(
        name = "com_github_onsi_ginkgo_v2",
        build_file_proto_mode = "disable_global",
        importpath = "github.com/onsi/ginkgo/v2",
        sum = "h1:06xGQy5www2oN160RtEZoTvnP2sPhEfePYmCDc2szss=",
        version = "v2.9.7",
    )

    go_repository(
        name = "com_github_onsi_gomega",
        build_file_proto_mode = "disable_global",
        importpath = "github.com/onsi/gomega",
        sum = "h1:gegWiwZjBsf2DgiSbf5hpokZ98JVDMcWkUiigk6/KXc=",
        version = "v1.27.8",
    )

    go_repository(
        name = "com_github_opencontainers_go_digest",
        build_file_proto_mode = "disable_global",
        importpath = "github.com/opencontainers/go-digest",
        sum = "h1:apOUWs51W5PlhuyGyz9FCeeBIOUDA/6nW8Oi/yOhh5U=",
        version = "v1.0.0",
    )
    go_repository(
        name = "com_github_opencontainers_image_spec",
        build_file_proto_mode = "disable_global",
        importpath = "github.com/opencontainers/image-spec",
<<<<<<< HEAD
        sum = "h1:oOxKUJWnFC4YGHCCMNql1x4YaDfYBTS5Y4x/Cgeo1E0=",
        version = "v1.1.0-rc4",
=======
        sum = "h1:YWuSjZCQAPM8UUBLkYUk1e+rZcvWHJmFb6i6rM44Xs8=",
        version = "v1.1.0-rc2.0.20221005185240-3a7f492d3f1b",
>>>>>>> 2480f1ae
    )
    go_repository(
        name = "com_github_opencontainers_runc",
        build_file_proto_mode = "disable_global",
        importpath = "github.com/opencontainers/runc",
        sum = "h1:L44KXEpKmfWDcS02aeGm8QNTFXTo2D+8MYGDIJ/GDEs=",
        version = "v1.1.5",
    )
    go_repository(
        name = "com_github_opencontainers_runtime_spec",
        build_file_proto_mode = "disable_global",
        importpath = "github.com/opencontainers/runtime-spec",
        sum = "h1:3snG66yBm59tKhhSPQrQ/0bCrv1LQbKt40LnUPiUxdc=",
        version = "v1.0.3-0.20210326190908-1c3f411f0417",
    )
    go_repository(
        name = "com_github_opencontainers_runtime_tools",
        build_file_proto_mode = "disable_global",
        importpath = "github.com/opencontainers/runtime-tools",
        sum = "h1:H7DMc6FAjgwZZi8BRqjrAAHWoqEr5e5L6pS4V0ezet4=",
        version = "v0.0.0-20181011054405-1d69bd0f9c39",
    )

    go_repository(
        name = "com_github_opencontainers_selinux",
        build_file_proto_mode = "disable_global",
        importpath = "github.com/opencontainers/selinux",
        sum = "h1:NFy2xCsjn7+WspbfZkUd5zyVeisV7VFbPSP96+8/ha4=",
        version = "v1.10.2",
    )

    go_repository(
        # This is no longer used but we keep it for backwards compatability
        # tests while on 5.0.x.
        name = "com_github_opentracing_contrib_go_stdlib",
        build_file_proto_mode = "disable_global",
        importpath = "github.com/opentracing-contrib/go-stdlib",
        sum = "h1:TBS7YuVotp8myLon4Pv7BtCBzOTo1DeZCld0Z63mW2w=",
        version = "v1.0.0",
    )  # keep
    go_repository(
        name = "com_github_opentracing_opentracing_go",
        build_file_proto_mode = "disable_global",
        importpath = "github.com/opentracing/opentracing-go",
        sum = "h1:uEJPy/1a5RIPAJ0Ov+OIO8OxWu77jEv+1B0VhjKrZUs=",
        version = "v1.2.0",
    )

    go_repository(
        name = "com_github_opsgenie_opsgenie_go_sdk_v2",
        build_file_proto_mode = "disable_global",
        importpath = "github.com/opsgenie/opsgenie-go-sdk-v2",
        sum = "h1:nV98dkBpqaYbDnhefmOQ+Rn4hE+jD6AtjYHXaU5WyJI=",
        version = "v1.2.13",
    )

    go_repository(
        name = "com_github_ovh_go_ovh",
        build_file_proto_mode = "disable_global",
        importpath = "github.com/ovh/go-ovh",
        sum = "h1:bHXZmw8nTgZin4Nv7JuaLs0KG5x54EQR7migYTd1zrk=",
        version = "v1.1.0",
    )
    go_repository(
        name = "com_github_package_url_packageurl_go",
        build_file_proto_mode = "disable_global",
        importpath = "github.com/package-url/packageurl-go",
        sum = "h1:DiLBVp4DAcZlBVBEtJpNWZpZVq0AEeCY7Hqk8URVs4o=",
        version = "v0.1.1-0.20220428063043-89078438f170",
    )

    go_repository(
        name = "com_github_pandatix_go_cvss",
        build_file_proto_mode = "disable_global",
        importpath = "github.com/pandatix/go-cvss",
        sum = "h1:9441i+Sn/P/TP9kNBl3kI7mwYtNYFr1eN8JdsiybiMM=",
        version = "v0.5.2",
    )

    go_repository(
        name = "com_github_pascaldekloe_goe",
        build_file_proto_mode = "disable_global",
        importpath = "github.com/pascaldekloe/goe",
        sum = "h1:cBOtyMzM9HTpWjXfbbunk26uA6nG3a8n06Wieeh0MwY=",
        version = "v0.1.0",
    )
    go_repository(
        name = "com_github_pborman_uuid",
        build_file_proto_mode = "disable_global",
        importpath = "github.com/pborman/uuid",
        sum = "h1:J7Q5mO4ysT1dv8hyrUGHb9+ooztCXu1D8MY8DZYsu3g=",
        version = "v1.2.0",
    )

    go_repository(
        name = "com_github_pelletier_go_toml",
        build_file_proto_mode = "disable_global",
        importpath = "github.com/pelletier/go-toml",
        sum = "h1:4yBQzkHv+7BHq2PQUZF3Mx0IYxG7LsP222s7Agd3ve8=",
        version = "v1.9.5",
    )
    go_repository(
        name = "com_github_pelletier_go_toml_v2",
        build_file_proto_mode = "disable_global",
        importpath = "github.com/pelletier/go-toml/v2",
        sum = "h1:ipoSadvV8oGUjnUbMub59IDPPwfxF694nG/jwbMiyQg=",
        version = "v2.0.5",
    )
    go_repository(
        name = "com_github_peterbourgon_diskv",
        build_file_proto_mode = "disable_global",
        importpath = "github.com/peterbourgon/diskv",
        sum = "h1:UBdAOUP5p4RWqPBg048CAvpKN+vxiaj6gdUUzhl4XmI=",
        version = "v2.0.1+incompatible",
    )
    go_repository(
        name = "com_github_peterbourgon_ff",
        build_file_proto_mode = "disable_global",
        importpath = "github.com/peterbourgon/ff",
        sum = "h1:xt1lxTG+Nr2+tFtysY7abFgPoH3Lug8CwYJMOmJRXhk=",
        version = "v1.7.1",
    )
    go_repository(
        name = "com_github_peterbourgon_ff_v3",
        build_file_proto_mode = "disable_global",
        importpath = "github.com/peterbourgon/ff/v3",
        sum = "h1:2J07/5/36kd9HYVt42Zve0xCeQ+LLRIvoKrt6sAZXJ4=",
        version = "v3.3.2",
    )
    go_repository(
        name = "com_github_peterhellberg_link",
        build_file_proto_mode = "disable_global",
        importpath = "github.com/peterhellberg/link",
        sum = "h1:s2+RH8EGuI/mI4QwrWGSYQCRz7uNgip9BaM04HKu5kc=",
        version = "v1.1.0",
    )
    go_repository(
        name = "com_github_philhofer_fwd",
        build_file_proto_mode = "disable_global",
        importpath = "github.com/philhofer/fwd",
        sum = "h1:UbZqGr5Y38ApvM/V/jEljVxwocdweyH+vmYvRPBnbqQ=",
        version = "v1.0.0",
    )
    go_repository(
        name = "com_github_phpdave11_gofpdf",
        build_file_proto_mode = "disable_global",
        importpath = "github.com/phpdave11/gofpdf",
        sum = "h1:KPKiIbfwbvC/wOncwhrpRdXVj2CZTCFlw4wnoyjtHfQ=",
        version = "v1.4.2",
    )
    go_repository(
        name = "com_github_phpdave11_gofpdi",
        build_file_proto_mode = "disable_global",
        importpath = "github.com/phpdave11/gofpdi",
        sum = "h1:RZb9NG62cw/RW0rHAduVRo+98R8o/G1krcg2ns7DakQ=",
        version = "v1.0.12",
    )

    go_repository(
        name = "com_github_pierrec_lz4",
        build_file_proto_mode = "disable_global",
        importpath = "github.com/pierrec/lz4",
        sum = "h1:2xWsjqPFWcplujydGg4WmhC/6fZqK42wMM8aXeqhl0I=",
        version = "v2.0.5+incompatible",
    )

    go_repository(
        name = "com_github_pierrec_lz4_v4",
        build_file_proto_mode = "disable_global",
        importpath = "github.com/pierrec/lz4/v4",
        sum = "h1:kV4Ip+/hUBC+8T6+2EgburRtkE9ef4nbY3f4dFhGjMc=",
        version = "v4.1.17",
    )

    go_repository(
        name = "com_github_pingcap_errors",
        build_file_proto_mode = "disable_global",
        importpath = "github.com/pingcap/errors",
        sum = "h1:lFuQV/oaUMGcD2tqt+01ROSmJs75VG1ToEOkZIZ4nE4=",
        version = "v0.11.4",
    )
    go_repository(
        name = "com_github_pjbgf_sha1cd",
        build_file_proto_mode = "disable_global",
        importpath = "github.com/pjbgf/sha1cd",
        sum = "h1:4D5XXmUUBUl/xQ6IjCkEAbqXskkq/4O7LmGn0AqMDs4=",
        version = "v0.3.0",
    )

    go_repository(
        name = "com_github_pkg_browser",
        build_file_proto_mode = "disable_global",
        importpath = "github.com/pkg/browser",
        sum = "h1:KoWmjvw+nsYOo29YJK9vDA65RGE3NrOnUtO7a+RF9HU=",
        version = "v0.0.0-20210911075715-681adbf594b8",
    )
    go_repository(
        name = "com_github_pkg_diff",
        build_file_proto_mode = "disable_global",
        importpath = "github.com/pkg/diff",
        sum = "h1:aoZm08cpOy4WuID//EZDgcC4zIxODThtZNPirFr42+A=",
        version = "v0.0.0-20210226163009-20ebb0f2a09e",
    )
    go_repository(
        name = "com_github_pkg_errors",
        build_file_proto_mode = "disable_global",
        importpath = "github.com/pkg/errors",
        sum = "h1:FEBLx1zS214owpjy7qsBeixbURkuhQAwrK5UwLGTwt4=",
        version = "v0.9.1",
    )
    go_repository(
        name = "com_github_pkg_profile",
        build_file_proto_mode = "disable_global",
        importpath = "github.com/pkg/profile",
        sum = "h1:hnbDkaNWPCLMO9wGLdBFTIZvzDrDfBM2072E1S9gJkA=",
        version = "v1.7.0",
    )
    go_repository(
        name = "com_github_pkg_sftp",
        build_file_proto_mode = "disable_global",
        importpath = "github.com/pkg/sftp",
        sum = "h1:VasscCm72135zRysgrJDKsntdmPN+OuU3+nnHYA9wyc=",
        version = "v1.10.1",
    )
    go_repository(
        name = "com_github_pmezard_go_difflib",
        build_file_proto_mode = "disable_global",
        importpath = "github.com/pmezard/go-difflib",
        sum = "h1:4DBwDE0NGyQoBHbLQYPwSUPoCMWR5BEzIk/f1lZbAQM=",
        version = "v1.0.0",
    )
    go_repository(
        name = "com_github_posener_complete",
        build_file_proto_mode = "disable_global",
        importpath = "github.com/posener/complete",
        sum = "h1:NP0eAhjcjImqslEwo/1hq7gpajME0fTLTezBKDqfXqo=",
        version = "v1.2.3",
    )
    go_repository(
        name = "com_github_power_devops_perfstat",
        build_file_proto_mode = "disable_global",
        importpath = "github.com/power-devops/perfstat",
        sum = "h1:0LFwY6Q3gMACTjAbMZBjXAqTOzOwFaj2Ld6cjeQ7Rig=",
        version = "v0.0.0-20221212215047-62379fc7944b",
    )
    go_repository(
        name = "com_github_pquerna_cachecontrol",
        build_file_proto_mode = "disable_global",
        importpath = "github.com/pquerna/cachecontrol",
        sum = "h1:yJMy84ti9h/+OEWa752kBTKv4XC30OtVVHYv/8cTqKc=",
        version = "v0.1.0",
    )
    go_repository(
        name = "com_github_pquerna_otp",
        build_file_proto_mode = "disable_global",
        importpath = "github.com/pquerna/otp",
        sum = "h1:oJV/SkzR33anKXwQU3Of42rL4wbrffP4uvUf1SvS5Xs=",
        version = "v1.3.0",
    )
    go_repository(
        name = "com_github_prashantv_gostub",
        build_file_proto_mode = "disable_global",
        importpath = "github.com/prashantv/gostub",
        sum = "h1:BTyx3RfQjRHnUWaGF9oQos79AlQ5k8WNktv7VGvVH4g=",
        version = "v1.1.0",
    )

    go_repository(
        name = "com_github_prometheus_alertmanager",
        build_file_proto_mode = "disable_global",
        importpath = "github.com/prometheus/alertmanager",
        replace = "github.com/sourcegraph/alertmanager",
        sum = "h1:Mlytsllyx6d1eaKXt8urXX0YjP5Tq4UGV+BfL6Yc1aQ=",
        version = "v0.21.1-0.20211110092431-863f5b1ee51b",
    )
    go_repository(
        name = "com_github_prometheus_client_golang",
        build_file_proto_mode = "disable_global",
        importpath = "github.com/prometheus/client_golang",
        sum = "h1:yk/hx9hDbrGHovbci4BY+pRMfSuuat626eFsHb7tmT8=",
        version = "v1.16.0",
    )
    go_repository(
        name = "com_github_prometheus_client_model",
        build_file_proto_mode = "disable_global",
        importpath = "github.com/prometheus/client_model",
        sum = "h1:5lQXD3cAg1OXBf4Wq03gTrXHeaV0TQvGfUooCfx1yqY=",
        version = "v0.4.0",
    )
    go_repository(
        name = "com_github_prometheus_common",
        build_file_proto_mode = "disable_global",
        importpath = "github.com/prometheus/common",
        replace = "github.com/prometheus/common",
        sum = "h1:hWIdL3N2HoUx3B8j3YN9mWor0qhY/NlEKZEaXxuIRh4=",
        version = "v0.32.1",
    )
    go_repository(
        name = "com_github_prometheus_common_assets",
        build_file_proto_mode = "disable_global",
        importpath = "github.com/prometheus/common/assets",
        sum = "h1:0P5OrzoHrYBOSM1OigWL3mY8ZvV2N4zIE/5AahrSrfM=",
        version = "v0.2.0",
    )
    go_repository(
        name = "com_github_prometheus_common_sigv4",
        build_file_proto_mode = "disable_global",
        importpath = "github.com/prometheus/common/sigv4",
        sum = "h1:qoVebwtwwEhS85Czm2dSROY5fTo2PAPEVdDeppTwGX4=",
        version = "v0.1.0",
    )
    go_repository(
        name = "com_github_prometheus_exporter_toolkit",
        build_file_proto_mode = "disable_global",
        importpath = "github.com/prometheus/exporter-toolkit",
        sum = "h1:sbJAfBXQFkG6sUkbwBun8MNdzW9+wd5YfPYofbmj0YM=",
        version = "v0.8.2",
    )
    go_repository(
        name = "com_github_prometheus_procfs",
        build_file_proto_mode = "disable_global",
        importpath = "github.com/prometheus/procfs",
        sum = "h1:5EAgkfkMl659uZPbe9AS2N68a7Cc1TJbPEuGzFuRbyk=",
        version = "v0.11.0",
    )
    go_repository(
        name = "com_github_prometheus_prometheus",
        build_file_proto_mode = "disable_global",
        importpath = "github.com/prometheus/prometheus",
        sum = "h1:wmk5yNrQlkQ2OvZucMhUB4k78AVfG34szb1UtopS8Vc=",
        version = "v0.40.5",
    )
    go_repository(
        name = "com_github_prometheus_statsd_exporter",
        build_file_proto_mode = "disable_global",
        importpath = "github.com/prometheus/statsd_exporter",
        sum = "h1:7Pji/i2GuhK6Lu7DHrtTkFmNBCudCPT1pX2CziuyQR0=",
        version = "v0.22.7",
    )
    go_repository(
        name = "com_github_prometheus_tsdb",
        build_file_proto_mode = "disable_global",
        importpath = "github.com/prometheus/tsdb",
        sum = "h1:YZcsG11NqnK4czYLrWd9mpEuAJIHVQLwdrleYfszMAA=",
        version = "v0.7.1",
    )
    go_repository(
        name = "com_github_protocolbuffers_txtpbfmt",
        build_file_proto_mode = "disable_global",
        importpath = "github.com/protocolbuffers/txtpbfmt",
        sum = "h1:gSVONBi2HWMFXCa9jFdYvYk7IwW/mTLxWOF7rXS4LO0=",
        version = "v0.0.0-20201118171849-f6a6b3f636fc",
    )
    go_repository(
        name = "com_github_protonmail_go_crypto",
        build_file_proto_mode = "disable_global",
        importpath = "github.com/ProtonMail/go-crypto",
        sum = "h1:vV3RryLxt42+ZIVOFbYJCH1jsZNTNmj2NYru5zfx+4E=",
        version = "v0.0.0-20230626094100-7e9e0395ebec",
    )

    go_repository(
        name = "com_github_pseudomuto_protoc_gen_doc",
        build_file_proto_mode = "disable_global",
        importpath = "github.com/pseudomuto/protoc-gen-doc",
        sum = "h1:Ah259kcrio7Ix1Rhb6u8FCaOkzf9qRBqXnvAufg061w=",
        version = "v1.5.1",
    )
    go_repository(
        name = "com_github_pseudomuto_protokit",
        build_file_proto_mode = "disable_global",
        importpath = "github.com/pseudomuto/protokit",
        sum = "h1:hlnBDcy3YEDXH7kc9gV+NLaN0cDzhDvD1s7Y6FZ8RpM=",
        version = "v0.2.0",
    )
    go_repository(
        name = "com_github_puerkitobio_goquery",
        build_file_proto_mode = "disable_global",
        importpath = "github.com/PuerkitoBio/goquery",
        sum = "h1:PJTF7AmFCFKk1N6V6jmKfrNH9tV5pNE6lZMkG0gta/U=",
        version = "v1.8.0",
    )

    go_repository(
        name = "com_github_puerkitobio_purell",
        build_file_proto_mode = "disable_global",
        importpath = "github.com/PuerkitoBio/purell",
        sum = "h1:WEQqlqaGbrPkxLJWfBwQmfEAE1Z7ONdDLqrN38tNFfI=",
        version = "v1.1.1",
    )
    go_repository(
        name = "com_github_puerkitobio_rehttp",
        build_file_proto_mode = "disable_global",
        importpath = "github.com/PuerkitoBio/rehttp",
        sum = "h1:JFZ7OeK+hbJpTxhNB0NDZT47AuXqCU0Smxfjtph7/Rs=",
        version = "v1.1.0",
    )

    go_repository(
        name = "com_github_puerkitobio_urlesc",
        build_file_proto_mode = "disable_global",
        importpath = "github.com/PuerkitoBio/urlesc",
        sum = "h1:d+Bc7a5rLufV/sSk/8dngufqelfh6jnri85riMAaF/M=",
        version = "v0.0.0-20170810143723-de5bf2ad4578",
    )
    go_repository(
        name = "com_github_qdrant_go_client",
        build_file_proto_mode = "disable_global",
        importpath = "github.com/qdrant/go-client",
        sum = "h1:LckV8C0TtMPDqWPd5g5sIa9zELQMelRlcZk9ANSZ2H8=",
        version = "v1.3.0",
    )

    go_repository(
        name = "com_github_quasoft_websspi",
        build_file_proto_mode = "disable_global",
        importpath = "github.com/quasoft/websspi",
        sum = "h1:/mA4w0LxWlE3novvsoEL6BBA1WnjJATbjkh1kFrTidw=",
        version = "v1.1.2",
    )
    go_repository(
        name = "com_github_qustavo_sqlhooks_v2",
        build_file_proto_mode = "disable_global",
        importpath = "github.com/qustavo/sqlhooks/v2",
        sum = "h1:54yBemHnGHp/7xgT+pxwmIlMSDNYKx5JW5dfRAiCZi0=",
        version = "v2.1.0",
    )

    go_repository(
        # This is no longer used but we keep it for backwards compatability
        # tests while on 5.0.x.
        name = "com_github_rafaeljusto_redigomock",
        build_file_proto_mode = "disable_global",
        importpath = "github.com/rafaeljusto/redigomock",
        sum = "h1:d7uo5MVINMxnRr20MxbgDkmZ8QRfevjOVgEa4n0OZyY=",
        version = "v2.4.0+incompatible",
    )  # keep
    go_repository(
        name = "com_github_rafaeljusto_redigomock_v3",
        build_file_proto_mode = "disable_global",
        importpath = "github.com/rafaeljusto/redigomock/v3",
        sum = "h1:B4Y0XJQiPjpwYmkH55aratKX1VfR+JRqzmDKyZbC99o=",
        version = "v3.1.2",
    )

    go_repository(
        name = "com_github_rainycape_unidecode",
        build_file_proto_mode = "disable_global",
        importpath = "github.com/rainycape/unidecode",
        sum = "h1:ta7tUOvsPHVHGom5hKW5VXNc2xZIkfCKP8iaqOyYtUQ=",
        version = "v0.0.0-20150907023854-cb7f23ec59be",
    )
    go_repository(
        name = "com_github_redis_go_redis_v9",
        build_file_proto_mode = "disable_global",
        importpath = "github.com/redis/go-redis/v9",
        sum = "h1:CuQcn5HIEeK7BgElubPP8CGtE0KakrnbBSTLjathl5o=",
        version = "v9.0.5",
    )
    go_repository(
        name = "com_github_remyoudompheng_bigfft",
        build_file_proto_mode = "disable_global",
        importpath = "github.com/remyoudompheng/bigfft",
        sum = "h1:W09IVJc94icq4NjY3clb7Lk8O1qJ8BdBEF8z0ibU0rE=",
        version = "v0.0.0-20230129092748-24d4a6f8daec",
    )

    go_repository(
        name = "com_github_rhnvrm_simples3",
        build_file_proto_mode = "disable_global",
        importpath = "github.com/rhnvrm/simples3",
        sum = "h1:H0DJwybR6ryQE+Odi9eqkHuzjYAeJgtGcGtuBwOhsH8=",
        version = "v0.6.1",
    )
    go_repository(
        name = "com_github_ricochet2200_go_disk_usage_du",
        build_file_proto_mode = "disable_global",
        importpath = "github.com/ricochet2200/go-disk-usage/du",
        sum = "h1:d54EL9l+XteliUfUCGsEwwuk65dmmxX85VXF+9T6+50=",
        version = "v0.0.0-20210707232629-ac9918953285",
    )

    go_repository(
        name = "com_github_rivo_uniseg",
        build_file_proto_mode = "disable_global",
        importpath = "github.com/rivo/uniseg",
        sum = "h1:utMvzDsuh3suAEnhH0RdHmoPbU648o6CvXxTx4SBMOw=",
        version = "v0.4.3",
    )
    go_repository(
        name = "com_github_rjeczalik_notify",
        build_file_proto_mode = "disable_global",
        importpath = "github.com/rjeczalik/notify",
        sum = "h1:6rJAzHTGKXGj76sbRgDiDcYj/HniypXmSJo1SWakZeY=",
        version = "v0.9.3",
    )
    go_repository(
        name = "com_github_roaringbitmap_roaring",
        build_file_proto_mode = "disable_global",
        importpath = "github.com/RoaringBitmap/roaring",
        sum = "h1:aQmu9zQxDU0uhwR8SXOH/OrqEf+X8A0LQmwW3JX8Lcg=",
        version = "v1.3.0",
    )

    go_repository(
        name = "com_github_rogpeppe_fastuuid",
        build_file_proto_mode = "disable_global",
        importpath = "github.com/rogpeppe/fastuuid",
        sum = "h1:Ppwyp6VYCF1nvBTXL3trRso7mXMlRrw9ooo375wvi2s=",
        version = "v1.2.0",
    )
    go_repository(
        name = "com_github_rogpeppe_go_internal",
        build_file_proto_mode = "disable_global",
        importpath = "github.com/rogpeppe/go-internal",
        sum = "h1:TMyTOH3F/DB16zRVcYyreMH6GnZZrwQVAoYjRBZyWFQ=",
        version = "v1.10.0",
    )
    go_repository(
        name = "com_github_rs_cors",
        build_file_proto_mode = "disable_global",
        importpath = "github.com/rs/cors",
        sum = "h1:l9HGsTsHJcvW14Nk7J9KFz8bzeAWXn3CG6bgt7LsrAE=",
        version = "v1.9.0",
    )
    go_repository(
        name = "com_github_rs_xid",
        build_file_proto_mode = "disable_global",
        importpath = "github.com/rs/xid",
        sum = "h1:mKX4bl4iPYJtEIxp6CYiUuLQ/8DYMoz0PUdtGgMFRVc=",
        version = "v1.5.0",
    )
    go_repository(
        name = "com_github_rs_zerolog",
        build_file_proto_mode = "disable_global",
        importpath = "github.com/rs/zerolog",
        sum = "h1:uPRuwkWF4J6fGsJ2R0Gn2jB1EQiav9k3S6CSdygQJXY=",
        version = "v1.15.0",
    )

    go_repository(
        name = "com_github_russellhaering_gosaml2",
        build_file_proto_mode = "disable_global",
        importpath = "github.com/russellhaering/gosaml2",
        sum = "h1:H/whrl8NuSoxyW46Ww5lKPskm+5K+qYLw9afqJ/Zef0=",
        version = "v0.9.1",
    )
    go_repository(
        name = "com_github_russellhaering_goxmldsig",
        build_file_proto_mode = "disable_global",
        importpath = "github.com/russellhaering/goxmldsig",
        sum = "h1:DllIWUgMy0cRUMfGiASiYEa35nsieyD3cigIwLonTPM=",
        version = "v1.3.0",
    )

    go_repository(
        name = "com_github_russross_blackfriday",
        build_file_proto_mode = "disable_global",
        importpath = "github.com/russross/blackfriday",
        replace = "github.com/russross/blackfriday",
        sum = "h1:HyvC0ARfnZBqnXwABFeSZHpKvJHJJfPz81GNueLj0oo=",
        version = "v1.5.2",
    )
    go_repository(
        name = "com_github_russross_blackfriday_v2",
        build_file_proto_mode = "disable_global",
        importpath = "github.com/russross/blackfriday/v2",
        sum = "h1:JIOH55/0cWyOuilr9/qlrm0BSXldqnqwMsf35Ld67mk=",
        version = "v2.1.0",
    )
    go_repository(
        name = "com_github_ruudk_golang_pdf417",
        build_file_proto_mode = "disable_global",
        importpath = "github.com/ruudk/golang-pdf417",
        sum = "h1:nlG4Wa5+minh3S9LVFtNoY+GVRiudA2e3EVfcCi3RCA=",
        version = "v0.0.0-20181029194003-1af4ab5afa58",
    )

    go_repository(
        name = "com_github_ryanuber_columnize",
        build_file_proto_mode = "disable_global",
        importpath = "github.com/ryanuber/columnize",
        sum = "h1:j1Wcmh8OrK4Q7GXY+V7SVSY8nUWQxHW5TkBe7YUl+2s=",
        version = "v2.1.0+incompatible",
    )
    go_repository(
        name = "com_github_ryanuber_go_glob",
        build_file_proto_mode = "disable_global",
        importpath = "github.com/ryanuber/go-glob",
        sum = "h1:iQh3xXAumdQ+4Ufa5b25cRpC5TYKlno6hsv6Cb3pkBk=",
        version = "v1.0.0",
    )
    go_repository(
        name = "com_github_sabhiram_go_gitignore",
        build_file_proto_mode = "disable_global",
        importpath = "github.com/sabhiram/go-gitignore",
        sum = "h1:OkMGxebDjyw0ULyrTYWeN0UNCCkmCWfjPnIA2W6oviI=",
        version = "v0.0.0-20210923224102-525f6e181f06",
    )
    go_repository(
        name = "com_github_safchain_ethtool",
        build_file_proto_mode = "disable_global",
        importpath = "github.com/safchain/ethtool",
        sum = "h1:ZFfeKAhIQiiOrQaI3/znw0gOmYpO28Tcu1YaqMa/jtQ=",
        version = "v0.0.0-20210803160452-9aa261dae9b1",
    )

    go_repository(
        name = "com_github_santhosh_tekuri_jsonschema_v5",
        build_file_proto_mode = "disable_global",
        importpath = "github.com/santhosh-tekuri/jsonschema/v5",
        sum = "h1:HNLA3HtUIROrQwG1cuu5EYuqk3UEoJ61Dr/9xkd6sok=",
        version = "v5.0.1",
    )

    go_repository(
        name = "com_github_satori_go_uuid",
        build_file_proto_mode = "disable_global",
        importpath = "github.com/satori/go.uuid",
        sum = "h1:0uYX9dsZ2yD7q2RtLRtPSdGDWzjeM3TbMJP9utgA0ww=",
        version = "v1.2.0",
    )

    go_repository(
        name = "com_github_scaleway_scaleway_sdk_go",
        build_file_proto_mode = "disable_global",
        importpath = "github.com/scaleway/scaleway-sdk-go",
        sum = "h1:0roa6gXKgyta64uqh52AQG3wzZXH21unn+ltzQSXML0=",
        version = "v1.0.0-beta.9",
    )
    go_repository(
        name = "com_github_schollz_closestmatch",
        build_file_proto_mode = "disable_global",
        importpath = "github.com/schollz/closestmatch",
        sum = "h1:Uel2GXEpJqOWBrlyI+oY9LTiyyjYS17cCYRqP13/SHk=",
        version = "v2.1.0+incompatible",
    )

    go_repository(
        name = "com_github_schollz_progressbar_v3",
        build_file_proto_mode = "disable_global",
        importpath = "github.com/schollz/progressbar/v3",
        sum = "h1:VcmmNRO+eFN3B0m5dta6FXYXY+MEJmXdWoIS+jjssQM=",
        version = "v3.8.5",
    )
    go_repository(
        name = "com_github_scim2_filter_parser_v2",
        build_file_proto_mode = "disable_global",
        importpath = "github.com/scim2/filter-parser/v2",
        sum = "h1:QGadEcsmypxg8gYChRSM2j1edLyE/2j72j+hdmI4BJM=",
        version = "v2.2.0",
    )
    go_repository(
        name = "com_github_sclevine_agouti",
        build_file_proto_mode = "disable_global",
        importpath = "github.com/sclevine/agouti",
        sum = "h1:8IBJS6PWz3uTlMP3YBIR5f+KAldcGuOeFkFbUWfBgK4=",
        version = "v3.0.0+incompatible",
    )
    go_repository(
        name = "com_github_sclevine_spec",
        build_file_proto_mode = "disable_global",
        importpath = "github.com/sclevine/spec",
        sum = "h1:1Jwdf9jSfDl9NVmt8ndHqbTZ7XCCPbh1jI3hkDBHVYA=",
        version = "v1.2.0",
    )

    go_repository(
        name = "com_github_sean_seed",
        build_file_proto_mode = "disable_global",
        importpath = "github.com/sean-/seed",
        sum = "h1:nn5Wsu0esKSJiIVhscUtVbo7ada43DJhG55ua/hjS5I=",
        version = "v0.0.0-20170313163322-e2103e2c3529",
    )
    go_repository(
        name = "com_github_seccomp_libseccomp_golang",
        build_file_proto_mode = "disable_global",
        importpath = "github.com/seccomp/libseccomp-golang",
        sum = "h1:RpforrEYXWkmGwJHIGnLZ3tTWStkjVVstwzNGqxX2Ds=",
        version = "v0.9.2-0.20220502022130-f33da4d89646",
    )

    go_repository(
        name = "com_github_secure_systems_lab_go_securesystemslib",
        build_file_proto_mode = "disable_global",
        importpath = "github.com/secure-systems-lab/go-securesystemslib",
        sum = "h1:b23VGrQhTA8cN2CbBw7/FulN9fTtqYUdS5+Oxzt+DUE=",
        version = "v0.4.0",
    )

    go_repository(
        name = "com_github_segmentio_fasthash",
        build_file_proto_mode = "disable_global",
        importpath = "github.com/segmentio/fasthash",
        sum = "h1:EI9+KE1EwvMLBWwjpRDc+fEM+prwxDYbslddQGtrmhM=",
        version = "v1.0.3",
    )
    go_repository(
        name = "com_github_segmentio_ksuid",
        build_file_proto_mode = "disable_global",
        importpath = "github.com/segmentio/ksuid",
        sum = "h1:sBo2BdShXjmcugAMwjugoGUdUV0pcxY5mW4xKRn3v4c=",
        version = "v1.0.4",
    )

    go_repository(
        name = "com_github_sergi_go_diff",
        build_file_proto_mode = "disable_global",
        importpath = "github.com/sergi/go-diff",
        sum = "h1:xkr+Oxo4BOQKmkn/B9eMK0g5Kg/983T9DqqPHwYqD+8=",
        version = "v1.3.1",
    )
    go_repository(
        name = "com_github_serialx_hashring",
        build_file_proto_mode = "disable_global",
        importpath = "github.com/serialx/hashring",
        sum = "h1:ka9QPuQg2u4LGipiZGsgkg3rJCo4iIUCy75FddM0GRQ=",
        version = "v0.0.0-20190422032157-8b2912629002",
    )
    go_repository(
        name = "com_github_shibumi_go_pathspec",
        build_file_proto_mode = "disable_global",
        importpath = "github.com/shibumi/go-pathspec",
        sum = "h1:QUyMZhFo0Md5B8zV8x2tesohbb5kfbpTi9rBnKh5dkI=",
        version = "v1.3.0",
    )

    go_repository(
        name = "com_github_shirou_gopsutil_v3",
        build_file_proto_mode = "disable_global",
        importpath = "github.com/shirou/gopsutil/v3",
        sum = "h1:5SgDCeQ0KW0S4N0znjeM/eFHXXOKyv2dVNgRq/c9P6Y=",
        version = "v3.23.5",
    )
    go_repository(
        name = "com_github_shoenig_go_m1cpu",
        build_file_proto_mode = "disable_global",
        importpath = "github.com/shoenig/go-m1cpu",
        sum = "h1:nxdKQNcEB6vzgA2E2bvzKIYRuNj7XNJ4S/aRSwKzFtM=",
        version = "v0.1.6",
    )
    go_repository(
        name = "com_github_shoenig_test",
        build_file_proto_mode = "disable_global",
        importpath = "github.com/shoenig/test",
        sum = "h1:kVTaSd7WLz5WZ2IaoM0RSzRsUD+m8wRR+5qvntpn4LU=",
        version = "v0.6.4",
    )

    go_repository(
        name = "com_github_shopify_goreferrer",
        build_file_proto_mode = "disable_global",
        importpath = "github.com/Shopify/goreferrer",
        sum = "h1:KkH3I3sJuOLP3TjA/dfr4NAY8bghDwnXiU7cTKxQqo0=",
        version = "v0.0.0-20220729165902-8cddb4f5de06",
    )
    go_repository(
        name = "com_github_shopify_logrus_bugsnag",
        build_file_proto_mode = "disable_global",
        importpath = "github.com/Shopify/logrus-bugsnag",
        sum = "h1:UrqY+r/OJnIp5u0s1SbQ8dVfLCZJsnvazdBP5hS4iRs=",
        version = "v0.0.0-20171204204709-577dee27f20d",
    )

    go_repository(
        name = "com_github_shopspring_decimal",
        build_file_proto_mode = "disable_global",
        importpath = "github.com/shopspring/decimal",
        sum = "h1:abSATXmQEYyShuxI4/vyW3tV1MrKAJzCZ/0zLUXYbsQ=",
        version = "v1.2.0",
    )

    go_repository(
        name = "com_github_shurcool_go",
        build_file_proto_mode = "disable_global",
        importpath = "github.com/shurcooL/go",
        sum = "h1:aSISeOcal5irEhJd1M+IrApc0PdcN7e7Aj4yuEnOrfQ=",
        version = "v0.0.0-20200502201357-93f07166e636",
    )
    go_repository(
        name = "com_github_shurcool_go_goon",
        build_file_proto_mode = "disable_global",
        importpath = "github.com/shurcooL/go-goon",
        sum = "h1:llrF3Fs4018ePo4+G/HV/uQUqEI1HMDjCeOf2V6puPc=",
        version = "v0.0.0-20170922171312-37c2f522c041",
    )

    go_repository(
        name = "com_github_shurcool_httpfs",
        build_file_proto_mode = "disable_global",
        importpath = "github.com/shurcooL/httpfs",
        sum = "h1:bUGsEnyNbVPw06Bs80sCeARAlK8lhwqGyi6UT8ymuGk=",
        version = "v0.0.0-20190707220628-8d4bc4ba7749",
    )
    go_repository(
        name = "com_github_shurcool_httpgzip",
        build_file_proto_mode = "disable_global",
        importpath = "github.com/shurcooL/httpgzip",
        replace = "github.com/sourcegraph/httpgzip",
        sum = "h1:VaS8k40GiNVUxVx0ZUilU38NU6tWUHNQOX342DWtZUM=",
        version = "v0.0.0-20211015085752-0bad89b3b4df",
    )

    go_repository(
        name = "com_github_shurcool_sanitized_anchor_name",
        build_file_proto_mode = "disable_global",
        importpath = "github.com/shurcooL/sanitized_anchor_name",
        sum = "h1:PdmoCO6wvbs+7yrJyMORt4/BmY5IYyJwS/kOiWx8mHo=",
        version = "v1.0.0",
    )
    go_repository(
        name = "com_github_shurcool_vfsgen",
        build_file_proto_mode = "disable_global",
        importpath = "github.com/shurcooL/vfsgen",
        sum = "h1:pXY9qYc/MP5zdvqWEUH6SjNiu7VhSjuVFTFiTcphaLU=",
        version = "v0.0.0-20200824052919-0d455de96546",
    )

    go_repository(
        name = "com_github_sirupsen_logrus",
        build_file_proto_mode = "disable_global",
        importpath = "github.com/sirupsen/logrus",
        sum = "h1:dueUQJ1C2q9oE3F7wvmSGAaVtTmUizReu6fjN8uqzbQ=",
        version = "v1.9.3",
    )
    go_repository(
        name = "com_github_skeema_knownhosts",
        build_file_proto_mode = "disable_global",
        importpath = "github.com/skeema/knownhosts",
        sum = "h1:MTk78x9FPgDFVFkDLTrsnnfCJl7g1C/nnKvePgrIngE=",
        version = "v1.1.1",
    )

    go_repository(
        name = "com_github_slack_go_slack",
        build_file_proto_mode = "disable_global",
        importpath = "github.com/slack-go/slack",
        sum = "h1:BGbxa0kMsGEvLOEoZmYs8T1wWfoZXwmQFBb6FgYCXUA=",
        version = "v0.10.1",
    )

    go_repository(
        name = "com_github_smacker_go_tree_sitter",
        build_file_proto_mode = "disable_global",
        importpath = "github.com/smacker/go-tree-sitter",
        sum = "h1:WrsSqod9T70HFyq8hjL6wambOKb4ISUXzFUuNTJHDwo=",
        version = "v0.0.0-20220209044044-0d3022e933c3",
    )
    go_repository(
        name = "com_github_smartystreets_assertions",
        build_file_proto_mode = "disable_global",
        importpath = "github.com/smartystreets/assertions",
        sum = "h1:Dx1kYM01xsSqKPno3aqLnrwac2LetPvN23diwyr69Qs=",
        version = "v1.13.0",
    )

    go_repository(
        name = "com_github_smartystreets_goconvey",
        build_file_proto_mode = "disable_global",
        importpath = "github.com/smartystreets/goconvey",
        sum = "h1:fv0U8FUIMPNf1L9lnHLvLhgicrIVChEkdzIKYqbNC9s=",
        version = "v1.6.4",
    )

    go_repository(
        name = "com_github_snabb_diagio",
        build_file_proto_mode = "disable_global",
        importpath = "github.com/snabb/diagio",
        sum = "h1:kovhQ1rDXoEbmpf/T5N2sUp2iOdxEg+TcqzbYVHV2V0=",
        version = "v1.0.0",
    )
    go_repository(
        name = "com_github_snabb_sitemap",
        build_file_proto_mode = "disable_global",
        importpath = "github.com/snabb/sitemap",
        sum = "h1:7vJeNPAaaj7fQSRS3WYuJHzUjdnhLdSLLpvVtnhbzC0=",
        version = "v1.0.0",
    )
    go_repository(
        name = "com_github_soheilhy_cmux",
        build_file_proto_mode = "disable_global",
        importpath = "github.com/soheilhy/cmux",
        sum = "h1:jjzc5WVemNEDTLwv9tlmemhC73tI08BNOIGwBOo10Js=",
        version = "v0.1.5",
    )

    go_repository(
        name = "com_github_sourcegraph_conc",
        build_directives = [
            "gazelle:resolve go github.com/sourcegraph/sourcegraph/lib/errors @//lib/errors",
        ],
        build_file_proto_mode = "disable_global",
        importpath = "github.com/sourcegraph/conc",
        sum = "h1:96VpOCAtXDCQ8Oycz0ftHqdPyMi8w12ltN4L2noYg7s=",
        version = "v0.2.0",
    )
    go_repository(
        name = "com_github_sourcegraph_go_ctags",
        build_file_proto_mode = "disable_global",
        importpath = "github.com/sourcegraph/go-ctags",
        sum = "h1:tsWE3F3StWvnwLnC4JWb0zX0UHY9GULQtu/aoQvLJvI=",
        version = "v0.0.0-20230111110657-c27675da7f71",
    )

    go_repository(
        name = "com_github_sourcegraph_go_diff",
        build_file_proto_mode = "disable_global",
        importpath = "github.com/sourcegraph/go-diff",
        sum = "h1:11miag7hlORpW7ici5mL7T9PyiEsmVmf+8PFOvJ/ZrA=",
        version = "v0.6.2-0.20221123165719-f8cd299c40f3",
    )
    go_repository(
        name = "com_github_sourcegraph_go_jsonschema",
        build_file_proto_mode = "disable_global",
        importpath = "github.com/sourcegraph/go-jsonschema",
        sum = "h1:Bq9XPdAOBkA9NWeNEh2VeIlGlizg9rL5VkYFZje2S+4=",
        version = "v0.0.0-20221230021921-34aaf28fc4ac",
    )
    go_repository(
        name = "com_github_sourcegraph_go_langserver",
        build_file_proto_mode = "disable_global",
        importpath = "github.com/sourcegraph/go-langserver",
        sum = "h1:EX1bSaIbVia2U/Pt/2Z62y8wJS4Z4iNiK5VCeUKuBx8=",
        version = "v2.0.1-0.20181108233942-4a51fa2e1238+incompatible",
    )
    go_repository(
        name = "com_github_sourcegraph_go_lsp",
        build_file_proto_mode = "disable_global",
        importpath = "github.com/sourcegraph/go-lsp",
        sum = "h1:afLbh+ltiygTOB37ymZVwKlJwWZn+86syPTbrrOAydY=",
        version = "v0.0.0-20200429204803-219e11d77f5d",
    )
    go_repository(
        name = "com_github_sourcegraph_go_rendezvous",
        build_file_proto_mode = "disable_global",
        importpath = "github.com/sourcegraph/go-rendezvous",
        sum = "h1:uBLhh66Nf4BcRnvCkMVEuYZ/bQ9ok0rOlEJhfVUpJj4=",
        version = "v0.0.0-20210910070954-ef39ade5591d",
    )

    go_repository(
        name = "com_github_sourcegraph_jsonx",
        build_file_proto_mode = "disable_global",
        importpath = "github.com/sourcegraph/jsonx",
        sum = "h1:oAdWFqhStsWiiMP/vkkHiMXqFXzl1XfUNOdxKJbd6bI=",
        version = "v0.0.0-20200629203448-1a936bd500cf",
    )
    go_repository(
        name = "com_github_sourcegraph_log",
        build_file_proto_mode = "disable_global",
        importpath = "github.com/sourcegraph/log",
        sum = "h1:VwYrG1+YNyOD3nSb0M84ISMQiOOS/5Js05HqU1iNFSU=",
        version = "v0.0.0-20230711093019-40c57b632cca",
    )
    go_repository(
        name = "com_github_sourcegraph_mountinfo",
        build_file_proto_mode = "disable_global",
        importpath = "github.com/sourcegraph/mountinfo",
        sum = "h1:NSYSPQOE7yyyytLbKQHjxSkPnBagaGQblgVMQrQ1je0=",
        version = "v0.0.0-20230106004439-7026e28cef67",
    )
    go_repository(
        name = "com_github_sourcegraph_run",
        build_file_proto_mode = "disable_global",
        importpath = "github.com/sourcegraph/run",
        sum = "h1:3A8w5e8HIYPfafHekvmdmmh42RHKGVhmiTZAPJclg7I=",
        version = "v0.12.0",
    )

    go_repository(
        name = "com_github_sourcegraph_scip",
        # This fixes the build for sourcegraph/scip which depends on sourcegraph/sourcegraph/lib but
        # gazelle doesn't know how to resolve those packages from within sourcegraph/scip.
        build_directives = [
            "gazelle:resolve go github.com/sourcegraph/sourcegraph/lib/errors @//lib/errors",
            "gazelle:resolve go github.com/sourcegraph/sourcegraph/lib/codeintel/lsif/protocol @//lib/codeintel/lsif/protocol",
            "gazelle:resolve go github.com/sourcegraph/sourcegraph/lib/codeintel/lsif/protocol/reader @//lib/codeintel/lsif/protocol/reader",
            "gazelle:resolve go github.com/sourcegraph/sourcegraph/lib/codeintel/lsif/protocol/writer @//lib/codeintel/lsif/protocol/writer",
        ],
        build_file_proto_mode = "disable_global",
        importpath = "github.com/sourcegraph/scip",
        sum = "h1:/sXu5NyT/GHO5naaBbaegVxZHYQFJcDV061baRImppw=",
        version = "v0.3.1-0.20230724120851-476e87739d6b",
    )

    go_repository(
        name = "com_github_sourcegraph_zoekt",
        build_file_proto_mode = "disable_global",
        importpath = "github.com/sourcegraph/zoekt",
        sum = "h1:RPuTlekup6EQ41utARp+UiR5kc6smGMPQTmor0Rw84w=",
        version = "v0.0.0-20230801152445-d57235362dca",
    )

    go_repository(
        name = "com_github_spaolacci_murmur3",
        build_file_proto_mode = "disable_global",
        importpath = "github.com/spaolacci/murmur3",
        sum = "h1:7c1g84S4BPRrfL5Xrdp6fOJ206sU9y293DDHaoy0bLI=",
        version = "v1.1.0",
    )
    go_repository(
        name = "com_github_spdx_tools_golang",
        build_file_proto_mode = "disable_global",
        importpath = "github.com/spdx/tools-golang",
        sum = "h1:9B623Cfs+mclYK6dsae7gLSwuIBHvlgmEup87qpqsAQ=",
        version = "v0.3.1-0.20230104082527-d6f58551be3f",
    )

    go_repository(
        name = "com_github_spf13_afero",
        build_file_proto_mode = "disable_global",
        importpath = "github.com/spf13/afero",
        sum = "h1:xehSyVa0YnHWsJ49JFljMpg1HX19V6NDZ1fkm1Xznbo=",
        version = "v1.8.2",
    )
    go_repository(
        name = "com_github_spf13_cast",
        build_file_proto_mode = "disable_global",
        importpath = "github.com/spf13/cast",
        sum = "h1:rj3WzYc11XZaIZMPKmwP96zkFEnnAmV8s6XbB2aY32w=",
        version = "v1.5.0",
    )
    go_repository(
        name = "com_github_spf13_cobra",
        build_file_proto_mode = "disable_global",
        importpath = "github.com/spf13/cobra",
        sum = "h1:hyqWnYt1ZQShIddO5kBpj3vu05/++x6tJ6dg8EC572I=",
        version = "v1.7.0",
    )
    go_repository(
        name = "com_github_spf13_jwalterweatherman",
        build_file_proto_mode = "disable_global",
        importpath = "github.com/spf13/jwalterweatherman",
        sum = "h1:ue6voC5bR5F8YxI5S67j9i582FU4Qvo2bmqnqMYADFk=",
        version = "v1.1.0",
    )
    go_repository(
        name = "com_github_spf13_pflag",
        build_file_proto_mode = "disable_global",
        importpath = "github.com/spf13/pflag",
        sum = "h1:iy+VFUOCP1a+8yFto/drg2CJ5u0yRoB7fZw3DKv/JXA=",
        version = "v1.0.5",
    )
    go_repository(
        name = "com_github_spf13_viper",
        build_file_proto_mode = "disable_global",
        importpath = "github.com/spf13/viper",
        sum = "h1:CZ7eSOd3kZoaYDLbXnmzgQI5RlciuXBMA+18HwHRfZQ=",
        version = "v1.12.0",
    )
    go_repository(
        name = "com_github_square_go_jose",
        build_file_proto_mode = "disable_global",
        importpath = "github.com/square/go-jose",
        sum = "h1:PYzqfNGdv4dwk11sF556SzL3oKQ1oNfysu6S7CxmMK0=",
        version = "v2.3.0+incompatible",
    )

    go_repository(
        name = "com_github_ssor_bom",
        build_file_proto_mode = "disable_global",
        importpath = "github.com/ssor/bom",
        sum = "h1:pvbZ0lM0XWPBqUKqFU8cmavspvIl9nulOYwdy6IFRRo=",
        version = "v0.0.0-20170718123548-6386211fdfcf",
    )
    go_repository(
        name = "com_github_stefanberger_go_pkcs11uri",
        build_file_proto_mode = "disable_global",
        importpath = "github.com/stefanberger/go-pkcs11uri",
        sum = "h1:lIOOHPEbXzO3vnmx2gok1Tfs31Q8GQqKLc8vVqyQq/I=",
        version = "v0.0.0-20201008174630-78d3cae3a980",
    )

    go_repository(
        name = "com_github_stoewer_go_strcase",
        build_file_proto_mode = "disable_global",
        importpath = "github.com/stoewer/go-strcase",
        sum = "h1:Z2iHWqGXH00XYgqDmNgQbIBxf3wrNq0F3feEy0ainaU=",
        version = "v1.2.0",
    )

    go_repository(
        name = "com_github_stretchr_objx",
        build_file_proto_mode = "disable_global",
        importpath = "github.com/stretchr/objx",
        sum = "h1:1zr/of2m5FGMsad5YfcqgdqdWrIhu+EBEJRhR1U7z/c=",
        version = "v0.5.0",
    )
    go_repository(
        name = "com_github_stretchr_testify",
        build_file_proto_mode = "disable_global",
        importpath = "github.com/stretchr/testify",
        sum = "h1:CcVxjf3Q8PM0mHUKJCdn+eZZtm5yQwehR5yeSVQQcUk=",
        version = "v1.8.4",
    )
    go_repository(
        name = "com_github_stvp_tempredis",
        build_file_proto_mode = "disable_global",
        importpath = "github.com/stvp/tempredis",
        sum = "h1:QVqDTf3h2WHt08YuiTGPZLls0Wq99X9bWd0Q5ZSBesM=",
        version = "v0.0.0-20181119212430-b82af8480203",
    )

    go_repository(
        name = "com_github_subosito_gotenv",
        build_file_proto_mode = "disable_global",
        importpath = "github.com/subosito/gotenv",
        sum = "h1:mjC+YW8QpAdXibNi+vNWgzmgBH4+5l5dCXv8cNysBLI=",
        version = "v1.3.0",
    )
    go_repository(
        name = "com_github_syndtr_gocapability",
        build_file_proto_mode = "disable_global",
        importpath = "github.com/syndtr/gocapability",
        sum = "h1:kdXcSzyDtseVEc4yCz2qF8ZrQvIDBJLl4S1c3GCXmoI=",
        version = "v0.0.0-20200815063812-42c35b437635",
    )

    go_repository(
        name = "com_github_syndtr_goleveldb",
        build_file_proto_mode = "disable_global",
        importpath = "github.com/syndtr/goleveldb",
        sum = "h1:fBdIW9lB4Iz0n9khmH8w27SJ3QEJ7+IgjPEwGSZiFdE=",
        version = "v1.0.0",
    )
    go_repository(
        name = "com_github_tadvi_systray",
        build_file_proto_mode = "disable_global",
        importpath = "github.com/tadvi/systray",
        sum = "h1:6yITBqGTE2lEeTPG04SN9W+iWHCRyHqlVYILiSXziwk=",
        version = "v0.0.0-20190226123456-11a2b8fa57af",
    )
    go_repository(
        name = "com_github_tailor_inc_graphql",
        build_file_proto_mode = "disable_global",
        importpath = "github.com/tailor-inc/graphql",
        sum = "h1:3TmLByM+AhSzD2EdRFlUeGiK4PKFVUf6faAeATfn/a0=",
        version = "v0.1.0",
    )
    go_repository(
        name = "com_github_tchap_go_patricia",
        build_file_proto_mode = "disable_global",
        importpath = "github.com/tchap/go-patricia",
        sum = "h1:JvoDL7JSoIP2HDE8AbDH3zC8QBPxmzYe32HHy5yQ+Ck=",
        version = "v2.2.6+incompatible",
    )

    go_repository(
        name = "com_github_tdewolff_minify_v2",
        build_file_proto_mode = "disable_global",
        importpath = "github.com/tdewolff/minify/v2",
        sum = "h1:kejsHQMM17n6/gwdw53qsi6lg0TGddZADVyQOz1KMdE=",
        version = "v2.12.4",
    )
    go_repository(
        name = "com_github_tdewolff_parse_v2",
        build_file_proto_mode = "disable_global",
        importpath = "github.com/tdewolff/parse/v2",
        sum = "h1:KCkDvNUMof10e3QExio9OPZJT8SbdKojLBumw8YZycQ=",
        version = "v2.6.4",
    )

    go_repository(
        name = "com_github_temoto_robotstxt",
        build_file_proto_mode = "disable_global",
        importpath = "github.com/temoto/robotstxt",
        sum = "h1:W2pOjSJ6SWvldyEuiFXNxz3xZ8aiWX5LbfDiOFd7Fxg=",
        version = "v1.1.2",
    )
    go_repository(
        name = "com_github_testcontainers_testcontainers_go",
        build_file_proto_mode = "disable_global",
        importpath = "github.com/testcontainers/testcontainers-go",
        sum = "h1:3bmFPuQRgVIQwxZJERyzB8AogmJW3Qzh8iDyfJbPhi8=",
        version = "v0.19.0",
    )
    go_repository(
        name = "com_github_tetratelabs_wazero",
        build_file_proto_mode = "disable_global",
        importpath = "github.com/tetratelabs/wazero",
        sum = "h1:nqw7zCldxE06B8zSZAY0ACrR9OH5QCcPwYmYlwtcwtE=",
        version = "v1.3.0",
    )

    go_repository(
        name = "com_github_throttled_throttled_v2",
        build_file_proto_mode = "disable_global",
        importpath = "github.com/throttled/throttled/v2",
        sum = "h1:IezKE1uHlYC/0Al05oZV6Ar+uN/znw3cy9J8banxhEY=",
        version = "v2.12.0",
    )
    go_repository(
        name = "com_github_tidwall_gjson",
        build_file_proto_mode = "disable_global",
        importpath = "github.com/tidwall/gjson",
        sum = "h1:6aeJ0bzojgWLa82gDQHcx3S0Lr/O51I9bJ5nv6JFx5w=",
        version = "v1.14.0",
    )
    go_repository(
        name = "com_github_tidwall_match",
        build_file_proto_mode = "disable_global",
        importpath = "github.com/tidwall/match",
        sum = "h1:+Ho715JplO36QYgwN9PGYNhgZvoUSc9X2c80KVTi+GA=",
        version = "v1.1.1",
    )
    go_repository(
        name = "com_github_tidwall_pretty",
        build_file_proto_mode = "disable_global",
        importpath = "github.com/tidwall/pretty",
        sum = "h1:RWIZEg2iJ8/g6fDDYzMpobmaoGh5OLl4AXtGUGPcqCs=",
        version = "v1.2.0",
    )

    go_repository(
        name = "com_github_tj_assert",
        build_file_proto_mode = "disable_global",
        importpath = "github.com/tj/assert",
        sum = "h1:NSWpaDaurcAJY7PkL8Xt0PhZE7qpvbZl5ljd8r6U0bI=",
        version = "v0.0.0-20190920132354-ee03d75cd160",
    )

    go_repository(
        name = "com_github_tj_go_naturaldate",
        build_file_proto_mode = "disable_global",
        importpath = "github.com/tj/go-naturaldate",
        sum = "h1:OgJIPkR/Jk4bFMBLbxZ8w+QUxwjqSvzd9x+yXocY4RI=",
        version = "v1.3.0",
    )

    go_repository(
        name = "com_github_tklauser_go_sysconf",
        build_file_proto_mode = "disable_global",
        importpath = "github.com/tklauser/go-sysconf",
        sum = "h1:89WgdJhk5SNwJfu+GKyYveZ4IaJ7xAkecBo+KdJV0CM=",
        version = "v0.3.11",
    )
    go_repository(
        name = "com_github_tklauser_numcpus",
        build_file_proto_mode = "disable_global",
        importpath = "github.com/tklauser/numcpus",
        sum = "h1:kebhY2Qt+3U6RNK7UqpYNA+tJ23IBEGKkB7JQBfDYms=",
        version = "v0.6.0",
    )
    go_repository(
        name = "com_github_tmc_grpc_websocket_proxy",
        build_file_proto_mode = "disable_global",
        importpath = "github.com/tmc/grpc-websocket-proxy",
        sum = "h1:uruHq4dN7GR16kFc5fp3d1RIYzJW5onx8Ybykw2YQFA=",
        version = "v0.0.0-20201229170055-e5319fda7802",
    )

    go_repository(
        name = "com_github_tomnomnom_linkheader",
        build_file_proto_mode = "disable_global",
        importpath = "github.com/tomnomnom/linkheader",
        sum = "h1:nrZ3ySNYwJbSpD6ce9duiP+QkD3JuLCcWkdaehUS/3Y=",
        version = "v0.0.0-20180905144013-02ca5825eb80",
    )
    go_repository(
        name = "com_github_tonistiigi_fsutil",
        build_file_proto_mode = "disable_global",
        importpath = "github.com/tonistiigi/fsutil",
        sum = "h1:XOFp/3aBXlqmOFAg3r6e0qQjPnK5I970LilqX+Is1W8=",
        version = "v0.0.0-20230105215944-fb433841cbfa",
    )
    go_repository(
        name = "com_github_tonistiigi_go_actions_cache",
        build_file_proto_mode = "disable_global",
        importpath = "github.com/tonistiigi/go-actions-cache",
        sum = "h1:8eY6m1mjgyB8XySUR7WvebTM8D/Vs86jLJzD/Tw7zkc=",
        version = "v0.0.0-20220404170428-0bdeb6e1eac7",
    )
    go_repository(
        name = "com_github_tonistiigi_go_archvariant",
        build_file_proto_mode = "disable_global",
        importpath = "github.com/tonistiigi/go-archvariant",
        sum = "h1:5LC1eDWiBNflnTF1prCiX09yfNHIxDC/aukdhCdTyb0=",
        version = "v1.0.0",
    )

    go_repository(
        name = "com_github_tonistiigi_units",
        build_file_proto_mode = "disable_global",
        importpath = "github.com/tonistiigi/units",
        sum = "h1:SXhTLE6pb6eld/v/cCndK0AMpt1wiVFb/YYmqB3/QG0=",
        version = "v0.0.0-20180711220420-6950e57a87ea",
    )
    go_repository(
        name = "com_github_tonistiigi_vt100",
        build_file_proto_mode = "disable_global",
        importpath = "github.com/tonistiigi/vt100",
        sum = "h1:DLpt6B5oaaS8jyXHa9VA4rrZloBVPVXeCtrOsrFauxc=",
        version = "v0.0.0-20210615222946-8066bb97264f",
    )
    go_repository(
        name = "com_github_toqueteos_webbrowser",
        build_file_proto_mode = "disable_global",
        importpath = "github.com/toqueteos/webbrowser",
        sum = "h1:tVP/gpK69Fx+qMJKsLE7TD8LuGWPnEV71wBN9rrstGQ=",
        version = "v1.2.0",
    )
    go_repository(
        name = "com_github_tstranex_u2f",
        build_file_proto_mode = "disable_global",
        importpath = "github.com/tstranex/u2f",
        sum = "h1:HhJkSzDDlVSVIVt7pDJwCHQj67k7A5EeBgPmeD+pVsQ=",
        version = "v1.0.0",
    )
    go_repository(
        name = "com_github_tv42_httpunix",
        build_file_proto_mode = "disable_global",
        importpath = "github.com/tv42/httpunix",
        sum = "h1:u6SKchux2yDvFQnDHS3lPnIRmfVJ5Sxy3ao2SIdysLQ=",
        version = "v0.0.0-20191220191345-2ba4b9c3382c",
    )

    go_repository(
        name = "com_github_uber_gonduit",
        build_file_proto_mode = "disable_global",
        importpath = "github.com/uber/gonduit",
        sum = "h1:rP4TE8ZWChXDIkExuPMvB1TLWZWBrBQfY5qhIvJwKhk=",
        version = "v0.13.0",
    )
    go_repository(
        name = "com_github_uber_jaeger_client_go",
        build_file_proto_mode = "disable_global",
        importpath = "github.com/uber/jaeger-client-go",
        sum = "h1:D6wyKGCecFaSRUpo8lCVbaOOb6ThwMmTEbhRwtKR97o=",
        version = "v2.30.0+incompatible",
    )
    go_repository(
        name = "com_github_uber_jaeger_lib",
        build_file_proto_mode = "disable_global",
        importpath = "github.com/uber/jaeger-lib",
        sum = "h1:td4jdvLcExb4cBISKIpHuGoVXh+dVKhn2Um6rjCsSsg=",
        version = "v2.4.1+incompatible",
    )

    go_repository(
        name = "com_github_ugorji_go",
        build_file_proto_mode = "disable_global",
        importpath = "github.com/ugorji/go",
        sum = "h1:/68gy2h+1mWMrwZFeD1kQialdSzAb432dtpeJ42ovdo=",
        version = "v1.1.7",
    )
    go_repository(
        name = "com_github_ugorji_go_codec",
        build_file_proto_mode = "disable_global",
        importpath = "github.com/ugorji/go/codec",
        sum = "h1:YPXUKf7fYbp/y8xloBqZOw2qaVggbfwMlI8WM3wZUJ0=",
        version = "v1.2.7",
    )
    go_repository(
        name = "com_github_ulikunitz_xz",
        build_file_proto_mode = "disable_global",
        importpath = "github.com/ulikunitz/xz",
        sum = "h1:t92gobL9l3HE202wg3rlk19F6X+JOxl9BBrCCMYEYd8=",
        version = "v0.5.10",
    )

    go_repository(
        name = "com_github_unknwon_com",
        build_file_proto_mode = "disable_global",
        importpath = "github.com/unknwon/com",
        sum = "h1:3d1LTxD+Lnf3soQiD4Cp/0BRB+Rsa/+RTvz8GMMzIXs=",
        version = "v1.0.1",
    )
    go_repository(
        name = "com_github_unrolled_render",
        build_file_proto_mode = "disable_global",
        importpath = "github.com/unrolled/render",
        sum = "h1:uNTHMvVoI9pyyXfgoDHHycIqFONNY2p4eQR9ty+NsxM=",
        version = "v1.5.0",
    )
    go_repository(
        name = "com_github_urfave_cli",
        build_file_proto_mode = "disable_global",
        importpath = "github.com/urfave/cli",
        sum = "h1:igJgVw1JdKH+trcLWLeLwZjU9fEfPesQ+9/e4MQ44S8=",
        version = "v1.22.12",
    )

    go_repository(
        name = "com_github_urfave_cli_v2",
        build_file_proto_mode = "disable_global",
        importpath = "github.com/urfave/cli/v2",
        sum = "h1:VAzn5oq403l5pHjc4OhD54+XGO9cdKVL/7lDjF+iKUs=",
        version = "v2.25.7",
    )
    go_repository(
        name = "com_github_urfave_negroni",
        build_file_proto_mode = "disable_global",
        importpath = "github.com/urfave/negroni",
        sum = "h1:kIimOitoypq34K7TG7DUaJ9kq/N4Ofuwi1sjz0KipXc=",
        version = "v1.0.0",
    )

    go_repository(
        name = "com_github_valyala_bytebufferpool",
        build_file_proto_mode = "disable_global",
        importpath = "github.com/valyala/bytebufferpool",
        sum = "h1:GqA5TC/0021Y/b9FG4Oi9Mr3q7XYx6KllzawFIhcdPw=",
        version = "v1.0.0",
    )
    go_repository(
        name = "com_github_valyala_fasthttp",
        build_file_proto_mode = "disable_global",
        importpath = "github.com/valyala/fasthttp",
        sum = "h1:CRq/00MfruPGFLTQKY8b+8SfdK60TxNztjRMnH0t1Yc=",
        version = "v1.40.0",
    )
    go_repository(
        name = "com_github_valyala_fastjson",
        build_file_proto_mode = "disable_global",
        importpath = "github.com/valyala/fastjson",
        sum = "h1:tAKFnnwmeMGPbwJ7IwxcTPCNr3uIzoIj3/Fh90ra4xc=",
        version = "v1.6.3",
    )

    go_repository(
        name = "com_github_valyala_fasttemplate",
        build_file_proto_mode = "disable_global",
        importpath = "github.com/valyala/fasttemplate",
        sum = "h1:lxLXG0uE3Qnshl9QyaK6XJxMXlQZELvChBOCmQD0Loo=",
        version = "v1.2.2",
    )

    go_repository(
        name = "com_github_vbatts_tar_split",
        build_file_proto_mode = "disable_global",
        importpath = "github.com/vbatts/tar-split",
        sum = "h1:hLFqsOLQ1SsppQNTMpkpPXClLDfC2A3Zgy9OUU+RVck=",
        version = "v0.11.3",
    )

    go_repository(
        name = "com_github_vektah_gqlparser",
        build_file_proto_mode = "disable_global",
        importpath = "github.com/vektah/gqlparser",
        sum = "h1:ZsyLGn7/7jDNI+y4SEhI4yAxRChlv15pUHMjijT+e68=",
        version = "v1.1.2",
    )
    go_repository(
        name = "com_github_vektah_gqlparser_v2",
        build_file_proto_mode = "disable_global",
        importpath = "github.com/vektah/gqlparser/v2",
        sum = "h1:C02NsyEsL4TXJB7ndonqTfuQOL4XPIu0aAWugdmTgmc=",
        version = "v2.4.5",
    )

    go_repository(
        name = "com_github_vishvananda_netlink",
        build_file_proto_mode = "disable_global",
        importpath = "github.com/vishvananda/netlink",
        sum = "h1:+UB2BJA852UkGH42H+Oee69djmxS3ANzl2b/JtT1YiA=",
        version = "v1.1.1-0.20210330154013-f5de75959ad5",
    )
    go_repository(
        name = "com_github_vishvananda_netns",
        build_file_proto_mode = "disable_global",
        importpath = "github.com/vishvananda/netns",
        sum = "h1:p4VB7kIXpOQvVn1ZaTIVp+3vuYAXFe3OJEvjbUYJLaA=",
        version = "v0.0.0-20210104183010-2eb08e3e575f",
    )

    go_repository(
        name = "com_github_vmihailenco_msgpack_v5",
        build_file_proto_mode = "disable_global",
        importpath = "github.com/vmihailenco/msgpack/v5",
        sum = "h1:5gO0H1iULLWGhs2H5tbAHIZTV8/cYafcFOr9znI5mJU=",
        version = "v5.3.5",
    )
    go_repository(
        name = "com_github_vmihailenco_tagparser_v2",
        build_file_proto_mode = "disable_global",
        importpath = "github.com/vmihailenco/tagparser/v2",
        sum = "h1:y09buUbR+b5aycVFQs/g70pqKVZNBmxwAhO7/IwNM9g=",
        version = "v2.0.0",
    )

    go_repository(
        name = "com_github_vultr_govultr_v2",
        build_file_proto_mode = "disable_global",
        importpath = "github.com/vultr/govultr/v2",
        sum = "h1:gej/rwr91Puc/tgh+j33p/BLR16UrIPnSr+AIwYWZQs=",
        version = "v2.17.2",
    )
    go_repository(
        name = "com_github_weaviate_contextionary",
        build_file_proto_mode = "disable_global",
        importpath = "github.com/weaviate/contextionary",
        sum = "h1:mjQcOnqvMgE1FymI/Ktqc03FAwIiVGeGQGJG/zeWgAo=",
        version = "v1.2.0",
    )
    go_repository(
        name = "com_github_weaviate_sroar",
        build_file_proto_mode = "disable_global",
        importpath = "github.com/weaviate/sroar",
        sum = "h1:bULMGmIS786YSmm/SssAmwu86y4saMoHhvuL0u7pWLc=",
        version = "v0.0.0-20230210105426-26108af5465d",
    )
    go_repository(
        name = "com_github_weaviate_weaviate",
        build_file_proto_mode = "disable_global",
        importpath = "github.com/weaviate/weaviate",
        sum = "h1:lq6yw2Y9pDRznSBtDUhRnW+kpWYQh+wrCC32YaWpEtA=",
        version = "v1.18.3",
    )
    go_repository(
        name = "com_github_weaviate_weaviate_go_client_v4",
        build_file_proto_mode = "disable_global",
        importpath = "github.com/weaviate/weaviate-go-client/v4",
        sum = "h1:ZHAbMroejx+3+jLHKUnNrCe0r+QA3YS+v/8ti5BAkHc=",
        version = "v4.7.1",
    )
    go_repository(
        name = "com_github_willf_bitset",
        build_file_proto_mode = "disable_global",
        importpath = "github.com/willf/bitset",
        sum = "h1:N7Z7E9UvjW+sGsEl7k/SJrvY2reP1A07MrGuCjIOjRE=",
        version = "v1.1.11",
    )
    go_repository(
        name = "com_github_willf_bloom",
        build_file_proto_mode = "disable_global",
        importpath = "github.com/willf/bloom",
        sum = "h1:QDacWdqcAUI1MPOwIQZRy9kOR7yxfyEmxX8Wdm2/JPA=",
        version = "v2.0.3+incompatible",
    )

    go_repository(
        name = "com_github_wk8_go_ordered_map_v2",
        build_file_proto_mode = "disable_global",
        importpath = "github.com/wk8/go-ordered-map/v2",
        sum = "h1:jLbYIFyWQMUwHLO20cImlCRBoNc5lp0nmE2dvwcxc7k=",
        version = "v2.1.5",
    )

    go_repository(
        name = "com_github_wsxiaoys_terminal",
        build_file_proto_mode = "disable_global",
        importpath = "github.com/wsxiaoys/terminal",
        sum = "h1:3UeQBvD0TFrlVjOeLOBz+CPAI8dnbqNSVwUwRrkp7vQ=",
        version = "v0.0.0-20160513160801-0940f3fc43a0",
    )
    go_repository(
        name = "com_github_x448_float16",
        build_file_proto_mode = "disable_global",
        importpath = "github.com/x448/float16",
        sum = "h1:qLwI1I70+NjRFUR3zs1JPUCgaCXSh3SW62uAKT1mSBM=",
        version = "v0.8.4",
    )
    go_repository(
        name = "com_github_xanzy_go_gitlab",
        build_file_proto_mode = "disable_global",
        importpath = "github.com/xanzy/go-gitlab",
        sum = "h1:jR8V9cK9jXRQDb46KOB20NCF3ksY09luaG0IfXE6p7w=",
        version = "v0.86.0",
    )
    go_repository(
        name = "com_github_xanzy_ssh_agent",
        build_file_proto_mode = "disable_global",
        importpath = "github.com/xanzy/ssh-agent",
        sum = "h1:+/15pJfg/RsTxqYcX6fHqOXZwwMP+2VyYWJeWM2qQFM=",
        version = "v0.3.3",
    )
    go_repository(
        name = "com_github_xdg_go_pbkdf2",
        build_file_proto_mode = "disable_global",
        importpath = "github.com/xdg-go/pbkdf2",
        sum = "h1:Su7DPu48wXMwC3bs7MCNG+z4FhcyEuz5dlvchbq0B0c=",
        version = "v1.0.0",
    )
    go_repository(
        name = "com_github_xdg_go_scram",
        build_file_proto_mode = "disable_global",
        importpath = "github.com/xdg-go/scram",
        sum = "h1:VOMT+81stJgXW3CpHyqHN3AXDYIMsx56mEFrB37Mb/E=",
        version = "v1.1.1",
    )
    go_repository(
        name = "com_github_xdg_go_stringprep",
        build_file_proto_mode = "disable_global",
        importpath = "github.com/xdg-go/stringprep",
        sum = "h1:kdwGpVNwPFtjs98xCGkHjQtGKh86rDcRZN17QEMCOIs=",
        version = "v1.0.3",
    )
    go_repository(
        name = "com_github_xdg_scram",
        build_file_proto_mode = "disable_global",
        importpath = "github.com/xdg/scram",
        sum = "h1:u40Z8hqBAAQyv+vATcGgV0YCnDjqSL7/q/JyPhhJSPk=",
        version = "v0.0.0-20180814205039-7eeb5667e42c",
    )
    go_repository(
        name = "com_github_xdg_stringprep",
        build_file_proto_mode = "disable_global",
        importpath = "github.com/xdg/stringprep",
        sum = "h1:n+nNi93yXLkJvKwXNP9d55HC7lGK4H/SRcwB5IaUZLo=",
        version = "v0.0.0-20180714160509-73f8eece6fdc",
    )

    go_repository(
        name = "com_github_xeipuuv_gojsonpointer",
        build_file_proto_mode = "disable_global",
        importpath = "github.com/xeipuuv/gojsonpointer",
        sum = "h1:zGWFAtiMcyryUHoUjUJX0/lt1H2+i2Ka2n+D3DImSNo=",
        version = "v0.0.0-20190905194746-02993c407bfb",
    )
    go_repository(
        name = "com_github_xeipuuv_gojsonreference",
        build_file_proto_mode = "disable_global",
        importpath = "github.com/xeipuuv/gojsonreference",
        sum = "h1:EzJWgHovont7NscjpAxXsDA8S8BMYve8Y5+7cuRE7R0=",
        version = "v0.0.0-20180127040603-bd5ef7bd5415",
    )
    go_repository(
        name = "com_github_xeipuuv_gojsonschema",
        build_file_proto_mode = "disable_global",
        importpath = "github.com/xeipuuv/gojsonschema",
        sum = "h1:LhYJRs+L4fBtjZUfuSZIKGeVu0QRy8e5Xi7D17UxZ74=",
        version = "v1.2.0",
    )
    go_repository(
        name = "com_github_xeonx_timeago",
        build_file_proto_mode = "disable_global",
        importpath = "github.com/xeonx/timeago",
        sum = "h1:9rRzv48GlJC0vm+iBpLcWAr8YbETyN9Vij+7h2ammz4=",
        version = "v1.0.0-rc4",
    )
    go_repository(
        name = "com_github_xi2_xz",
        build_file_proto_mode = "disable_global",
        importpath = "github.com/xi2/xz",
        sum = "h1:nIPpBwaJSVYIxUFsDv3M8ofmx9yWTog9BfvIu0q41lo=",
        version = "v0.0.0-20171230120015-48954b6210f8",
    )
    go_repository(
        name = "com_github_xiang90_probing",
        build_file_proto_mode = "disable_global",
        importpath = "github.com/xiang90/probing",
        sum = "h1:eY9dn8+vbi4tKz5Qo6v2eYzo7kUS51QINcR5jNpbZS8=",
        version = "v0.0.0-20190116061207-43a291ad63a2",
    )
    go_repository(
        name = "com_github_xlab_treeprint",
        build_file_proto_mode = "disable_global",
        importpath = "github.com/xlab/treeprint",
        sum = "h1:G/1DjNkPpfZCFt9CSh6b5/nY4VimlbHF3Rh4obvtzDk=",
        version = "v1.1.0",
    )

    go_repository(
        name = "com_github_xordataexchange_crypt",
        build_file_proto_mode = "disable_global",
        importpath = "github.com/xordataexchange/crypt",
        sum = "h1:ESFSdwYZvkeru3RtdrYueztKhOBCSAAzS4Gf+k0tEow=",
        version = "v0.0.3-0.20170626215501-b2862e3d0a77",
    )
    go_repository(
        name = "com_github_xrash_smetrics",
        build_file_proto_mode = "disable_global",
        importpath = "github.com/xrash/smetrics",
        sum = "h1:bAn7/zixMGCfxrRTfdpNzjtPYqr8smhKouy9mxVdGPU=",
        version = "v0.0.0-20201216005158-039620a65673",
    )
    go_repository(
        name = "com_github_xsam_otelsql",
        build_file_proto_mode = "disable_global",
        importpath = "github.com/XSAM/otelsql",
        sum = "h1:NsJQS9YhI1+RDsFqE9mW5XIQmPmdF/qa8qQOLZN8XEA=",
        version = "v0.23.0",
    )

    go_repository(
        name = "com_github_yohcop_openid_go",
        build_file_proto_mode = "disable_global",
        importpath = "github.com/yohcop/openid-go",
        sum = "h1:EciJ7ZLETHR3wOtxBvKXx9RV6eyHZpCaSZ1inbBaUXE=",
        version = "v1.0.0",
    )
    go_repository(
        name = "com_github_yosssi_ace",
        build_file_proto_mode = "disable_global",
        importpath = "github.com/yosssi/ace",
        sum = "h1:tUkIP/BLdKqrlrPwcmH0shwEEhTRHoGnc1wFIWmaBUA=",
        version = "v0.0.5",
    )
    go_repository(
        name = "com_github_youmark_pkcs8",
        build_file_proto_mode = "disable_global",
        importpath = "github.com/youmark/pkcs8",
        sum = "h1:splanxYIlg+5LfHAM6xpdFEAYOk8iySO56hMFq6uLyA=",
        version = "v0.0.0-20181117223130-1be2e3e5546d",
    )

    go_repository(
        name = "com_github_yuin_goldmark",
        build_file_proto_mode = "disable_global",
        importpath = "github.com/yuin/goldmark",
        sum = "h1:ALmeCk/px5FSm1MAcFBAsVKZjDuMVj8Tm7FFIlMJnqU=",
        version = "v1.5.2",
    )
    go_repository(
        name = "com_github_yuin_goldmark_emoji",
        build_file_proto_mode = "disable_global",
        importpath = "github.com/yuin/goldmark-emoji",
        sum = "h1:ctuWEyzGBwiucEqxzwe0SOYDXPAucOrE9NQC18Wa1os=",
        version = "v1.0.1",
    )
    go_repository(
        name = "com_github_yuin_goldmark_highlighting_v2",
        build_file_proto_mode = "disable_global",
        importpath = "github.com/yuin/goldmark-highlighting/v2",
        sum = "h1:Py16JEzkSdKAtEFJjiaYLYBOWGXc1r/xHj/Q/5lA37k=",
        version = "v2.0.0-20220924101305-151362477c87",
    )
    go_repository(
        name = "com_github_yuin_goldmark_meta",
        build_file_proto_mode = "disable_global",
        importpath = "github.com/yuin/goldmark-meta",
        sum = "h1:pWw+JLHGZe8Rk0EGsMVssiNb/AaPMHfSRszZeUeiOUc=",
        version = "v1.1.0",
    )
    go_repository(
        name = "com_github_yuin_gopher_lua",
        build_file_proto_mode = "disable_global",
        importpath = "github.com/yuin/gopher-lua",
        sum = "h1:k/gmLsJDWwWqbLCur2yWnJzwQEKRcAHXo6seXGuSwWw=",
        version = "v0.0.0-20210529063254-f4c35e4016d9",
    )
    go_repository(
        name = "com_github_yusufpapurcu_wmi",
        build_file_proto_mode = "disable_global",
        importpath = "github.com/yusufpapurcu/wmi",
        sum = "h1:E1ctvB7uKFMOJw3fdOW32DwGE9I7t++CRUEMKvFoFiw=",
        version = "v1.2.3",
    )
    go_repository(
        name = "com_github_yvasiyarov_go_metrics",
        build_file_proto_mode = "disable_global",
        importpath = "github.com/yvasiyarov/go-metrics",
        sum = "h1:+lm10QQTNSBd8DVTNGHx7o/IKu9HYDvLMffDhbyLccI=",
        version = "v0.0.0-20140926110328-57bccd1ccd43",
    )
    go_repository(
        name = "com_github_yvasiyarov_gorelic",
        build_file_proto_mode = "disable_global",
        importpath = "github.com/yvasiyarov/gorelic",
        sum = "h1:hlE8//ciYMztlGpl/VA+Zm1AcTPHYkHJPbHqE6WJUXE=",
        version = "v0.0.0-20141212073537-a9bba5b9ab50",
    )
    go_repository(
        name = "com_github_yvasiyarov_newrelic_platform_go",
        build_file_proto_mode = "disable_global",
        importpath = "github.com/yvasiyarov/newrelic_platform_go",
        sum = "h1:ERexzlUfuTvpE74urLSbIQW0Z/6hF9t8U4NsJLaioAY=",
        version = "v0.0.0-20140908184405-b21fdbd4370f",
    )
    go_repository(
        name = "com_github_zeebo_assert",
        build_file_proto_mode = "disable_global",
        importpath = "github.com/zeebo/assert",
        sum = "h1:g7C04CbJuIDKNPFHmsk4hwZDO5O+kntRxzaUoNXj+IQ=",
        version = "v1.3.0",
    )
    go_repository(
        name = "com_github_zeebo_xxh3",
        build_file_proto_mode = "disable_global",
        importpath = "github.com/zeebo/xxh3",
        sum = "h1:xZmwmqxHZA8AI603jOQ0tMqmBr9lPeFwGg6d+xy9DC0=",
        version = "v1.0.2",
    )

    go_repository(
        name = "com_github_zenazn_goji",
        build_file_proto_mode = "disable_global",
        importpath = "github.com/zenazn/goji",
        sum = "h1:4lbD8Mx2h7IvloP7r2C0D6ltZP6Ufip8Hn0wmSK5LR8=",
        version = "v1.0.1",
    )

    go_repository(
        name = "com_google_cloud_go",
        build_directives = [
            # @go_googleapis is the modern version of @org_golang_google_genproto
            # use @go_googleapis to avoid dependency conflicts between the two
            "gazelle:resolve go google.golang.org/genproto/googleapis/api/metric @go_googleapis//google/api:metric_go_proto",  # keep
            "gazelle:resolve go google.golang.org/genproto/googleapis/api/annotations @go_googleapis//google/api:annotations_go_proto",  # keep
            "gazelle:resolve go google.golang.org/genproto/googleapis/api @go_googleapis//google/api:api_go_proto",  # keep
        ],
        build_file_proto_mode = "disable_global",
        importpath = "cloud.google.com/go",
        sum = "h1:1JYyxKMN9hd5dR2MYTPWkGUgcoxVVhg0LKNKEo0qvmk=",
        version = "v0.110.4",
    )
    go_repository(
        name = "com_google_cloud_go_accessapproval",
        build_file_proto_mode = "disable_global",
        importpath = "cloud.google.com/go/accessapproval",
        sum = "h1:/5YjNhR6lzCvmJZAnByYkfEgWjfAKwYP6nkuTk6nKFE=",
        version = "v1.7.1",
    )
    go_repository(
        name = "com_google_cloud_go_accesscontextmanager",
        build_file_proto_mode = "disable_global",
        importpath = "cloud.google.com/go/accesscontextmanager",
        sum = "h1:WIAt9lW9AXtqw/bnvrEUaE8VG/7bAAeMzRCBGMkc4+w=",
        version = "v1.8.1",
    )
    go_repository(
        name = "com_google_cloud_go_aiplatform",
        build_file_proto_mode = "disable_global",
        importpath = "cloud.google.com/go/aiplatform",
        sum = "h1:FLTOQdXDqigyOPYrGGE5AiTpDyRROIZrPU1eXfKzKTY=",
        version = "v1.45.0",
    )
    go_repository(
        name = "com_google_cloud_go_analytics",
        build_file_proto_mode = "disable_global",
        importpath = "cloud.google.com/go/analytics",
        sum = "h1:T400N/hkELka6OsgK20JYoit0xvKnZtWoe36ft4wGBs=",
        version = "v0.21.2",
    )
    go_repository(
        name = "com_google_cloud_go_apigateway",
        build_file_proto_mode = "disable_global",
        importpath = "cloud.google.com/go/apigateway",
        sum = "h1:aBSwCQPcp9rZ0zVEUeJbR623palnqtvxJlUyvzsKGQc=",
        version = "v1.6.1",
    )
    go_repository(
        name = "com_google_cloud_go_apigeeconnect",
        build_file_proto_mode = "disable_global",
        importpath = "cloud.google.com/go/apigeeconnect",
        sum = "h1:6u/jj0P2c3Mcm+H9qLsXI7gYcTiG9ueyQL3n6vCmFJM=",
        version = "v1.6.1",
    )
    go_repository(
        name = "com_google_cloud_go_apigeeregistry",
        build_file_proto_mode = "disable_global",
        importpath = "cloud.google.com/go/apigeeregistry",
        sum = "h1:hgq0ANLDx7t2FDZDJQrCMtCtddR/pjCqVuvQWGrQbXw=",
        version = "v0.7.1",
    )

    go_repository(
        name = "com_google_cloud_go_appengine",
        build_file_proto_mode = "disable_global",
        importpath = "cloud.google.com/go/appengine",
        sum = "h1:J+aaUZ6IbTpBegXbmEsh8qZZy864ZVnOoWyfa1XSNbI=",
        version = "v1.8.1",
    )
    go_repository(
        name = "com_google_cloud_go_area120",
        build_file_proto_mode = "disable_global",
        importpath = "cloud.google.com/go/area120",
        sum = "h1:wiOq3KDpdqXmaHzvZwKdpoM+3lDcqsI2Lwhyac7stss=",
        version = "v0.8.1",
    )
    go_repository(
        name = "com_google_cloud_go_artifactregistry",
        build_file_proto_mode = "disable_global",
        importpath = "cloud.google.com/go/artifactregistry",
        sum = "h1:k6hNqab2CubhWlGcSzunJ7kfxC7UzpAfQ1UPb9PDCKI=",
        version = "v1.14.1",
    )
    go_repository(
        name = "com_google_cloud_go_asset",
        build_file_proto_mode = "disable_global",
        importpath = "cloud.google.com/go/asset",
        sum = "h1:vlHdznX70eYW4V1y1PxocvF6tEwxJTTarwIGwOhFF3U=",
        version = "v1.14.1",
    )
    go_repository(
        name = "com_google_cloud_go_assuredworkloads",
        build_file_proto_mode = "disable_global",
        importpath = "cloud.google.com/go/assuredworkloads",
        sum = "h1:yaO0kwS+SnhVSTF7BqTyVGt3DTocI6Jqo+S3hHmCwNk=",
        version = "v1.11.1",
    )
    go_repository(
        name = "com_google_cloud_go_automl",
        build_file_proto_mode = "disable_global",
        importpath = "cloud.google.com/go/automl",
        sum = "h1:iP9iQurb0qbz+YOOMfKSEjhONA/WcoOIjt6/m+6pIgo=",
        version = "v1.13.1",
    )
    go_repository(
        name = "com_google_cloud_go_baremetalsolution",
        build_file_proto_mode = "disable_global",
        importpath = "cloud.google.com/go/baremetalsolution",
        sum = "h1:0Ge9PQAy6cZ1tRrkc44UVgYV15nw2TVnzJzYsMHXF+E=",
        version = "v1.1.1",
    )
    go_repository(
        name = "com_google_cloud_go_batch",
        build_file_proto_mode = "disable_global",
        importpath = "cloud.google.com/go/batch",
        sum = "h1:uE0Q//W7FOGPjf7nuPiP0zoE8wOT3ngoIO2HIet0ilY=",
        version = "v1.3.1",
    )
    go_repository(
        name = "com_google_cloud_go_beyondcorp",
        build_file_proto_mode = "disable_global",
        importpath = "cloud.google.com/go/beyondcorp",
        sum = "h1:doSatyJyIY1ffqsHuv5DiPSYoXZRIUrJYLArWLZqE/E=",
        version = "v0.6.1",
    )
    go_repository(
        name = "com_google_cloud_go_bigquery",
        build_directives = [
            "gazelle:resolve go google.golang.org/genproto/googleapis/api/annotations @go_googleapis//google/api:annotations_go_proto",  # keep
        ],
        build_file_proto_mode = "disable_global",
        importpath = "cloud.google.com/go/bigquery",
        sum = "h1:JKLNdxI0N+TIUWD6t9KN646X27N5dQWq9dZbbTWZ8hc=",
        version = "v1.52.0",
    )
    go_repository(
        name = "com_google_cloud_go_billing",
        build_file_proto_mode = "disable_global",
        importpath = "cloud.google.com/go/billing",
        sum = "h1:1iktEAIZ2uA6KpebC235zi/rCXDdDYQ0bTXTNetSL80=",
        version = "v1.16.0",
    )
    go_repository(
        name = "com_google_cloud_go_binaryauthorization",
        build_file_proto_mode = "disable_global",
        importpath = "cloud.google.com/go/binaryauthorization",
        sum = "h1:cAkOhf1ic92zEN4U1zRoSupTmwmxHfklcp1X7CCBKvE=",
        version = "v1.6.1",
    )
    go_repository(
        name = "com_google_cloud_go_certificatemanager",
        build_file_proto_mode = "disable_global",
        importpath = "cloud.google.com/go/certificatemanager",
        sum = "h1:uKsohpE0hiobx1Eak9jNcPCznwfB6gvyQCcS28Ah9E8=",
        version = "v1.7.1",
    )
    go_repository(
        name = "com_google_cloud_go_channel",
        build_file_proto_mode = "disable_global",
        importpath = "cloud.google.com/go/channel",
        sum = "h1:dqRkK2k7Ll/HHeYGxv18RrfhozNxuTJRkspW0iaFZoY=",
        version = "v1.16.0",
    )
    go_repository(
        name = "com_google_cloud_go_cloudbuild",
        build_file_proto_mode = "disable_global",
        importpath = "cloud.google.com/go/cloudbuild",
        sum = "h1:N6Tl7Xhi0+GWGdt0i2WwaLZKgKeGP4m9A/cERzZcU5k=",
        version = "v1.10.1",
    )
    go_repository(
        name = "com_google_cloud_go_clouddms",
        build_file_proto_mode = "disable_global",
        importpath = "cloud.google.com/go/clouddms",
        sum = "h1:rjR1nV6oVf2aNNB7B5uz1PDIlBjlOiBgR+q5n7bbB7M=",
        version = "v1.6.1",
    )
    go_repository(
        name = "com_google_cloud_go_cloudtasks",
        build_file_proto_mode = "disable_global",
        importpath = "cloud.google.com/go/cloudtasks",
        sum = "h1:zyF35LjQyVQQnWbglmVDbsgOHqkbkaxTeRDisEJsXtE=",
        version = "v1.11.1",
    )
    go_repository(
        name = "com_google_cloud_go_compute",
        build_file_proto_mode = "disable_global",
        importpath = "cloud.google.com/go/compute",
        sum = "h1:cB8R6FtUtT1TYGl5R3xuxnW6OUIc/DrT2aiR16TTG7Y=",
        version = "v1.22.0",
    )
    go_repository(
        name = "com_google_cloud_go_compute_metadata",
        build_file_proto_mode = "disable_global",
        importpath = "cloud.google.com/go/compute/metadata",
        sum = "h1:aRVqY1p2IJaBGStWMsQMpkAa83cPkCDLl80eOj0Rbz4=",
        version = "v0.2.4-0.20230617002413-005d2dfb6b68",
    )
    go_repository(
        name = "com_google_cloud_go_contactcenterinsights",
        build_file_proto_mode = "disable_global",
        importpath = "cloud.google.com/go/contactcenterinsights",
        sum = "h1:hy4L0bc3fQNZZrhPjuoH62RiisD5B71/S1OZNunsTRk=",
        version = "v1.9.1",
    )
    go_repository(
        name = "com_google_cloud_go_container",
        build_file_proto_mode = "disable_global",
        importpath = "cloud.google.com/go/container",
        sum = "h1:WKBegIfJJc+CL2PIgNpQuvLgGW/CoGJjge5Yjpc0YuU=",
        version = "v1.22.1",
    )
    go_repository(
        name = "com_google_cloud_go_containeranalysis",
        build_file_proto_mode = "disable_global",
        importpath = "cloud.google.com/go/containeranalysis",
        sum = "h1:SM/ibWHWp4TYyJMwrILtcBtYKObyupwOVeceI9pNblw=",
        version = "v0.10.1",
    )
    go_repository(
        name = "com_google_cloud_go_datacatalog",
        build_file_proto_mode = "disable_global",
        importpath = "cloud.google.com/go/datacatalog",
        sum = "h1:cFPBt8V5V2T3mu/96tc4nhcMB+5cYcpwjBfn79bZDI8=",
        version = "v1.14.1",
    )
    go_repository(
        name = "com_google_cloud_go_dataflow",
        build_file_proto_mode = "disable_global",
        importpath = "cloud.google.com/go/dataflow",
        sum = "h1:VzG2tqsk/HbmOtq/XSfdF4cBvUWRK+S+oL9k4eWkENQ=",
        version = "v0.9.1",
    )
    go_repository(
        name = "com_google_cloud_go_dataform",
        build_file_proto_mode = "disable_global",
        importpath = "cloud.google.com/go/dataform",
        sum = "h1:xcWso0hKOoxeW72AjBSIp/UfkvpqHNzzS0/oygHlcqY=",
        version = "v0.8.1",
    )
    go_repository(
        name = "com_google_cloud_go_datafusion",
        build_file_proto_mode = "disable_global",
        importpath = "cloud.google.com/go/datafusion",
        sum = "h1:eX9CZoyhKQW6g1Xj7+RONeDj1mV8KQDKEB9KLELX9/8=",
        version = "v1.7.1",
    )
    go_repository(
        name = "com_google_cloud_go_datalabeling",
        build_file_proto_mode = "disable_global",
        importpath = "cloud.google.com/go/datalabeling",
        sum = "h1:zxsCD/BLKXhNuRssen8lVXChUj8VxF3ofN06JfdWOXw=",
        version = "v0.8.1",
    )
    go_repository(
        name = "com_google_cloud_go_dataplex",
        build_file_proto_mode = "disable_global",
        importpath = "cloud.google.com/go/dataplex",
        sum = "h1:RvUH/k3Qi5AOXUAmQVsNCcND9qwJJq3biMSPngO0TQY=",
        version = "v1.8.1",
    )
    go_repository(
        name = "com_google_cloud_go_dataproc",
        build_file_proto_mode = "disable_global",
        importpath = "cloud.google.com/go/dataproc",
        sum = "h1:W47qHL3W4BPkAIbk4SWmIERwsWBaNnWm0P2sdx3YgGU=",
        version = "v1.12.0",
    )
    go_repository(
        name = "com_google_cloud_go_dataqna",
        build_file_proto_mode = "disable_global",
        importpath = "cloud.google.com/go/dataqna",
        sum = "h1:ITpUJep04hC9V7C+gcK390HO++xesQFSUJ7S4nSnF3U=",
        version = "v0.8.1",
    )
    go_repository(
        name = "com_google_cloud_go_datastore",
        build_file_proto_mode = "disable_global",
        importpath = "cloud.google.com/go/datastore",
        sum = "h1:i8HMKsqg/Sl3ZlOTGl471Z8j2uKtbRDT9VXJUIVlMik=",
        version = "v1.12.1",
    )
    go_repository(
        name = "com_google_cloud_go_datastream",
        build_file_proto_mode = "disable_global",
        importpath = "cloud.google.com/go/datastream",
        sum = "h1:BxAt9Tvi1hoEqI4fvyXh/Oc8vd7b5aCZb3bzewh8Dvg=",
        version = "v1.9.1",
    )
    go_repository(
        name = "com_google_cloud_go_deploy",
        build_file_proto_mode = "disable_global",
        importpath = "cloud.google.com/go/deploy",
        sum = "h1:rp+Sf2bWuqJYBuygQl6diFAdvlR8kklhD+stDvyl1zM=",
        version = "v1.11.0",
    )
    go_repository(
        name = "com_google_cloud_go_dialogflow",
        build_file_proto_mode = "disable_global",
        importpath = "cloud.google.com/go/dialogflow",
        sum = "h1:kP0t9SX0w3Fbs1q36mSZ3GQuyOgauVhdNXw0wK4cmOI=",
        version = "v1.38.0",
    )
    go_repository(
        name = "com_google_cloud_go_dlp",
        build_file_proto_mode = "disable_global",
        importpath = "cloud.google.com/go/dlp",
        sum = "h1:tF3wsJ2QulRhRLWPzWVkeDz3FkOGVoMl6cmDUHtfYxw=",
        version = "v1.10.1",
    )
    go_repository(
        name = "com_google_cloud_go_documentai",
        build_file_proto_mode = "disable_global",
        importpath = "cloud.google.com/go/documentai",
        sum = "h1:DK9nDulPQgdy3pJIYjMIRrFSAe/Ch3TpfHVn83aV/Gk=",
        version = "v1.20.0",
    )
    go_repository(
        name = "com_google_cloud_go_domains",
        build_file_proto_mode = "disable_global",
        importpath = "cloud.google.com/go/domains",
        sum = "h1:rqz6KY7mEg7Zs/69U6m6LMbB7PxFDWmT3QWNXIqhHm0=",
        version = "v0.9.1",
    )
    go_repository(
        name = "com_google_cloud_go_edgecontainer",
        build_file_proto_mode = "disable_global",
        importpath = "cloud.google.com/go/edgecontainer",
        sum = "h1:zhHWnLzg6AqzE+I3gzJqiIwHfjEBhWctNQEzqb+FaRo=",
        version = "v1.1.1",
    )
    go_repository(
        name = "com_google_cloud_go_errorreporting",
        build_file_proto_mode = "disable_global",
        importpath = "cloud.google.com/go/errorreporting",
        sum = "h1:kj1XEWMu8P0qlLhm3FwcaFsUvXChV/OraZwA70trRR0=",
        version = "v0.3.0",
    )

    go_repository(
        name = "com_google_cloud_go_essentialcontacts",
        build_file_proto_mode = "disable_global",
        importpath = "cloud.google.com/go/essentialcontacts",
        sum = "h1:OEJ0MLXXCW/tX1fkxzEZOsv/wRfyFsvDVNaHWBAvoV0=",
        version = "v1.6.2",
    )
    go_repository(
        name = "com_google_cloud_go_eventarc",
        build_file_proto_mode = "disable_global",
        importpath = "cloud.google.com/go/eventarc",
        sum = "h1:8ZAkv7MTnAhix5kSw+Cm/xVzG8+OhC+flZGL9iRdpQA=",
        version = "v1.12.1",
    )
    go_repository(
        name = "com_google_cloud_go_filestore",
        build_file_proto_mode = "disable_global",
        importpath = "cloud.google.com/go/filestore",
        sum = "h1:Eiz8xZzMJc5ppBWkuaod/PUdUZGCFR8ku0uS+Ah2fRw=",
        version = "v1.7.1",
    )
    go_repository(
        name = "com_google_cloud_go_firestore",
        build_file_proto_mode = "disable_global",
        importpath = "cloud.google.com/go/firestore",
        sum = "h1:PPgtwcYUOXV2jFe1bV3nda3RCrOa8cvBjTOn2MQVfW8=",
        version = "v1.11.0",
    )

    go_repository(
        name = "com_google_cloud_go_functions",
        build_file_proto_mode = "disable_global",
        importpath = "cloud.google.com/go/functions",
        sum = "h1:LtAyqvO1TFmNLcROzHZhV0agEJfBi+zfMZsF4RT/a7U=",
        version = "v1.15.1",
    )

    go_repository(
        name = "com_google_cloud_go_gkebackup",
        build_file_proto_mode = "disable_global",
        importpath = "cloud.google.com/go/gkebackup",
        sum = "h1:lgyrpdhtJKV7l1GM15YFt+OCyHMxsQZuSydyNmS0Pxo=",
        version = "v1.3.0",
    )
    go_repository(
        name = "com_google_cloud_go_gkeconnect",
        build_file_proto_mode = "disable_global",
        importpath = "cloud.google.com/go/gkeconnect",
        sum = "h1:a1ckRvVznnuvDWESM2zZDzSVFvggeBaVY5+BVB8tbT0=",
        version = "v0.8.1",
    )
    go_repository(
        name = "com_google_cloud_go_gkehub",
        build_file_proto_mode = "disable_global",
        importpath = "cloud.google.com/go/gkehub",
        sum = "h1:2BLSb8i+Co1P05IYCKATXy5yaaIw/ZqGvVSBTLdzCQo=",
        version = "v0.14.1",
    )
    go_repository(
        name = "com_google_cloud_go_gkemulticloud",
        build_file_proto_mode = "disable_global",
        importpath = "cloud.google.com/go/gkemulticloud",
        sum = "h1:vg81EW3GQ4RO4PT1MdNHE8aF87EiohZp/WwMWfUTTR0=",
        version = "v0.6.1",
    )

    go_repository(
        name = "com_google_cloud_go_gsuiteaddons",
        build_file_proto_mode = "disable_global",
        importpath = "cloud.google.com/go/gsuiteaddons",
        sum = "h1:mi9jxZpzVjLQibTS/XfPZvl+Jr6D5Bs8pGqUjllRb00=",
        version = "v1.6.1",
    )
    go_repository(
        name = "com_google_cloud_go_iam",
        build_directives = [
            "gazelle:resolve go google.golang.org/genproto/googleapis/api/annotations @go_googleapis//google/api:annotations_go_proto",  # keep
        ],
        build_file_proto_mode = "disable_global",
        importpath = "cloud.google.com/go/iam",
        sum = "h1:lW7fzj15aVIXYHREOqjRBV9PsH0Z6u8Y46a1YGvQP4Y=",
        version = "v1.1.1",
    )
    go_repository(
        name = "com_google_cloud_go_iap",
        build_file_proto_mode = "disable_global",
        importpath = "cloud.google.com/go/iap",
        sum = "h1:X1tcp+EoJ/LGX6cUPt3W2D4H2Kbqq0pLAsldnsCjLlE=",
        version = "v1.8.1",
    )
    go_repository(
        name = "com_google_cloud_go_ids",
        build_file_proto_mode = "disable_global",
        importpath = "cloud.google.com/go/ids",
        sum = "h1:khXYmSoDDhWGEVxHl4c4IgbwSRR+qE/L4hzP3vaU9Hc=",
        version = "v1.4.1",
    )
    go_repository(
        name = "com_google_cloud_go_iot",
        build_file_proto_mode = "disable_global",
        importpath = "cloud.google.com/go/iot",
        sum = "h1:yrH0OSmicD5bqGBoMlWG8UltzdLkYzNUwNVUVz7OT54=",
        version = "v1.7.1",
    )
    go_repository(
        name = "com_google_cloud_go_kms",
        build_directives = [
            "gazelle:resolve go google.golang.org/genproto/googleapis/api/annotations @go_googleapis//google/api:annotations_go_proto",  # keep
        ],
        build_file_proto_mode = "disable_global",
        importpath = "cloud.google.com/go/kms",
        sum = "h1:xZmZuwy2cwzsocmKDOPu4BL7umg8QXagQx6fKVmf45U=",
        version = "v1.12.1",
    )
    go_repository(
        name = "com_google_cloud_go_language",
        build_file_proto_mode = "disable_global",
        importpath = "cloud.google.com/go/language",
        sum = "h1:3MXeGEv8AlX+O2LyV4pO4NGpodanc26AmXwOuipEym0=",
        version = "v1.10.1",
    )
    go_repository(
        name = "com_google_cloud_go_lifesciences",
        build_file_proto_mode = "disable_global",
        importpath = "cloud.google.com/go/lifesciences",
        sum = "h1:axkANGx1wiBXHiPcJZAE+TDjjYoJRIDzbHC/WYllCBU=",
        version = "v0.9.1",
    )
    go_repository(
        name = "com_google_cloud_go_logging",
        build_file_proto_mode = "disable_global",
        importpath = "cloud.google.com/go/logging",
        sum = "h1:CJYxlNNNNAMkHp9em/YEXcfJg+rPDg7YfwoRpMU+t5I=",
        version = "v1.7.0",
    )

    go_repository(
        name = "com_google_cloud_go_longrunning",
        build_file_proto_mode = "disable_global",
        importpath = "cloud.google.com/go/longrunning",
        sum = "h1:Fr7TXftcqTudoyRJa113hyaqlGdiBQkp0Gq7tErFDWI=",
        version = "v0.5.1",
    )
    go_repository(
        name = "com_google_cloud_go_managedidentities",
        build_file_proto_mode = "disable_global",
        importpath = "cloud.google.com/go/managedidentities",
        sum = "h1:2/qZuOeLgUHorSdxSQGtnOu9xQkBn37+j+oZQv/KHJY=",
        version = "v1.6.1",
    )
    go_repository(
        name = "com_google_cloud_go_maps",
        build_file_proto_mode = "disable_global",
        importpath = "cloud.google.com/go/maps",
        sum = "h1:m4BlGu0qnPwuq5aToT3atcVckS+hf40jsRXveJhusJI=",
        version = "v1.3.0",
    )

    go_repository(
        name = "com_google_cloud_go_mediatranslation",
        build_file_proto_mode = "disable_global",
        importpath = "cloud.google.com/go/mediatranslation",
        sum = "h1:50cF7c1l3BanfKrpnTCaTvhf+Fo6kdF21DG0byG7gYU=",
        version = "v0.8.1",
    )
    go_repository(
        name = "com_google_cloud_go_memcache",
        build_file_proto_mode = "disable_global",
        importpath = "cloud.google.com/go/memcache",
        sum = "h1:7lkLsF0QF+Mre0O/NvkD9Q5utUNwtzvIYjrOLOs0HO0=",
        version = "v1.10.1",
    )
    go_repository(
        name = "com_google_cloud_go_metastore",
        build_file_proto_mode = "disable_global",
        importpath = "cloud.google.com/go/metastore",
        sum = "h1:sF2yYgo2P4b3hJP2LlIZoafZixtabF/fnORDDMkFeqQ=",
        version = "v1.11.1",
    )
    go_repository(
        name = "com_google_cloud_go_monitoring",
        build_directives = [
            # @go_googleapis is the modern version of @org_golang_google_genproto
            # use @go_googleapis to avoid dependency conflicts between the two
            "gazelle:resolve go google.golang.org/genproto/googleapis/api/metric @go_googleapis//google/api:metric_go_proto",  # keep
            "gazelle:resolve go google.golang.org/genproto/googleapis/api @go_googleapis//google/api:api_go_proto",  # keep
            "gazelle:resolve go google.golang.org/genproto/googleapis/api/annotations @go_googleapis//google/api:annotations_go_proto",  # keep
            "gazelle:resolve go google.golang.org/genproto/googleapis/api/label @go_googleapis//google/api:label_go_proto",  # keep
            "gazelle:resolve go google.golang.org/genproto/googleapis/api/monitoredres @go_googleapis//google/api:monitoredres_go_proto",  # keep
        ],
        build_file_proto_mode = "disable_global",
        importpath = "cloud.google.com/go/monitoring",
        sum = "h1:65JhLMd+JiYnXr6j5Z63dUYCuOg770p8a/VC+gil/58=",
        version = "v1.15.1",
    )
    go_repository(
        name = "com_google_cloud_go_networkconnectivity",
        build_file_proto_mode = "disable_global",
        importpath = "cloud.google.com/go/networkconnectivity",
        sum = "h1:LnrYM6lBEeTq+9f2lR4DjBhv31EROSAQi/P5W4Q0AEc=",
        version = "v1.12.1",
    )
    go_repository(
        name = "com_google_cloud_go_networkmanagement",
        build_file_proto_mode = "disable_global",
        importpath = "cloud.google.com/go/networkmanagement",
        sum = "h1:/3xP37eMxnyvkfLrsm1nv1b2FbMMSAEAOlECTvoeCq4=",
        version = "v1.8.0",
    )
    go_repository(
        name = "com_google_cloud_go_networksecurity",
        build_file_proto_mode = "disable_global",
        importpath = "cloud.google.com/go/networksecurity",
        sum = "h1:TBLEkMp3AE+6IV/wbIGRNTxnqLXHCTEQWoxRVC18TzY=",
        version = "v0.9.1",
    )
    go_repository(
        name = "com_google_cloud_go_notebooks",
        build_file_proto_mode = "disable_global",
        importpath = "cloud.google.com/go/notebooks",
        sum = "h1:CUqMNEtv4EHFnbogV+yGHQH5iAQLmijOx191innpOcs=",
        version = "v1.9.1",
    )
    go_repository(
        name = "com_google_cloud_go_optimization",
        build_file_proto_mode = "disable_global",
        importpath = "cloud.google.com/go/optimization",
        sum = "h1:pEwOAmO00mxdbesCRSsfj8Sd4rKY9kBrYW7Vd3Pq7cA=",
        version = "v1.4.1",
    )
    go_repository(
        name = "com_google_cloud_go_orchestration",
        build_file_proto_mode = "disable_global",
        importpath = "cloud.google.com/go/orchestration",
        sum = "h1:KmN18kE/xa1n91cM5jhCh7s1/UfIguSCisw7nTMUzgE=",
        version = "v1.8.1",
    )
    go_repository(
        name = "com_google_cloud_go_orgpolicy",
        build_file_proto_mode = "disable_global",
        importpath = "cloud.google.com/go/orgpolicy",
        sum = "h1:I/7dHICQkNwym9erHqmlb50LRU588NPCvkfIY0Bx9jI=",
        version = "v1.11.1",
    )
    go_repository(
        name = "com_google_cloud_go_osconfig",
        build_file_proto_mode = "disable_global",
        importpath = "cloud.google.com/go/osconfig",
        sum = "h1:dgyEHdfqML6cUW6/MkihNdTVc0INQst0qSE8Ou1ub9c=",
        version = "v1.12.1",
    )
    go_repository(
        name = "com_google_cloud_go_oslogin",
        build_file_proto_mode = "disable_global",
        importpath = "cloud.google.com/go/oslogin",
        sum = "h1:LdSuG3xBYu2Sgr3jTUULL1XCl5QBx6xwzGqzoDUw1j0=",
        version = "v1.10.1",
    )
    go_repository(
        name = "com_google_cloud_go_phishingprotection",
        build_file_proto_mode = "disable_global",
        importpath = "cloud.google.com/go/phishingprotection",
        sum = "h1:aK/lNmSd1vtbft/vLe2g7edXK72sIQbqr2QyrZN/iME=",
        version = "v0.8.1",
    )
    go_repository(
        name = "com_google_cloud_go_policytroubleshooter",
        build_file_proto_mode = "disable_global",
        importpath = "cloud.google.com/go/policytroubleshooter",
        sum = "h1:AZ2n6dw6OnYpDZAUk6WK1drupzTWNMRk/uatXEIDAsU=",
        version = "v1.7.1",
    )
    go_repository(
        name = "com_google_cloud_go_privatecatalog",
        build_file_proto_mode = "disable_global",
        importpath = "cloud.google.com/go/privatecatalog",
        sum = "h1:B/18xGo+E0EMS9LOEQ0zXz7F2asMgmVgTYGSI89MHOA=",
        version = "v0.9.1",
    )
    go_repository(
        name = "com_google_cloud_go_profiler",
        build_file_proto_mode = "disable_global",
        importpath = "cloud.google.com/go/profiler",
        sum = "h1:b5got9Be9Ia0HVvyt7PavWxXEht15B9lWnigdvHtxOc=",
        version = "v0.3.1",
    )

    go_repository(
        name = "com_google_cloud_go_pubsub",
        build_directives = [
            "gazelle:resolve go google.golang.org/genproto/googleapis/api/annotations @go_googleapis//google/api:annotations_go_proto",  # keep
        ],
        build_file_proto_mode = "disable_global",
        importpath = "cloud.google.com/go/pubsub",
        sum = "h1:JOEkgEYBuUTHSyHS4TcqOFuWr+vD6qO/imsFqShUCp4=",
        version = "v1.32.0",
    )
    go_repository(
        name = "com_google_cloud_go_pubsublite",
        build_file_proto_mode = "disable_global",
        importpath = "cloud.google.com/go/pubsublite",
        sum = "h1:pX+idpWMIH30/K7c0epN6V703xpIcMXWRjKJsz0tYGY=",
        version = "v1.8.1",
    )

    go_repository(
        name = "com_google_cloud_go_recaptchaenterprise_v2",
        build_file_proto_mode = "disable_global",
        importpath = "cloud.google.com/go/recaptchaenterprise/v2",
        sum = "h1:IGkbudobsTXAwmkEYOzPCQPApUCsN4Gbq3ndGVhHQpI=",
        version = "v2.7.2",
    )
    go_repository(
        name = "com_google_cloud_go_recommendationengine",
        build_file_proto_mode = "disable_global",
        importpath = "cloud.google.com/go/recommendationengine",
        sum = "h1:nMr1OEVHuDambRn+/y4RmNAmnR/pXCuHtH0Y4tCgGRQ=",
        version = "v0.8.1",
    )
    go_repository(
        name = "com_google_cloud_go_recommender",
        build_file_proto_mode = "disable_global",
        importpath = "cloud.google.com/go/recommender",
        sum = "h1:UKp94UH5/Lv2WXSQe9+FttqV07x/2p1hFTMMYVFtilg=",
        version = "v1.10.1",
    )
    go_repository(
        name = "com_google_cloud_go_redis",
        build_file_proto_mode = "disable_global",
        importpath = "cloud.google.com/go/redis",
        sum = "h1:YrjQnCC7ydk+k30op7DSjSHw1yAYhqYXFcOq1bSXRYA=",
        version = "v1.13.1",
    )
    go_repository(
        name = "com_google_cloud_go_resourcemanager",
        build_file_proto_mode = "disable_global",
        importpath = "cloud.google.com/go/resourcemanager",
        sum = "h1:QIAMfndPOHR6yTmMUB0ZN+HSeRmPjR/21Smq5/xwghI=",
        version = "v1.9.1",
    )
    go_repository(
        name = "com_google_cloud_go_resourcesettings",
        build_file_proto_mode = "disable_global",
        importpath = "cloud.google.com/go/resourcesettings",
        sum = "h1:Fdyq418U69LhvNPFdlEO29w+DRRjwDA4/pFamm4ksAg=",
        version = "v1.6.1",
    )
    go_repository(
        name = "com_google_cloud_go_retail",
        build_file_proto_mode = "disable_global",
        importpath = "cloud.google.com/go/retail",
        sum = "h1:gYBrb9u/Hc5s5lUTFXX1Vsbc/9BEvgtioY6ZKaK0DK8=",
        version = "v1.14.1",
    )
    go_repository(
        name = "com_google_cloud_go_run",
        build_file_proto_mode = "disable_global",
        importpath = "cloud.google.com/go/run",
        sum = "h1:kHeIG8q+N6Zv0nDkBjSOYfK2eWqa5FnaiDPH/7/HirE=",
        version = "v1.2.0",
    )
    go_repository(
        name = "com_google_cloud_go_scheduler",
        build_file_proto_mode = "disable_global",
        importpath = "cloud.google.com/go/scheduler",
        sum = "h1:yoZbZR8880KgPGLmACOMCiY2tPk+iX4V/dkxqTirlz8=",
        version = "v1.10.1",
    )
    go_repository(
        name = "com_google_cloud_go_secretmanager",
        build_directives = [
            "gazelle:resolve go google.golang.org/genproto/googleapis/api/annotations @go_googleapis//google/api:annotations_go_proto",  # keep
        ],
        build_file_proto_mode = "disable_global",
        importpath = "cloud.google.com/go/secretmanager",
        sum = "h1:cLTCwAjFh9fKvU6F13Y4L9vPcx9yiWPyWXE4+zkuEQs=",
        version = "v1.11.1",
    )
    go_repository(
        name = "com_google_cloud_go_security",
        build_file_proto_mode = "disable_global",
        importpath = "cloud.google.com/go/security",
        sum = "h1:jR3itwycg/TgGA0uIgTItcVhA55hKWiNJxaNNpQJaZE=",
        version = "v1.15.1",
    )
    go_repository(
        name = "com_google_cloud_go_securitycenter",
        build_file_proto_mode = "disable_global",
        importpath = "cloud.google.com/go/securitycenter",
        sum = "h1:XOGJ9OpnDtqg8izd7gYk/XUhj8ytjIalyjjsR6oyG0M=",
        version = "v1.23.0",
    )

    go_repository(
        name = "com_google_cloud_go_servicedirectory",
        build_file_proto_mode = "disable_global",
        importpath = "cloud.google.com/go/servicedirectory",
        sum = "h1:J/0csas97yAQ+dcc7i8HqbaOA4KOfPu7BPhJdxYRhCk=",
        version = "v1.10.1",
    )

    go_repository(
        name = "com_google_cloud_go_shell",
        build_file_proto_mode = "disable_global",
        importpath = "cloud.google.com/go/shell",
        sum = "h1:aHbwH9LSqs4r2rbay9f6fKEls61TAjT63jSyglsw7sI=",
        version = "v1.7.1",
    )
    go_repository(
        name = "com_google_cloud_go_spanner",
        build_file_proto_mode = "disable_global",
        importpath = "cloud.google.com/go/spanner",
        sum = "h1:aqiMP8dhsEXgn9K5EZBWxPG7dxIiyM2VaikqeU4iteg=",
        version = "v1.47.0",
    )

    go_repository(
        name = "com_google_cloud_go_speech",
        build_file_proto_mode = "disable_global",
        importpath = "cloud.google.com/go/speech",
        sum = "h1:KIV99afoYTJqA2qi8Cjbl5DpjSRzvqFgKcptGXg6kxw=",
        version = "v1.17.1",
    )
    go_repository(
        name = "com_google_cloud_go_storage",
        build_directives = [
            "gazelle:resolve go google.golang.org/genproto/googleapis/api/annotations @go_googleapis//google/api:annotations_go_proto",  # keep
        ],
        build_file_proto_mode = "disable_global",
        importpath = "cloud.google.com/go/storage",
        sum = "h1:uOdMxAs8HExqBlnLtnQyP0YkvbiDpdGShGKtx6U/oNM=",
        version = "v1.30.1",
    )
    go_repository(
        name = "com_google_cloud_go_storagetransfer",
        build_file_proto_mode = "disable_global",
        importpath = "cloud.google.com/go/storagetransfer",
        sum = "h1:+ZLkeXx0K0Pk5XdDmG0MnUVqIR18lllsihU/yq39I8Q=",
        version = "v1.10.0",
    )
    go_repository(
        name = "com_google_cloud_go_talent",
        build_file_proto_mode = "disable_global",
        importpath = "cloud.google.com/go/talent",
        sum = "h1:j46ZgD6N2YdpFPux9mc7OAf4YK3tiBCsbLKc8rQx+bU=",
        version = "v1.6.2",
    )
    go_repository(
        name = "com_google_cloud_go_texttospeech",
        build_file_proto_mode = "disable_global",
        importpath = "cloud.google.com/go/texttospeech",
        sum = "h1:S/pR/GZT9p15R7Y2dk2OXD/3AufTct/NSxT4a7nxByw=",
        version = "v1.7.1",
    )
    go_repository(
        name = "com_google_cloud_go_tpu",
        build_file_proto_mode = "disable_global",
        importpath = "cloud.google.com/go/tpu",
        sum = "h1:kQf1jgPY04UJBYYjNUO+3GrZtIb57MfGAW2bwgLbR3A=",
        version = "v1.6.1",
    )
    go_repository(
        name = "com_google_cloud_go_trace",
        build_directives = [
            # @go_googleapis is the modern version of @org_golang_google_genproto
            # use @go_googleapis to avoid dependency conflicts between the two
            "gazelle:resolve go google.golang.org/genproto/googleapis/api/annotations @go_googleapis//google/api:annotations_go_proto",  # keep
        ],
        build_file_proto_mode = "disable_global",
        importpath = "cloud.google.com/go/trace",
        sum = "h1:EwGdOLCNfYOOPtgqo+D2sDLZmRCEO1AagRTJCU6ztdg=",
        version = "v1.10.1",
    )
    go_repository(
        name = "com_google_cloud_go_translate",
        build_file_proto_mode = "disable_global",
        importpath = "cloud.google.com/go/translate",
        sum = "h1:7P75urEfnR/gU+7oYn5GuMsV9tJAiBGLJv06G10mM/E=",
        version = "v1.8.1",
    )
    go_repository(
        name = "com_google_cloud_go_video",
        build_file_proto_mode = "disable_global",
        importpath = "cloud.google.com/go/video",
        sum = "h1:gWi0caJILQb9VwZPq28R1Wrg5YMsoLIvtvKDSglcQL8=",
        version = "v1.17.1",
    )
    go_repository(
        name = "com_google_cloud_go_videointelligence",
        build_file_proto_mode = "disable_global",
        importpath = "cloud.google.com/go/videointelligence",
        sum = "h1:MBMWnkQ78GQnRz5lfdTAbBq/8QMCF3wahgtHh3s/J+k=",
        version = "v1.11.1",
    )

    go_repository(
        name = "com_google_cloud_go_vision_v2",
        build_file_proto_mode = "disable_global",
        importpath = "cloud.google.com/go/vision/v2",
        sum = "h1:ccK6/YgPfGHR/CyESz1mvIbsht5Y2xRsWCPqmTNydEw=",
        version = "v2.7.2",
    )
    go_repository(
        name = "com_google_cloud_go_vmmigration",
        build_file_proto_mode = "disable_global",
        importpath = "cloud.google.com/go/vmmigration",
        sum = "h1:gnjIclgqbEMc+cF5IJuPxp53wjBIlqZ8h9hE8Rkwp7A=",
        version = "v1.7.1",
    )
    go_repository(
        name = "com_google_cloud_go_vmwareengine",
        build_file_proto_mode = "disable_global",
        importpath = "cloud.google.com/go/vmwareengine",
        sum = "h1:roQrCAkaysVvXxFMuK26lORi+gablOY54htDtDDow0w=",
        version = "v0.4.1",
    )

    go_repository(
        name = "com_google_cloud_go_vpcaccess",
        build_file_proto_mode = "disable_global",
        importpath = "cloud.google.com/go/vpcaccess",
        sum = "h1:ram0GzjNWElmbxXMIzeOZUkQ9J8ZAahD6V8ilPGqX0Y=",
        version = "v1.7.1",
    )
    go_repository(
        name = "com_google_cloud_go_webrisk",
        build_file_proto_mode = "disable_global",
        importpath = "cloud.google.com/go/webrisk",
        sum = "h1:Ssy3MkOMOnyRV5H2bkMQ13Umv7CwB/kugo3qkAX83Fk=",
        version = "v1.9.1",
    )
    go_repository(
        name = "com_google_cloud_go_websecurityscanner",
        build_file_proto_mode = "disable_global",
        importpath = "cloud.google.com/go/websecurityscanner",
        sum = "h1:CfEF/vZ+xXyAR3zC9iaC/QRdf1MEgS20r5UR17Q4gOg=",
        version = "v1.6.1",
    )
    go_repository(
        name = "com_google_cloud_go_workflows",
        build_file_proto_mode = "disable_global",
        importpath = "cloud.google.com/go/workflows",
        sum = "h1:2akeQ/PgtRhrNuD/n1WvJd5zb7YyuDZrlOanBj2ihPg=",
        version = "v1.11.1",
    )
    go_repository(
        name = "com_jolheiser_go_hcaptcha",
        build_file_proto_mode = "disable_global",
        importpath = "go.jolheiser.com/hcaptcha",
        sum = "h1:RrDERcr/Tz/kWyJenjVtI+V09RtLinXxlAemiwN5F+I=",
        version = "v0.0.4",
    )
    go_repository(
        name = "com_jolheiser_go_pwn",
        build_file_proto_mode = "disable_global",
        importpath = "go.jolheiser.com/pwn",
        sum = "h1:MQowb3QvCL5r5NmHmCPxw93SdjfgJ0q6rAwYn4i1Hjg=",
        version = "v0.0.3",
    )
    go_repository(
        name = "com_layeh_gopher_luar",
        build_file_proto_mode = "disable_global",
        importpath = "layeh.com/gopher-luar",
        sum = "h1:55b0mpBhN9XSshEd2Nz6WsbYXctyBT35azk4POQNSXo=",
        version = "v1.0.10",
    )
    go_repository(
        name = "com_lukechampine_uint128",
        build_file_proto_mode = "disable_global",
        importpath = "lukechampine.com/uint128",
        sum = "h1:mBi/5l91vocEN8otkC5bDLhi2KdCticRiwbdB0O+rjI=",
        version = "v1.2.0",
    )

    go_repository(
        name = "com_shuralyov_dmitri_gpu_mtl",
        build_file_proto_mode = "disable_global",
        importpath = "dmitri.shuralyov.com/gpu/mtl",
        sum = "h1:VpgP7xuJadIUuKccphEpTJnWhS2jkQyMt6Y7pJCD7fY=",
        version = "v0.0.0-20190408044501-666a987793e9",
    )

    go_repository(
        name = "dev_bobheadxi_go_gobenchdata",
        build_file_proto_mode = "disable_global",
        importpath = "go.bobheadxi.dev/gobenchdata",
        sum = "h1:3Pts2nPUZdgFSU63nWzvfs2xRbK8WVSNeJ2H9e/Ypew=",
        version = "v1.3.1",
    )
    go_repository(
        name = "dev_bobheadxi_go_streamline",
        build_file_proto_mode = "disable_global",
        importpath = "go.bobheadxi.dev/streamline",
        sum = "h1:Mv2NE8svJMB5K7nIT9WGwF014yuY/lPXtT8mvNr1OrU=",
        version = "v1.2.2",
    )

    go_repository(
        name = "ht_sr_git_mariusor_go_xsd_duration",
        build_file_proto_mode = "disable_global",
        importpath = "git.sr.ht/~mariusor/go-xsd-duration",
        sum = "h1:cliQ4HHsCo6xi2oWZYKWW4bly/Ory9FuTpFPRxj/mAg=",
        version = "v0.0.0-20220703122237-02e73435a078",
    )
    go_repository(
        name = "ht_sr_git_sbinet_gg",
        build_file_proto_mode = "disable_global",
        importpath = "git.sr.ht/~sbinet/gg",
        sum = "h1:LNhjNn8DerC8f9DHLz6lS0YYul/b602DUxDgGkd/Aik=",
        version = "v0.3.1",
    )
    go_repository(
        name = "in_gopkg_airbrake_gobrake_v2",
        build_file_proto_mode = "disable_global",
        importpath = "gopkg.in/airbrake/gobrake.v2",
        sum = "h1:7z2uVWwn7oVeeugY1DtlPAy5H+KYgB1KeKTnqjNatLo=",
        version = "v2.0.9",
    )

    go_repository(
        name = "in_gopkg_alecthomas_kingpin_v2",
        build_file_proto_mode = "disable_global",
        importpath = "gopkg.in/alecthomas/kingpin.v2",
        sum = "h1:jMFz6MfLP0/4fUyZle81rXUoxOBFi19VUFKVDOQfozc=",
        version = "v2.2.6",
    )
    go_repository(
        name = "in_gopkg_alexcesaro_quotedprintable_v3",
        build_file_proto_mode = "disable_global",
        importpath = "gopkg.in/alexcesaro/quotedprintable.v3",
        sum = "h1:2gGKlE2+asNV9m7xrywl36YYNnBG5ZQ0r/BOOxqPpmk=",
        version = "v3.0.0-20150716171945-2caba252f4dc",
    )
    go_repository(
        name = "in_gopkg_alexcesaro_statsd_v2",
        build_file_proto_mode = "disable_global",
        importpath = "gopkg.in/alexcesaro/statsd.v2",
        sum = "h1:FXkZSCZIH17vLCO5sO2UucTHsH9pc+17F6pl3JVCwMc=",
        version = "v2.0.0",
    )
    go_repository(
        name = "in_gopkg_asn1_ber_v1",
        build_file_proto_mode = "disable_global",
        importpath = "gopkg.in/asn1-ber.v1",
        sum = "h1:TxyelI5cVkbREznMhfzycHdkp5cLA7DpE+GKjSslYhM=",
        version = "v1.0.0-20181015200546-f715ec2f112d",
    )

    go_repository(
        name = "in_gopkg_check_v1",
        build_file_proto_mode = "disable_global",
        importpath = "gopkg.in/check.v1",
        sum = "h1:Hei/4ADfdWqJk1ZMxUNpqntNwaWcugrBjAiHlqqRiVk=",
        version = "v1.0.0-20201130134442-10cb98267c6c",
    )
    go_repository(
        name = "in_gopkg_cheggaaa_pb_v1",
        build_file_proto_mode = "disable_global",
        importpath = "gopkg.in/cheggaaa/pb.v1",
        sum = "h1:n1tBJnnK2r7g9OW2btFH91V92STTUevLXYFb8gy9EMk=",
        version = "v1.0.28",
    )

    go_repository(
        name = "in_gopkg_errgo_v2",
        build_file_proto_mode = "disable_global",
        importpath = "gopkg.in/errgo.v2",
        sum = "h1:0vLT13EuvQ0hNvakwLuFZ/jYrLp5F3kcWHXdRggjCE8=",
        version = "v2.1.0",
    )
    go_repository(
        name = "in_gopkg_fsnotify_v1",
        build_file_proto_mode = "disable_global",
        importpath = "gopkg.in/fsnotify.v1",
        sum = "h1:xOHLXZwVvI9hhs+cLKq5+I5onOuwQLhQwiu63xxlHs4=",
        version = "v1.4.7",
    )
    go_repository(
        name = "in_gopkg_gemnasium_logrus_airbrake_hook_v2",
        build_file_proto_mode = "disable_global",
        importpath = "gopkg.in/gemnasium/logrus-airbrake-hook.v2",
        sum = "h1:OAj3g0cR6Dx/R07QgQe8wkA9RNjB2u4i700xBkIT4e0=",
        version = "v2.1.2",
    )

    go_repository(
        name = "in_gopkg_go_playground_assert_v1",
        build_file_proto_mode = "disable_global",
        importpath = "gopkg.in/go-playground/assert.v1",
        sum = "h1:xoYuJVE7KT85PYWrN730RguIQO0ePzVRfFMXadIrXTM=",
        version = "v1.2.1",
    )

    go_repository(
        name = "in_gopkg_go_playground_validator_v9",
        build_file_proto_mode = "disable_global",
        importpath = "gopkg.in/go-playground/validator.v9",
        sum = "h1:SvGtYmN60a5CVKTOzMSyfzWDeZRxRuGvRQyEAKbw1xc=",
        version = "v9.29.1",
    )
    go_repository(
        name = "in_gopkg_gomail_v2",
        build_file_proto_mode = "disable_global",
        importpath = "gopkg.in/gomail.v2",
        sum = "h1:n7WqCuqOuCbNr617RXOY0AWRXxgwEyPp2z+p0+hgMuE=",
        version = "v2.0.0-20160411212932-81ebce5c23df",
    )
    go_repository(
        name = "in_gopkg_inconshreveable_log15_v2",
        build_file_proto_mode = "disable_global",
        importpath = "gopkg.in/inconshreveable/log15.v2",
        sum = "h1:RlWgLqCMMIYYEVcAR5MDsuHlVkaIPDAF+5Dehzg8L5A=",
        version = "v2.0.0-20180818164646-67afb5ed74ec",
    )

    go_repository(
        name = "in_gopkg_inf_v0",
        build_file_proto_mode = "disable_global",
        importpath = "gopkg.in/inf.v0",
        sum = "h1:73M5CoZyi3ZLMOyDlQh031Cx6N9NDJ2Vvfl76EDAgDc=",
        version = "v0.9.1",
    )
    go_repository(
        name = "in_gopkg_ini_v1",
        build_file_proto_mode = "disable_global",
        importpath = "gopkg.in/ini.v1",
        sum = "h1:Dgnx+6+nfE+IfzjUEISNeydPJh9AXNNsWbGP9KzCsOA=",
        version = "v1.67.0",
    )

    go_repository(
        name = "in_gopkg_natefinch_lumberjack_v2",
        build_file_proto_mode = "disable_global",
        importpath = "gopkg.in/natefinch/lumberjack.v2",
        sum = "h1:bBRl1b0OH9s/DuPhuXpNl+VtCaJXFZ5/uEFST95x9zc=",
        version = "v2.2.1",
    )
    go_repository(
        name = "in_gopkg_resty_v1",
        build_file_proto_mode = "disable_global",
        importpath = "gopkg.in/resty.v1",
        sum = "h1:CuXP0Pjfw9rOuY6EP+UvtNvt5DSqHpIxILZKT/quCZI=",
        version = "v1.12.0",
    )
    go_repository(
        name = "in_gopkg_square_go_jose_v2",
        build_file_proto_mode = "disable_global",
        importpath = "gopkg.in/square/go-jose.v2",
        sum = "h1:NGk74WTnPKBNUhNzQX7PYcTLUjoq7mzKk2OKbvwk2iI=",
        version = "v2.6.0",
    )

    go_repository(
        name = "in_gopkg_tomb_v1",
        build_file_proto_mode = "disable_global",
        importpath = "gopkg.in/tomb.v1",
        sum = "h1:uRGJdciOHaEIrze2W8Q3AKkepLTh2hOroT7a+7czfdQ=",
        version = "v1.0.0-20141024135613-dd632973f1e7",
    )
    go_repository(
        name = "in_gopkg_warnings_v0",
        build_file_proto_mode = "disable_global",
        importpath = "gopkg.in/warnings.v0",
        sum = "h1:wFXVbFY8DY5/xOe1ECiWdKCzZlxgshcYVNkBHstARME=",
        version = "v0.1.2",
    )

    go_repository(
        name = "in_gopkg_yaml_v2",
        build_file_proto_mode = "disable_global",
        importpath = "gopkg.in/yaml.v2",
        sum = "h1:D8xgwECY7CYvx+Y2n4sBz93Jn9JRvxdiyyo8CTfuKaY=",
        version = "v2.4.0",
    )
    go_repository(
        name = "in_gopkg_yaml_v3",
        build_file_proto_mode = "disable_global",
        importpath = "gopkg.in/yaml.v3",
        sum = "h1:fxVm/GzAzEWqLHuvctI91KS9hhNmmWOoWu0XTYJS7CA=",
        version = "v3.0.1",
    )
    go_repository(
        name = "io_etcd_go_bbolt",
        build_file_proto_mode = "disable_global",
        importpath = "go.etcd.io/bbolt",
        sum = "h1:/ecaJf0sk1l4l6V4awd65v2C3ILy7MSj+s/x1ADCIMU=",
        version = "v1.3.6",
    )
    go_repository(
        name = "io_etcd_go_etcd",
        build_file_proto_mode = "disable_global",
        importpath = "go.etcd.io/etcd",
        sum = "h1:1JFLBqwIgdyHN1ZtgjTBwO+blA6gVOmZurpiMEsETKo=",
        version = "v0.5.0-alpha.5.0.20200910180754-dd1b699fc489",
    )

    go_repository(
        name = "io_etcd_go_etcd_api_v3",
        build_file_proto_mode = "disable_global",
        importpath = "go.etcd.io/etcd/api/v3",
        sum = "h1:OHVyt3TopwtUQ2GKdd5wu3PmmipR4FTwCqoEjSyRdIc=",
        version = "v3.5.4",
    )
    go_repository(
        name = "io_etcd_go_etcd_client_pkg_v3",
        build_file_proto_mode = "disable_global",
        importpath = "go.etcd.io/etcd/client/pkg/v3",
        sum = "h1:lrneYvz923dvC14R54XcA7FXoZ3mlGZAgmwhfm7HqOg=",
        version = "v3.5.4",
    )
    go_repository(
        name = "io_etcd_go_etcd_client_v2",
        build_file_proto_mode = "disable_global",
        importpath = "go.etcd.io/etcd/client/v2",
        sum = "h1:Dcx3/MYyfKcPNLpR4VVQUP5KgYrBeJtktBwEKkw08Ao=",
        version = "v2.305.4",
    )
    go_repository(
        name = "io_etcd_go_etcd_client_v3",
        build_file_proto_mode = "disable_global",
        importpath = "go.etcd.io/etcd/client/v3",
        sum = "h1:p83BUL3tAYS0OT/r0qglgc3M1JjhM0diV8DSWAhVXv4=",
        version = "v3.5.4",
    )
    go_repository(
        name = "io_etcd_go_etcd_etcdctl_v3",
        build_file_proto_mode = "disable_global",
        importpath = "go.etcd.io/etcd/etcdctl/v3",
        sum = "h1:odMFuQQCg0UmPd7Cyw6TViRYv9ybGuXuki4CusDSzqA=",
        version = "v3.5.0-alpha.0",
    )
    go_repository(
        name = "io_etcd_go_etcd_pkg_v3",
        build_file_proto_mode = "disable_global",
        importpath = "go.etcd.io/etcd/pkg/v3",
        sum = "h1:ntrg6vvKRW26JRmHTE0iNlDgYK6JX3hg/4cD62X0ixk=",
        version = "v3.5.0",
    )
    go_repository(
        name = "io_etcd_go_etcd_raft_v3",
        build_file_proto_mode = "disable_global",
        importpath = "go.etcd.io/etcd/raft/v3",
        sum = "h1:kw2TmO3yFTgE+F0mdKkG7xMxkit2duBDa2Hu6D/HMlw=",
        version = "v3.5.0",
    )
    go_repository(
        name = "io_etcd_go_etcd_server_v3",
        build_file_proto_mode = "disable_global",
        importpath = "go.etcd.io/etcd/server/v3",
        sum = "h1:jk8D/lwGEDlQU9kZXUFMSANkE22Sg5+mW27ip8xcF9E=",
        version = "v3.5.0",
    )
    go_repository(
        name = "io_etcd_go_etcd_tests_v3",
        build_file_proto_mode = "disable_global",
        importpath = "go.etcd.io/etcd/tests/v3",
        sum = "h1:UcRoCA1FgXoc4CEM8J31fqEvI69uFIObY5ZDEFH7Znc=",
        version = "v3.5.0-alpha.0",
    )
    go_repository(
        name = "io_etcd_go_etcd_v3",
        build_file_proto_mode = "disable_global",
        importpath = "go.etcd.io/etcd/v3",
        sum = "h1:ZuqKJkD2HrzFUj8IB+GLkTMKZ3+7mWx172vx6F1TukM=",
        version = "v3.5.0-alpha.0",
    )
    go_repository(
        name = "io_gitea_code_gitea",
        build_file_proto_mode = "disable_global",
        importpath = "code.gitea.io/gitea",
        sum = "h1:qQXVeKHoFXywWVGGDmTOKxvzOK282EAPTw3qo2bgXAk=",
        version = "v1.18.0",
    )
    go_repository(
        name = "io_gitea_code_gitea_vet",
        build_file_proto_mode = "disable_global",
        importpath = "code.gitea.io/gitea-vet",
        sum = "h1:uv9a8eGSdQ8Dr4HyUcuHFfDsk/QuwO+wf+Y99RYdxY0=",
        version = "v0.2.2-0.20220122151748-48ebc902541b",
    )
    go_repository(
        name = "io_gitea_code_sdk_gitea",
        build_file_proto_mode = "disable_global",
        importpath = "code.gitea.io/sdk/gitea",
        sum = "h1:WJreC7YYuxbn0UDaPuWIe/mtiNKTvLN8MLkaw71yx/M=",
        version = "v0.15.1",
    )

    go_repository(
        name = "io_k8s_api",
        build_file_proto_mode = "disable_global",
        importpath = "k8s.io/api",
        sum = "h1:3YO8J4RtmG7elEgaWMb4HgmpS2CfY1QlaOz9nwB+ZSs=",
        version = "v0.25.4",
    )
    go_repository(
        name = "io_k8s_apimachinery",
        build_file_proto_mode = "disable_global",
        importpath = "k8s.io/apimachinery",
        sum = "h1:CtXsuaitMESSu339tfhVXhQrPET+EiWnIY1rcurKnAc=",
        version = "v0.25.4",
    )
    go_repository(
        name = "io_k8s_apiserver",
        build_file_proto_mode = "disable_global",
        importpath = "k8s.io/apiserver",
        sum = "h1:71krQxCUz218ecb+nPhfDsNB6QgP1/4EMvi1a2uYBlg=",
        version = "v0.22.5",
    )

    go_repository(
        name = "io_k8s_client_go",
        build_file_proto_mode = "disable_global",
        importpath = "k8s.io/client-go",
        sum = "h1:3RNRDffAkNU56M/a7gUfXaEzdhZlYhoW8dgViGy5fn8=",
        version = "v0.25.4",
    )
    go_repository(
        name = "io_k8s_code_generator",
        build_file_proto_mode = "disable_global",
        importpath = "k8s.io/code-generator",
        sum = "h1:kM/68Y26Z/u//TFc1ggVVcg62te8A2yQh57jBfD0FWQ=",
        version = "v0.19.7",
    )
    go_repository(
        name = "io_k8s_component_base",
        build_file_proto_mode = "disable_global",
        importpath = "k8s.io/component-base",
        sum = "h1:U0eHqZm7mAFE42hFwYhY6ze/MmVaW00JpMrzVsQmzYE=",
        version = "v0.22.5",
    )
    go_repository(
        name = "io_k8s_cri_api",
        build_file_proto_mode = "disable_global",
        importpath = "k8s.io/cri-api",
        sum = "h1:INwdXsCDSA/0hGNdPxdE2dQD6ft/5K1EaKXZixvSQxg=",
        version = "v0.25.0",
    )

    go_repository(
        name = "io_k8s_gengo",
        build_file_proto_mode = "disable_global",
        importpath = "k8s.io/gengo",
        sum = "h1:GohjlNKauSai7gN4wsJkeZ3WAJx4Sh+oT/b5IYn5suA=",
        version = "v0.0.0-20210813121822-485abfe95c7c",
    )

    go_repository(
        name = "io_k8s_klog",
        build_file_proto_mode = "disable_global",
        importpath = "k8s.io/klog",
        sum = "h1:Pt+yjF5aB1xDSVbau4VsWe+dQNzA0qv1LlXdC2dF6Q8=",
        version = "v1.0.0",
    )
    go_repository(
        name = "io_k8s_klog_v2",
        build_file_proto_mode = "disable_global",
        importpath = "k8s.io/klog/v2",
        sum = "h1:lyJt0TWMPaGoODa8B8bUuxgHS3W/m/bNr2cca3brA/g=",
        version = "v2.80.0",
    )
    go_repository(
        name = "io_k8s_kube_openapi",
        build_file_proto_mode = "disable_global",
        importpath = "k8s.io/kube-openapi",
        sum = "h1:MQ8BAZPZlWk3S9K4a9NCkIFQtZShWqoha7snGixVgEA=",
        version = "v0.0.0-20220803162953-67bda5d908f1",
    )
    go_repository(
        name = "io_k8s_kubernetes",
        build_file_proto_mode = "disable_global",
        importpath = "k8s.io/kubernetes",
        sum = "h1:qTfB+u5M92k2fCCCVP2iuhgwwSOv1EkAkvQY1tQODD8=",
        version = "v1.13.0",
    )
    go_repository(
        name = "io_k8s_sigs_apiserver_network_proxy_konnectivity_client",
        build_file_proto_mode = "disable_global",
        importpath = "sigs.k8s.io/apiserver-network-proxy/konnectivity-client",
        sum = "h1:fmRfl9WJ4ApJn7LxNuED4m0t18qivVQOxP6aAYG9J6c=",
        version = "v0.0.22",
    )

    go_repository(
        name = "io_k8s_sigs_json",
        build_file_proto_mode = "disable_global",
        importpath = "sigs.k8s.io/json",
        sum = "h1:iXTIw73aPyC+oRdyqqvVJuloN1p0AC/kzH07hu3NE+k=",
        version = "v0.0.0-20220713155537-f223a00ba0e2",
    )
    go_repository(
        name = "io_k8s_sigs_kustomize_kyaml",
        build_file_proto_mode = "disable_global",
        importpath = "sigs.k8s.io/kustomize/kyaml",
        sum = "h1:tNNQIC+8cc+aXFTVg+RtQAOsjwUdYBZRAgYOVI3RBc4=",
        version = "v0.13.3",
    )

    go_repository(
        name = "io_k8s_sigs_structured_merge_diff_v4",
        build_file_proto_mode = "disable_global",
        importpath = "sigs.k8s.io/structured-merge-diff/v4",
        sum = "h1:PRbqxJClWWYMNV1dhaG4NsibJbArud9kFxnAMREiWFE=",
        version = "v4.2.3",
    )
    go_repository(
        name = "io_k8s_sigs_yaml",
        build_file_proto_mode = "disable_global",
        importpath = "sigs.k8s.io/yaml",
        sum = "h1:a2VclLzOGrwOHDiV8EfBGhvjHvP46CtW5j6POvhYGGo=",
        version = "v1.3.0",
    )
    go_repository(
        name = "io_k8s_utils",
        build_file_proto_mode = "disable_global",
        importpath = "k8s.io/utils",
        sum = "h1:jAne/RjBTyawwAy0utX5eqigAwz/lQhTmy+Hr/Cpue4=",
        version = "v0.0.0-20220728103510-ee6ede2d64ed",
    )
    go_repository(
        name = "io_kbt_strk_projects_go_libravatar",
        build_file_proto_mode = "disable_global",
        importpath = "strk.kbt.io/projects/go/libravatar",
        sum = "h1:mUcz5b3FJbP5Cvdq7Khzn6J9OCUQJaBwgBkCR+MOwSs=",
        version = "v0.0.0-20191008002943-06d1c002b251",
    )

    go_repository(
        name = "io_opencensus_go",
        build_file_proto_mode = "disable_global",
        importpath = "go.opencensus.io",
        sum = "h1:y73uSU6J157QMP2kn2r30vwW1A2W2WFwSCGnAVxeaD0=",
        version = "v0.24.0",
    )

    go_repository(
        name = "io_opencensus_go_contrib_exporter_prometheus",
        build_file_proto_mode = "disable_global",
        importpath = "contrib.go.opencensus.io/exporter/prometheus",
        sum = "h1:sqfsYl5GIY/L570iT+l93ehxaWJs2/OwXtiWwew3oAg=",
        version = "v0.4.2",
    )

    go_repository(
        name = "io_opentelemetry_go_collector",
        build_file_proto_mode = "disable_global",
        importpath = "go.opentelemetry.io/collector",
        sum = "h1:pF+sB8xNXlg/W0a0QTLz4mUWyool1a9toVj8LmLoFqg=",
        version = "v0.81.0",
    )
    go_repository(
        name = "io_opentelemetry_go_collector_component",
        build_file_proto_mode = "disable_global",
        importpath = "go.opentelemetry.io/collector/component",
        sum = "h1:AKsl6bss/SRrW248GFpmGiiI/4kdemW92Ai/X82CCqY=",
        version = "v0.81.0",
    )
    go_repository(
        name = "io_opentelemetry_go_collector_config_configauth",
        build_file_proto_mode = "disable_global",
        importpath = "go.opentelemetry.io/collector/config/configauth",
        sum = "h1:NIiJuIGOdblN0EIJv64R2mvGhthcYfWuvyCnjk8HRN4=",
        version = "v0.81.0",
    )
    go_repository(
        name = "io_opentelemetry_go_collector_config_configcompression",
        build_file_proto_mode = "disable_global",
        importpath = "go.opentelemetry.io/collector/config/configcompression",
        sum = "h1:Q725pvVH7tR6BP3WK7Ro3pbqMeQdZEV3KeFVHchBxCc=",
        version = "v0.81.0",
    )
    go_repository(
        name = "io_opentelemetry_go_collector_config_configgrpc",
        build_file_proto_mode = "disable_global",
        importpath = "go.opentelemetry.io/collector/config/configgrpc",
        sum = "h1:Q2xEE2SGbg79j3TdHT+781eUu/2uUIyrHVJAG9bLpVk=",
        version = "v0.81.0",
    )
    go_repository(
        name = "io_opentelemetry_go_collector_config_confighttp",
        build_file_proto_mode = "disable_global",
        importpath = "go.opentelemetry.io/collector/config/confighttp",
        sum = "h1:vIdiepUT7P/WtJRdfh8mjzvSqJRVF8/vl9GWtUNQlHQ=",
        version = "v0.81.0",
    )
    go_repository(
        name = "io_opentelemetry_go_collector_config_confignet",
        build_file_proto_mode = "disable_global",
        importpath = "go.opentelemetry.io/collector/config/confignet",
        sum = "h1:Eu8m3eX8GaGhOUc//YXvV4i3cEivxUSxkLnV1U9ydhg=",
        version = "v0.81.0",
    )
    go_repository(
        name = "io_opentelemetry_go_collector_config_configopaque",
        build_file_proto_mode = "disable_global",
        importpath = "go.opentelemetry.io/collector/config/configopaque",
        sum = "h1:MkCAGh0WydRWydETB9FLnuCj9hDPDiz2g4Wxnl53I0w=",
        version = "v0.81.0",
    )
    go_repository(
        name = "io_opentelemetry_go_collector_config_configtelemetry",
        build_file_proto_mode = "disable_global",
        importpath = "go.opentelemetry.io/collector/config/configtelemetry",
        sum = "h1:j3dhWbAcrfL1n0RmShRJf99X/xIMoPfEShN/5Z8bY0k=",
        version = "v0.81.0",
    )
    go_repository(
        name = "io_opentelemetry_go_collector_config_configtls",
        build_file_proto_mode = "disable_global",
        importpath = "go.opentelemetry.io/collector/config/configtls",
        sum = "h1:2vt+yOZUvGq5ADqFAxL5ONm1ACuGXDSs87AWT54Ez4M=",
        version = "v0.81.0",
    )
    go_repository(
        name = "io_opentelemetry_go_collector_config_internal",
        build_file_proto_mode = "disable_global",
        importpath = "go.opentelemetry.io/collector/config/internal",
        sum = "h1:wRV2PBnJygdmKpIdt/xfG7zdQvXvHz9L+z8MhGsOji4=",
        version = "v0.81.0",
    )

    go_repository(
        name = "io_opentelemetry_go_collector_confmap",
        build_file_proto_mode = "disable_global",
        importpath = "go.opentelemetry.io/collector/confmap",
        sum = "h1:AqweoBGdF3jGM2/KgP5GS6bmN+1aVrEiCy4nPf7IBE4=",
        version = "v0.81.0",
    )
    go_repository(
        name = "io_opentelemetry_go_collector_connector",
        build_file_proto_mode = "disable_global",
        importpath = "go.opentelemetry.io/collector/connector",
        sum = "h1:5jYYjQwxxgJKFtVvvbFLd0+2QHsvS0z+lVDxzmRv8uk=",
        version = "v0.81.0",
    )

    go_repository(
        name = "io_opentelemetry_go_collector_consumer",
        build_file_proto_mode = "disable_global",
        importpath = "go.opentelemetry.io/collector/consumer",
        sum = "h1:8R2iCrSzD7T0RtC2Wh4GXxDiqla2vNhDokGW6Bcrfas=",
        version = "v0.81.0",
    )
    go_repository(
        name = "io_opentelemetry_go_collector_exporter",
        build_file_proto_mode = "disable_global",
        importpath = "go.opentelemetry.io/collector/exporter",
        sum = "h1:GLhB8WGrBx+zZSB1HIOx2ivFUMahGtAVO2CC5xbCUHQ=",
        version = "v0.81.0",
    )

    go_repository(
        name = "io_opentelemetry_go_collector_exporter_otlpexporter",
        build_file_proto_mode = "disable_global",
        importpath = "go.opentelemetry.io/collector/exporter/otlpexporter",
        sum = "h1:Ri5pj0slm+FUbbG81UIhQaQ992z2+PcT2++4JI32XGI=",
        version = "v0.81.0",
    )
    go_repository(
        name = "io_opentelemetry_go_collector_exporter_otlphttpexporter",
        build_file_proto_mode = "disable_global",
        importpath = "go.opentelemetry.io/collector/exporter/otlphttpexporter",
        sum = "h1:KSE7wjy1J0I0izLTodTW4axRmJplpQgCRqYFbAzufZo=",
        version = "v0.81.0",
    )
    go_repository(
        name = "io_opentelemetry_go_collector_extension",
        build_file_proto_mode = "disable_global",
        importpath = "go.opentelemetry.io/collector/extension",
        sum = "h1:Ak7AzZzxTFJxGyVbEklsGzqHyOHW5USiifJilCcRyTU=",
        version = "v0.81.0",
    )
    go_repository(
        name = "io_opentelemetry_go_collector_extension_auth",
        build_file_proto_mode = "disable_global",
        importpath = "go.opentelemetry.io/collector/extension/auth",
        sum = "h1:UzVQSG9naJh1hX7hh+HVcvB3n+rpCJXX2BBdUoL/Ybo=",
        version = "v0.81.0",
    )

    go_repository(
        name = "io_opentelemetry_go_collector_extension_zpagesextension",
        build_file_proto_mode = "disable_global",
        importpath = "go.opentelemetry.io/collector/extension/zpagesextension",
        sum = "h1:ov3h5re95uJcF6N+vR/rLpjsEkGs6easxXSphH9UrPg=",
        version = "v0.81.0",
    )
    go_repository(
        name = "io_opentelemetry_go_collector_featuregate",
        build_file_proto_mode = "disable_global",
        importpath = "go.opentelemetry.io/collector/featuregate",
        sum = "h1:tiTUG9X/gEDN1oDYQOBVUFYQfhUG2CvgW9VhBc2uk1U=",
        version = "v1.0.0-rcv0013",
    )

    go_repository(
        name = "io_opentelemetry_go_collector_pdata",
        build_file_proto_mode = "disable_global",
        importpath = "go.opentelemetry.io/collector/pdata",
        sum = "h1:4sONXE9hAX+4Di8m0bQ/KaoH3Mi+OPt04cXkZ7A8W3k=",
        version = "v1.0.0-rcv0013",
    )
    go_repository(
        name = "io_opentelemetry_go_collector_processor",
        build_file_proto_mode = "disable_global",
        importpath = "go.opentelemetry.io/collector/processor",
        sum = "h1:ypyNV5R0bnN3XGMAsH/q5eNARF5vXtFgSOK9rBWzsLc=",
        version = "v0.81.0",
    )

    go_repository(
        name = "io_opentelemetry_go_collector_receiver",
        build_file_proto_mode = "disable_global",
        importpath = "go.opentelemetry.io/collector/receiver",
        sum = "h1:0c+YtIV7fmd9ev+zmwS9qjx5ASi8cw+gSypu4I7Gugc=",
        version = "v0.81.0",
    )

    go_repository(
        name = "io_opentelemetry_go_collector_receiver_otlpreceiver",
        build_file_proto_mode = "disable_global",
        importpath = "go.opentelemetry.io/collector/receiver/otlpreceiver",
        sum = "h1:ewVbfATnAeQkwFK3r0dpFKCXcTb8HJKX4AixUioRt+c=",
        version = "v0.81.0",
    )

    go_repository(
        name = "io_opentelemetry_go_collector_semconv",
        build_file_proto_mode = "disable_global",
        importpath = "go.opentelemetry.io/collector/semconv",
        sum = "h1:lCYNNo3powDvFIaTPP2jDKIrBiV1T92NK4QgL/aHYXw=",
        version = "v0.81.0",
    )
    go_repository(
        name = "io_opentelemetry_go_contrib",
        build_file_proto_mode = "disable_global",
        importpath = "go.opentelemetry.io/contrib",
        sum = "h1:ubFQUn0VCZ0gPwIoJfBJVpeBlyRMxu8Mm/huKWYd9p0=",
        version = "v0.20.0",
    )
    go_repository(
        name = "io_opentelemetry_go_contrib_detectors_gcp",
        build_file_proto_mode = "disable_global",
        importpath = "go.opentelemetry.io/contrib/detectors/gcp",
        sum = "h1:SsuF2+gqrnmTKSz+KLXcx3A4A7PZXqbuRZbm4I6HcX0=",
        version = "v1.17.0",
    )

    go_repository(
        name = "io_opentelemetry_go_contrib_instrumentation_google_golang_org_grpc_otelgrpc",
        build_file_proto_mode = "disable_global",
        importpath = "go.opentelemetry.io/contrib/instrumentation/google.golang.org/grpc/otelgrpc",
        sum = "h1:mdcNStUIXngF/mH3xxAo4nbR4g65IXqLL1SvYMjz7JQ=",
        version = "v0.42.1-0.20230612162650-64be7e574a17",
    )

    # See https://github.com/open-telemetry/opentelemetry-go-contrib/issues/872
    go_repository(
        name = "io_opentelemetry_go_contrib_instrumentation_net_http_httptrace_otelhttptrace",
        build_directives = [
            "gazelle:resolve go go.opentelemetry.io/otel/exporters/otlp/internal @io_opentelemetry_go_otel//exporters/otlp/internal",
            "gazelle:resolve go go.opentelemetry.io/otel/exporters/otlp/internal/envconfig @io_opentelemetry_go_otel//exporters/otlp/internal/envconfig",
        ],
        build_file_proto_mode = "disable_global",
        importpath = "go.opentelemetry.io/contrib/instrumentation/net/http/httptrace/otelhttptrace",
        sum = "h1:Wjp9vsVSIEyvdiaECfqxY9xBqQ7JaSCGtvHgR4doXZk=",
        version = "v0.29.0",
    )

    # See https://github.com/open-telemetry/opentelemetry-go-contrib/issues/872
    go_repository(
        name = "io_opentelemetry_go_contrib_instrumentation_net_http_otelhttp",
        build_directives = [
            "gazelle:resolve go go.opentelemetry.io/otel/exporters/otlp/internal @io_opentelemetry_go_otel//exporters/otlp/internal",
        ],
        build_file_proto_mode = "disable_global",
        importpath = "go.opentelemetry.io/contrib/instrumentation/net/http/otelhttp",
        sum = "h1:pginetY7+onl4qN1vl0xW/V/v6OBZ0vVdH+esuJgvmM=",
        version = "v0.42.0",
    )
    go_repository(
        name = "io_opentelemetry_go_contrib_propagators_b3",
        build_file_proto_mode = "disable_global",
        importpath = "go.opentelemetry.io/contrib/propagators/b3",
        sum = "h1:ImOVvHnku8jijXqkwCSyYKRDt2YrnGXD4BbhcpfbfJo=",
        version = "v1.17.0",
    )

    go_repository(
        name = "io_opentelemetry_go_contrib_propagators_jaeger",
        build_file_proto_mode = "disable_global",
        importpath = "go.opentelemetry.io/contrib/propagators/jaeger",
        sum = "h1:Zbpbmwav32Ea5jSotpmkWEl3a6Xvd4tw/3xxGO1i05Y=",
        version = "v1.17.0",
    )
    go_repository(
        name = "io_opentelemetry_go_contrib_propagators_ot",
        build_file_proto_mode = "disable_global",
        importpath = "go.opentelemetry.io/contrib/propagators/ot",
        sum = "h1:ufo2Vsz8l76eI47jFjuVyjyB3Ae2DmfiCV/o6Vc8ii0=",
        version = "v1.17.0",
    )
    go_repository(
        name = "io_opentelemetry_go_contrib_zpages",
        build_file_proto_mode = "disable_global",
        importpath = "go.opentelemetry.io/contrib/zpages",
        sum = "h1:hFscXKQ9PTjyIVmAr6zIV8cMoiEeR9lPIwPVqHi8+5Q=",
        version = "v0.42.0",
    )

    go_repository(
        name = "io_opentelemetry_go_otel",
        build_file_proto_mode = "disable_global",
        importpath = "go.opentelemetry.io/otel",
        sum = "h1:Z7GVAX/UkAXPKsy94IU+i6thsQS4nb7LviLpnaNeW8s=",
        version = "v1.16.0",
    )
    go_repository(
        name = "io_opentelemetry_go_otel_bridge_opencensus",
        build_file_proto_mode = "disable_global",
        importpath = "go.opentelemetry.io/otel/bridge/opencensus",
        sum = "h1:YHivttTaDhbZIHuPlg1sWsy2P5gj57vzqPfkHItgbwQ=",
        version = "v0.39.0",
    )

    go_repository(
        name = "io_opentelemetry_go_otel_bridge_opentracing",
        build_file_proto_mode = "disable_global",
        importpath = "go.opentelemetry.io/otel/bridge/opentracing",
        sum = "h1:Bgwi7P5NCV3bv2T13bwG0WfsxaT4SjQ1rDdmFc5P7do=",
        version = "v1.16.0",
    )
    go_repository(
        name = "io_opentelemetry_go_otel_exporters_jaeger",
        build_file_proto_mode = "disable_global",
        importpath = "go.opentelemetry.io/otel/exporters/jaeger",
        sum = "h1:YhxxmXZ011C0aDZKoNw+juVWAmEfv/0W2XBOv9aHTaA=",
        version = "v1.16.0",
    )
    go_repository(
        name = "io_opentelemetry_go_otel_exporters_otlp",
        build_file_proto_mode = "disable_global",
        importpath = "go.opentelemetry.io/otel/exporters/otlp",
        sum = "h1:PTNgq9MRmQqqJY0REVbZFvwkYOA85vbdQU/nVfxDyqg=",
        version = "v0.20.0",
    )

    go_repository(
        name = "io_opentelemetry_go_otel_exporters_otlp_internal_retry",
        build_file_proto_mode = "disable_global",
        importpath = "go.opentelemetry.io/otel/exporters/otlp/internal/retry",
        sum = "h1:t4ZwRPU+emrcvM2e9DHd0Fsf0JTPVcbfa/BhTDF03d0=",
        version = "v1.16.0",
    )

    # See https://github.com/open-telemetry/opentelemetry-go-contrib/issues/872
    go_repository(
        name = "io_opentelemetry_go_otel_exporters_otlp_otlptrace",
        build_directives = [
            "gazelle:resolve go go.opentelemetry.io/otel/exporters/otlp/internal @io_opentelemetry_go_otel//exporters/otlp/internal",
            "gazelle:resolve go go.opentelemetry.io/otel/exporters/otlp/internal/envconfig @io_opentelemetry_go_otel//exporters/otlp/internal/envconfig",
        ],
        build_file_proto_mode = "disable_global",
        importpath = "go.opentelemetry.io/otel/exporters/otlp/otlptrace",
        sum = "h1:cbsD4cUcviQGXdw8+bo5x2wazq10SKz8hEbtCRPcU78=",
        version = "v1.16.0",
    )

    # See https://github.com/open-telemetry/opentelemetry-go-contrib/issues/872
    go_repository(
        name = "io_opentelemetry_go_otel_exporters_otlp_otlptrace_otlptracegrpc",
        build_directives = [
            "gazelle:resolve go go.opentelemetry.io/otel/exporters/otlp/internal @io_opentelemetry_go_otel//exporters/otlp/internal",
            "gazelle:resolve go go.opentelemetry.io/otel/exporters/otlp/internal/envconfig @io_opentelemetry_go_otel//exporters/otlp/internal/envconfig",
        ],
        build_file_proto_mode = "disable_global",
        importpath = "go.opentelemetry.io/otel/exporters/otlp/otlptrace/otlptracegrpc",
        sum = "h1:TVQp/bboR4mhZSav+MdgXB8FaRho1RC8UwVn3T0vjVc=",
        version = "v1.16.0",
    )

    # See https://github.com/open-telemetry/opentelemetry-go-contrib/issues/872
    go_repository(
        name = "io_opentelemetry_go_otel_exporters_otlp_otlptrace_otlptracehttp",
        build_directives = [
            "gazelle:resolve go go.opentelemetry.io/otel/exporters/otlp/internal @io_opentelemetry_go_otel//exporters/otlp/internal",
            "gazelle:resolve go go.opentelemetry.io/otel/exporters/otlp/internal/envconfig @io_opentelemetry_go_otel//exporters/otlp/internal/envconfig",
        ],
        build_file_proto_mode = "disable_global",
        importpath = "go.opentelemetry.io/otel/exporters/otlp/otlptrace/otlptracehttp",
        sum = "h1:iqjq9LAB8aK++sKVcELezzn655JnBNdsDhghU4G/So8=",
        version = "v1.16.0",
    )
    go_repository(
        name = "io_opentelemetry_go_otel_exporters_prometheus",
        build_file_proto_mode = "disable_global",
        importpath = "go.opentelemetry.io/otel/exporters/prometheus",
        sum = "h1:whAaiHxOatgtKd+w0dOi//1KUxj3KoPINZdtDaDj3IA=",
        version = "v0.39.0",
    )
    go_repository(
        name = "io_opentelemetry_go_otel_internal_metric",
        build_file_proto_mode = "disable_global",
        importpath = "go.opentelemetry.io/otel/internal/metric",
        sum = "h1:9dAVGAfFiiEq5NVB9FUJ5et+btbDQAUIJehJ+ikyryk=",
        version = "v0.27.0",
    )

    go_repository(
        name = "io_opentelemetry_go_otel_metric",
        build_file_proto_mode = "disable_global",
        importpath = "go.opentelemetry.io/otel/metric",
        sum = "h1:RbrpwVG1Hfv85LgnZ7+txXioPDoh6EdbZHo26Q3hqOo=",
        version = "v1.16.0",
    )
    go_repository(
        name = "io_opentelemetry_go_otel_oteltest",
        build_file_proto_mode = "disable_global",
        importpath = "go.opentelemetry.io/otel/oteltest",
        sum = "h1:HiITxCawalo5vQzdHfKeZurV8x7ljcqAgiWzF6Vaeaw=",
        version = "v0.20.0",
    )

    go_repository(
        name = "io_opentelemetry_go_otel_sdk",
        build_file_proto_mode = "disable_global",
        importpath = "go.opentelemetry.io/otel/sdk",
        sum = "h1:Z1Ok1YsijYL0CSJpHt4cS3wDDh7p572grzNrBMiMWgE=",
        version = "v1.16.0",
    )
    go_repository(
        name = "io_opentelemetry_go_otel_sdk_export_metric",
        build_file_proto_mode = "disable_global",
        importpath = "go.opentelemetry.io/otel/sdk/export/metric",
        sum = "h1:c5VRjxCXdQlx1HjzwGdQHzZaVI82b5EbBgOu2ljD92g=",
        version = "v0.20.0",
    )

    go_repository(
        name = "io_opentelemetry_go_otel_sdk_metric",
        build_file_proto_mode = "disable_global",
        importpath = "go.opentelemetry.io/otel/sdk/metric",
        sum = "h1:Kun8i1eYf48kHH83RucG93ffz0zGV1sh46FAScOTuDI=",
        version = "v0.39.0",
    )

    go_repository(
        name = "io_opentelemetry_go_otel_trace",
        build_file_proto_mode = "disable_global",
        importpath = "go.opentelemetry.io/otel/trace",
        sum = "h1:8JRpaObFoW0pxuVPapkgH8UhHQj+bJW8jJsCZEu5MQs=",
        version = "v1.16.0",
    )
    go_repository(
        name = "io_opentelemetry_go_proto_otlp",
        build_file_proto_mode = "disable_global",
        importpath = "go.opentelemetry.io/proto/otlp",
        sum = "h1:T0TX0tmXU8a3CbNXzEKGeU5mIVOdf0oykP+u2lIVU/I=",
        version = "v1.0.0",
    )
    go_repository(
        name = "io_rsc_binaryregexp",
        build_file_proto_mode = "disable_global",
        importpath = "rsc.io/binaryregexp",
        sum = "h1:HfqmD5MEmC0zvwBuF187nq9mdnXjXsSivRiXN7SmRkE=",
        version = "v0.2.0",
    )
    go_repository(
        name = "io_rsc_pdf",
        build_file_proto_mode = "disable_global",
        importpath = "rsc.io/pdf",
        sum = "h1:k1MczvYDUvJBe93bYd7wrZLLUEcLZAuF824/I4e5Xr4=",
        version = "v0.1.1",
    )

    go_repository(
        name = "io_rsc_quote_v3",
        build_file_proto_mode = "disable_global",
        importpath = "rsc.io/quote/v3",
        sum = "h1:9JKUTTIUgS6kzR9mK1YuGKv6Nl+DijDNIc0ghT58FaY=",
        version = "v3.1.0",
    )
    go_repository(
        name = "io_rsc_sampler",
        build_file_proto_mode = "disable_global",
        importpath = "rsc.io/sampler",
        sum = "h1:7uVkIFmeBqHfdjD+gZwtXXI+RODJ2Wc4O7MPEh/QiW4=",
        version = "v1.3.0",
    )
    go_repository(
        name = "io_xorm_builder",
        build_file_proto_mode = "disable_global",
        importpath = "xorm.io/builder",
        sum = "h1:naLkJitGyYW7ZZdncsh/JW+HF4HshmvTHTyUyPwJS00=",
        version = "v0.3.11",
    )
    go_repository(
        name = "io_xorm_xorm",
        build_file_proto_mode = "disable_global",
        importpath = "xorm.io/xorm",
        sum = "h1:3NvNsM4lnttTsHpk8ODHqrwN1MCEjsO3bD/rpd8A47k=",
        version = "v1.3.2-0.20220714055524-c3bce556200f",
    )
    go_repository(
        name = "net_starlark_go",
        build_file_proto_mode = "disable_global",
        importpath = "go.starlark.net",
        sum = "h1:+FNtrFTmVw0YZGpBGX56XDee331t6JAXeK2bcyhLOOc=",
        version = "v0.0.0-20200306205701-8dd3e2ee1dd5",
    )
    go_repository(
        name = "org_bazil_fuse",
        build_file_proto_mode = "disable_global",
        importpath = "bazil.org/fuse",
        sum = "h1:SRsZGA7aFnCZETmov57jwPrWuTmaZK6+4R4v5FUe1/c=",
        version = "v0.0.0-20200407214033-5883e5a4b512",
    )

    go_repository(
        name = "org_bitbucket_creachadair_shell",
        build_file_proto_mode = "disable_global",
        importpath = "bitbucket.org/creachadair/shell",
        sum = "h1:Z96pB6DkSb7F3Y3BBnJeOZH2gazyMTWlvecSD4vDqfk=",
        version = "v0.0.7",
    )

    go_repository(
        name = "org_codeberg_gusted_mcaptcha",
        build_file_proto_mode = "disable_global",
        importpath = "codeberg.org/gusted/mcaptcha",
        sum = "h1:TXbikPqa7YRtfU9vS6QJBg77pUvbEb6StRdZO8t1bEY=",
        version = "v0.0.0-20220723083913-4f3072e1d570",
    )
    go_repository(
        name = "org_cuelang_go",
        build_file_proto_mode = "disable_global",
        importpath = "cuelang.org/go",
        sum = "h1:W3oBBjDTm7+IZfCKZAmC8uDG0eYfJL4Pp/xbbCMKaVo=",
        version = "v0.4.3",
    )
    go_repository(
        name = "org_gioui",
        build_file_proto_mode = "disable_global",
        importpath = "gioui.org",
        sum = "h1:K72hopUosKG3ntOPNG4OzzbuhxGuVf06fa2la1/H/Ho=",
        version = "v0.0.0-20210308172011-57750fc8a0a6",
    )

    go_repository(
        name = "org_golang_google_api",
        build_file_proto_mode = "disable_global",
        importpath = "google.golang.org/api",
        sum = "h1:8t2/+qZ26kAOGSmOiHwVycqVaDg7q3JDILrNi/Z6rvc=",
        version = "v0.132.0",
    )
    go_repository(
        name = "org_golang_google_appengine",
        build_file_proto_mode = "disable_global",
        importpath = "google.golang.org/appengine",
        sum = "h1:FZR1q0exgwxzPzp/aF+VccGrSfxfPpkBqjIIEq3ru6c=",
        version = "v1.6.7",
    )
    go_repository(
        name = "org_golang_google_cloud",
        build_file_proto_mode = "disable_global",
        importpath = "google.golang.org/cloud",
        sum = "h1:Cpp2P6TPjujNoC5M2KHY6g7wfyLYfIWRZaSdIKfDasA=",
        version = "v0.0.0-20151119220103-975617b05ea8",
    )

    go_repository(
        name = "org_golang_google_genproto",
        build_directives = [
            "gazelle:resolve go google.golang.org/genproto/googleapis/api @go_googleapis//google/api:api_go_proto",  # keep
            "gazelle:resolve go google.golang.org/genproto/googleapis/api/label @go_googleapis//google/api:label_go_proto",  # keep
            "gazelle:resolve go google.golang.org/genproto/googleapis/api/annotations @go_googleapis//google/api:annotations_go_proto",  # keep
            "gazelle:resolve go google.golang.org/genproto/googleapis/api/monitoredres @go_googleapis//google/api:monitoredres_go_proto",  # keep
        ],
        build_file_proto_mode = "disable_global",
        importpath = "google.golang.org/genproto",
        sum = "h1:+VoAg+OKmWaommL56xmZSE2sUK8A7m6SUO7X89F2tbw=",
        version = "v0.0.0-20230717213848-3f92550aa753",
    )
    go_repository(
        name = "org_golang_google_genproto_googleapis_api",
        build_file_proto_mode = "disable_global",
        importpath = "google.golang.org/genproto/googleapis/api",
        sum = "h1:lCbbUxUDD+DiXx9Q6F/ttL0aAu7N2pz8XnmMm8ZW4NE=",
        version = "v0.0.0-20230717213848-3f92550aa753",
    )
    go_repository(
        name = "org_golang_google_genproto_googleapis_bytestream",
        build_file_proto_mode = "disable_global",
        importpath = "google.golang.org/genproto/googleapis/bytestream",
        sum = "h1:Hm7pO7oy28D47G/nht5kL85gWK/270UoRu7tx7rU0xg=",
        version = "v0.0.0-20230711160842-782d3b101e98",
    )
    go_repository(
        name = "org_golang_google_genproto_googleapis_rpc",
        build_file_proto_mode = "disable_global",
        importpath = "google.golang.org/genproto/googleapis/rpc",
        sum = "h1:XUODHrpzJEUeWmVo/jfNTLj0YyVveOo28oE6vkFbkO4=",
        version = "v0.0.0-20230717213848-3f92550aa753",
    )

    go_repository(
        name = "org_golang_google_grpc",
        build_file_proto_mode = "disable_global",
        importpath = "google.golang.org/grpc",
        sum = "h1:fVRFRnXvU+x6C4IlHZewvJOVHoOv1TUuQyoRsYnB4bI=",
        version = "v1.56.2",
    )
    go_repository(
        name = "org_golang_google_grpc_examples",
        build_file_proto_mode = "disable_global",
        importpath = "google.golang.org/grpc/examples",
        sum = "h1:qvsHH4rznMyt8C0umnWLr/oTJPjYrtZ2OMnPZaYLIK8=",
        version = "v0.0.0-20210424002626-9572fd6faeae",
    )

    go_repository(
        name = "org_golang_google_protobuf",
        build_file_proto_mode = "disable_global",
        importpath = "google.golang.org/protobuf",
        sum = "h1:g0LDEJHgrBl9N9r17Ru3sqWhkIx2NB67okBHPwC7hs8=",
        version = "v1.31.0",
    )

    go_repository(
        name = "org_golang_x_crypto",
        build_file_proto_mode = "disable_global",
        importpath = "golang.org/x/crypto",
        sum = "h1:6Ewdq3tDic1mg5xRO4milcWCfMVQhI4NkqWWvqejpuA=",
        version = "v0.11.0",
    )
    go_repository(
        name = "org_golang_x_exp",
        build_file_proto_mode = "disable_global",
        importpath = "golang.org/x/exp",
        sum = "h1:MGwJjxBy0HJshjDNfLsYO8xppfqWlA5ZT9OhtUUhTNw=",
        version = "v0.0.0-20230713183714-613f0c0eb8a1",
    )
    go_repository(
        name = "org_golang_x_image",
        build_file_proto_mode = "disable_global",
        importpath = "golang.org/x/image",
        sum = "h1:bR8b5okrPI3g/gyZakLZHeWxAR8Dn5CyxXv1hLH5g/4=",
        version = "v0.6.0",
    )
    go_repository(
        name = "org_golang_x_lint",
        build_file_proto_mode = "disable_global",
        importpath = "golang.org/x/lint",
        sum = "h1:VLliZ0d+/avPrXXH+OakdXhpJuEoBZuwh1m2j7U6Iug=",
        version = "v0.0.0-20210508222113-6edffad5e616",
    )
    go_repository(
        name = "org_golang_x_mobile",
        build_file_proto_mode = "disable_global",
        importpath = "golang.org/x/mobile",
        sum = "h1:4+4C/Iv2U4fMZBiMCc98MG1In4gJY5YRhtpDNeDeHWs=",
        version = "v0.0.0-20190719004257-d2bd2a29d028",
    )
    go_repository(
        name = "org_golang_x_mod",
        build_file_proto_mode = "disable_global",
        importpath = "golang.org/x/mod",
        sum = "h1:rmsUpXtvNzj340zd98LZ4KntptpfRHwpFOHG188oHXc=",
        version = "v0.12.0",
    )
    go_repository(
        name = "org_golang_x_net",
        build_file_proto_mode = "disable_global",
        importpath = "golang.org/x/net",
        sum = "h1:cfawfvKITfUsFCeJIHJrbSxpeu/E81khclypR0GVT50=",
        version = "v0.12.0",
    )
    go_repository(
        name = "org_golang_x_oauth2",
        build_file_proto_mode = "disable_global",
        importpath = "golang.org/x/oauth2",
        sum = "h1:zHCpF2Khkwy4mMB4bv0U37YtJdTGW8jI0glAApi0Kh8=",
        version = "v0.10.0",
    )

    go_repository(
        name = "org_golang_x_sync",
        build_file_proto_mode = "disable_global",
        importpath = "golang.org/x/sync",
        sum = "h1:ftCYgMx6zT/asHUrPw8BLLscYtGznsLAnjq5RH9P66E=",
        version = "v0.3.0",
    )
    go_repository(
        name = "org_golang_x_sys",
        build_file_proto_mode = "disable_global",
        importpath = "golang.org/x/sys",
        sum = "h1:SqMFp9UcQJZa+pmYuAKjd9xq1f0j5rLcDIk0mj4qAsA=",
        version = "v0.10.0",
    )
    go_repository(
        name = "org_golang_x_term",
        build_file_proto_mode = "disable_global",
        importpath = "golang.org/x/term",
        sum = "h1:3R7pNqamzBraeqj/Tj8qt1aQ2HpmlC+Cx/qL/7hn4/c=",
        version = "v0.10.0",
    )
    go_repository(
        name = "org_golang_x_text",
        build_file_proto_mode = "disable_global",
        importpath = "golang.org/x/text",
        sum = "h1:LAntKIrcmeSKERyiOh0XMV39LXS8IE9UL2yP7+f5ij4=",
        version = "v0.11.0",
    )
    go_repository(
        name = "org_golang_x_time",
        build_file_proto_mode = "disable_global",
        importpath = "golang.org/x/time",
        sum = "h1:rg5rLMjNzMS1RkNLzCG38eapWhnYLFYXDXj2gOlr8j4=",
        version = "v0.3.0",
    )
    go_repository(
        name = "org_golang_x_tools",
        build_file_proto_mode = "disable_global",
        importpath = "golang.org/x/tools",
        replace = "golang.org/x/tools",
        sum = "h1:tvDr/iQoUqNdohiYm0LmmKcBk+q86lb9EprIUFhHHGg=",
        version = "v0.10.0",
    )
    go_repository(
        name = "org_golang_x_xerrors",
        build_file_proto_mode = "disable_global",
        importpath = "golang.org/x/xerrors",
        sum = "h1:H2TDz8ibqkAF6YGhCdN3jS9O0/s90v0rJh3X/OLHEUk=",
        version = "v0.0.0-20220907171357-04be3eba64a2",
    )
    go_repository(
        name = "org_gonum_v1_gonum",
        build_file_proto_mode = "disable_global",
        importpath = "gonum.org/v1/gonum",
        sum = "h1:a0T3bh+7fhRyqeNbiC3qVHYmkiQgit3wnNan/2c0HMM=",
        version = "v0.13.0",
    )
    go_repository(
        name = "org_gonum_v1_netlib",
        build_file_proto_mode = "disable_global",
        importpath = "gonum.org/v1/netlib",
        sum = "h1:OE9mWmgKkjJyEmDAAtGMPjXu+YNeGvK9VTSHY6+Qihc=",
        version = "v0.0.0-20190313105609-8cb42192e0e0",
    )

    go_repository(
        name = "org_gonum_v1_plot",
        build_file_proto_mode = "disable_global",
        importpath = "gonum.org/v1/plot",
        sum = "h1:dnifSs43YJuNMDzB7v8wV64O4ABBHReuAVAoBxqBqS4=",
        version = "v0.10.1",
    )
    go_repository(
        name = "org_modernc_cc_v3",
        build_file_proto_mode = "disable_global",
        importpath = "modernc.org/cc/v3",
        sum = "h1:P3g79IUS/93SYhtoeaHW+kRCIrYaxJ27MFPv+7kaTOw=",
        version = "v3.40.0",
    )
    go_repository(
        name = "org_modernc_ccgo_v3",
        build_file_proto_mode = "disable_global",
        importpath = "modernc.org/ccgo/v3",
        sum = "h1:Mkgdzl46i5F/CNR/Kj80Ri59hC8TKAhZrYSaqvkwzUw=",
        version = "v3.16.13",
    )
    go_repository(
        name = "org_modernc_libc",
        build_file_proto_mode = "disable_global",
        importpath = "modernc.org/libc",
        sum = "h1:4U7v51GyhlWqQmwCHj28Rdq2Yzwk55ovjFrdPjs8Hb0=",
        version = "v1.22.2",
    )
    go_repository(
        name = "org_modernc_mathutil",
        build_file_proto_mode = "disable_global",
        importpath = "modernc.org/mathutil",
        sum = "h1:rV0Ko/6SfM+8G+yKiyI830l3Wuz1zRutdslNoQ0kfiQ=",
        version = "v1.5.0",
    )
    go_repository(
        name = "org_modernc_memory",
        build_file_proto_mode = "disable_global",
        importpath = "modernc.org/memory",
        sum = "h1:N+/8c5rE6EqugZwHii4IFsaJ7MUhoWX07J5tC/iI5Ds=",
        version = "v1.5.0",
    )
    go_repository(
        name = "org_modernc_opt",
        build_file_proto_mode = "disable_global",
        importpath = "modernc.org/opt",
        sum = "h1:3XOZf2yznlhC+ibLltsDGzABUGVx8J6pnFMS3E4dcq4=",
        version = "v0.1.3",
    )
    go_repository(
        name = "org_modernc_sqlite",
        build_file_proto_mode = "disable_global",
        importpath = "modernc.org/sqlite",
        sum = "h1:S2uFiaNPd/vTAP/4EmyY8Qe2Quzu26A2L1e25xRNTio=",
        version = "v1.18.2",
    )
    go_repository(
        name = "org_modernc_strutil",
        build_file_proto_mode = "disable_global",
        importpath = "modernc.org/strutil",
        sum = "h1:fNMm+oJklMGYfU9Ylcywl0CO5O6nTfaowNsh2wpPjzY=",
        version = "v1.1.3",
    )
    go_repository(
        name = "org_modernc_token",
        build_file_proto_mode = "disable_global",
        importpath = "modernc.org/token",
        sum = "h1:Xl7Ap9dKaEs5kLoOQeQmPWevfnk/DM5qcLcYlA8ys6Y=",
        version = "v1.1.0",
    )

    go_repository(
        name = "org_mongodb_go_mongo_driver",
        build_file_proto_mode = "disable_global",
        importpath = "go.mongodb.org/mongo-driver",
        sum = "h1:Ql6K6qYHEzB6xvu4+AU0BoRoqf9vFPcc4o7MUIdPW8Y=",
        version = "v1.11.3",
    )
    go_repository(
        name = "org_mozilla_go_pkcs7",
        build_file_proto_mode = "disable_global",
        importpath = "go.mozilla.org/pkcs7",
        sum = "h1:A/5uWzF44DlIgdm/PQFwfMkW0JX+cIcQi/SwLAmZP5M=",
        version = "v0.0.0-20200128120323-432b2356ecb1",
    )

    go_repository(
        name = "org_uber_go_atomic",
        build_file_proto_mode = "disable_global",
        importpath = "go.uber.org/atomic",
        sum = "h1:ZvwS0R+56ePWxUNi+Atn9dWONBPp/AUETXlHW0DxSjE=",
        version = "v1.11.0",
    )
    go_repository(
        name = "org_uber_go_automaxprocs",
        build_file_proto_mode = "disable_global",
        importpath = "go.uber.org/automaxprocs",
        sum = "h1:2LxUOGiR3O6tw8ui5sZa2LAaHnsviZdVOUZw4fvbnME=",
        version = "v1.5.2",
    )
    go_repository(
        name = "org_uber_go_goleak",
        build_file_proto_mode = "disable_global",
        importpath = "go.uber.org/goleak",
        sum = "h1:NBol2c7O1ZokfZ0LEU9K6Whx/KnwvepVetCUhtKja4A=",
        version = "v1.2.1",
    )
    go_repository(
        name = "org_uber_go_multierr",
        build_file_proto_mode = "disable_global",
        importpath = "go.uber.org/multierr",
        sum = "h1:blXXJkSxSSfBVBlC76pxqeO+LN3aDfLQo+309xJstO0=",
        version = "v1.11.0",
    )
    go_repository(
        name = "org_uber_go_ratelimit",
        build_file_proto_mode = "disable_global",
        importpath = "go.uber.org/ratelimit",
        sum = "h1:UQE2Bgi7p2B85uP5dC2bbRtig0C+OeNRnNEafLjsLPA=",
        version = "v0.2.0",
    )
    go_repository(
        name = "org_uber_go_tools",
        build_file_proto_mode = "disable_global",
        importpath = "go.uber.org/tools",
        sum = "h1:0mgffUl7nfd+FpvXMVz4IDEaUSmT1ysygQC7qYo7sG4=",
        version = "v0.0.0-20190618225709-2cfd321de3ee",
    )

    go_repository(
        name = "org_uber_go_zap",
        build_file_proto_mode = "disable_global",
        importpath = "go.uber.org/zap",
        sum = "h1:FiJd5l1UOLj0wCgbSE0rwwXHzEdAZS6hiiSnxJN/D60=",
        version = "v1.24.0",
    )
    go_repository(
        name = "tools_gotest",
        build_file_proto_mode = "disable_global",
        importpath = "gotest.tools",
        sum = "h1:VsBPFP1AI068pPrMxtb/S8Zkgf9xEmTLJjfM+P5UIEo=",
        version = "v2.2.0+incompatible",
    )
    go_repository(
        name = "tools_gotest_gotestsum",
        build_file_proto_mode = "disable_global",
        importpath = "gotest.tools/gotestsum",
        sum = "h1:Jbo/0k/sIOXIJu51IZxEAt27n77xspFEfL6SqKUR72A=",
        version = "v1.9.0",
    )

    go_repository(
        name = "tools_gotest_v3",
        build_file_proto_mode = "disable_global",
        importpath = "gotest.tools/v3",
        sum = "h1:MfDY1b1/0xN1CyMlQDac0ziEy9zJQd9CXBRRDHw2jJo=",
        version = "v3.3.0",
    )<|MERGE_RESOLUTION|>--- conflicted
+++ resolved
@@ -5300,13 +5300,8 @@
         name = "com_github_opencontainers_image_spec",
         build_file_proto_mode = "disable_global",
         importpath = "github.com/opencontainers/image-spec",
-<<<<<<< HEAD
         sum = "h1:oOxKUJWnFC4YGHCCMNql1x4YaDfYBTS5Y4x/Cgeo1E0=",
         version = "v1.1.0-rc4",
-=======
-        sum = "h1:YWuSjZCQAPM8UUBLkYUk1e+rZcvWHJmFb6i6rM44Xs8=",
-        version = "v1.1.0-rc2.0.20221005185240-3a7f492d3f1b",
->>>>>>> 2480f1ae
     )
     go_repository(
         name = "com_github_opencontainers_runc",
