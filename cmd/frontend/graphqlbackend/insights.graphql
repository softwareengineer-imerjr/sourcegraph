extend type Query {
    """
    [Experimental] Query for all insights and return their aggregations.
    """
    insights(
        """
        An (optional) array of insight unique ids that will filter the results by the provided values. If omitted, all available insights will return.
        """
        ids: [ID!]
    ): InsightConnection
}

"""
A list of insights.
"""
type InsightConnection {
    """
    A list of insights.
    """
    nodes: [Insight!]!

    """
    The total number of insights in the connection.
    """
    totalCount: Int!

    """
    Pagination information.
    """
    pageInfo: PageInfo!
}

"""
An insight about code.
"""
type Insight {
    """
    The short title of the insight.
    """
    title: String!

    """
    The description of the insight.
    """
    description: String!

    """
    Data points over a time range (inclusive)
    """
    series: [InsightsSeries!]!

    """
    Unique identifier for this insight.
    """
    id: String!
}

"""
A series of data about a code insight.
"""
type InsightsSeries {
    """
    Unique ID for the series.
    """
    seriesId: String!

    """
    The label used to describe this series of data points.
    """
    label: String!

    """
    Data points over a time range (inclusive)

    If no 'from' time range is specified, the last 90 days of data is assumed.

    If no 'to' time range is specified, the current point in time is assumed.

    includeRepoRegex will include in the aggregation any repository names that match the provided regex

    excludeRepoRegex will exclude in the aggregation any repository names that match the provided regex
    """
    points(from: DateTime, to: DateTime, includeRepoRegex: String, excludeRepoRegex: String): [InsightDataPoint!]!

    """
    The status of this series of data, e.g. progress collecting it.
    """
    status: InsightSeriesStatus!

    """
    Metadata for any data points that are flagged as dirty due to partially or wholly unsuccessfully queries.
    """
    dirtyMetadata: [InsightDirtyQueryMetadata!]!
}

"""
A code insight data point.
"""
type InsightDataPoint {
    """
    The time of this data point.
    """
    dateTime: DateTime!

    """
    The value of the insight at this point in time.
    """
    value: Float!
}

"""
An insight query that has been marked dirty (some form of partially or wholly unsuccessful state).
"""
type InsightDirtyQueryMetadata {
    """
    The number of dirty queries for this data point and reason combination.
    """
    count: Int!

    """
    The reason the query was marked dirty.
    """
    reason: String!

    """
    The time in the data series that is marked dirty.
    """
    time: DateTime!
}

"""
Status indicators for a specific series of insight data.
"""
type InsightSeriesStatus {
    """
    The total number of points stored for this series, at the finest level
    (e.g. per repository, or per-repository-per-language) Has no strict relation
    to the data points shown in the web UI or returned by `points()`, because those
    are aggregated and this number _can_ report some duplicates points which get
    stored but removed at query time for the web UI.

    Why its useful: an insight may look like "it is doing nothing" but in reality
    this number will be increasing by e.g. several thousands of points rapidly.
    """
    totalPoints: Int!

    """
    The total number of jobs currently pending to add new data points for this series.

    Each job may create multiple data points (e.g. a job may create one data point per
    repo, or language, etc.) This number will go up and down over time until all work
    is completed (discovering work takes almost as long as doing the work.)

    Why its useful: signals "amount of work still to be done."
    """
    pendingJobs: Int!

    """
    The total number of jobs completed for this series. Note that since pendingJobs will
    go up/down over time, you CANNOT divide these two numbers to get a percentage as it
    would be nonsense ("it says 90% complete but has been like that for a really long
    time!").

    Does not include 'failedJobs'.

    Why its useful: gives an indication of "how much work has been done?"
    """
    completedJobs: Int!

    """
    The total number of jobs that were tried multiple times and outright failed. They will
    not be retried again, and indicates the series has incomplete data.

    Use ((failedJobs / completedJobs) * 100.0) to get an approximate percentage of how
    much data the series data may be missing (e.g. ((30 / 150)*100.0) == 20% of the series
    data is incomplete (rough approximation, not precise).

    Why its useful: signals if there are problems, and how severe they are.
    """
    failedJobs: Int!

    """
    The time that the insight series completed a full iteration and queued up records for processing. This can
    effectively be used as a status that the insight is still processing if returned null.
    """
    backfillQueuedAt: DateTime
}

extend type Query {
    """
    Return dashboards visible to the authenticated user.
    """
    insightsDashboards(first: Int, after: String, id: ID): InsightsDashboardConnection!

    """
    Return all insight views visible to the authenticated user.
    """
    insightViews(first: Int, after: String, id: ID, filters: InsightViewFiltersInput): InsightViewConnection!
}

extend type Mutation {
    """
    Create a new dashboard.
    """
    createInsightsDashboard(input: CreateInsightsDashboardInput!): InsightsDashboardPayload!

    """
    Edit an existing dashboard.
    """
    updateInsightsDashboard(id: ID!, input: UpdateInsightsDashboardInput!): InsightsDashboardPayload!

    """
    Delete a dashboard.
    """
    deleteInsightsDashboard(id: ID!): EmptyResponse!

    """
    Associate an existing insight view with this dashboard.
    """
    addInsightViewToDashboard(input: AddInsightViewToDashboardInput!): InsightsDashboardPayload!

    """
    Remove an insight view from a dashboard.
    """
    removeInsightViewFromDashboard(input: RemoveInsightViewFromDashboardInput!): InsightsDashboardPayload!
}

"""
A paginated list of dashboards.
"""
type InsightsDashboardConnection {
    """
    A list of dashboards.
    """
    nodes: [InsightsDashboard!]!

    """
    Pagination information.
    """
    pageInfo: PageInfo!
}

"""
A dashboard of insights.
"""
type InsightsDashboard implements Node {
    """
    The Dashboard ID.
    """
    id: ID!

    """
    The Dashboard Title.
    """
    title: String!

    """
    The list of associated insights to the dashboard.
    """
    views(first: Int, after: ID): InsightViewConnection

    """
    The permission grants assossiated with the dashboard.
    """
    grants: InsightsPermissionGrants!
}

"""
Input object for creating a new dashboard.
"""
input CreateInsightsDashboardInput {
    """
    Dashboard title.
    """
    title: String!
    """
    Permissions to grant to the dashboard.
    """
    grants: InsightsPermissionGrantsInput!
}

"""
Input object for updating a dashboard.
"""
input UpdateInsightsDashboardInput {
    """
    Dashboard title.
    """
    title: String
    """
    Permissions to grant to the dashboard.
    """
    grants: InsightsPermissionGrantsInput
}

"""
Permissions object. Note: only organizations the user has access to will be included.
"""
type InsightsPermissionGrants {
    """
    Specific users that have permission.
    """
    users: [ID!]!
    """
    Organizations that have permission.
    """
    organizations: [ID!]!
    """
    True if the permission is set to global.
    """
    global: Boolean!
}

"""
Input object for permissions to grant.
"""
input InsightsPermissionGrantsInput {
    """
    Specific users to grant permissions to.
    """
    users: [ID!]
    """
    Organizations to grant permissions to.
    """
    organizations: [ID!]
    """
    Set global to true to grant global permission.
    """
    global: Boolean
}

"""
A dashboard of insight views.
"""
type InsightViewConnection {
    """
    A list of insights.
    """
    nodes: [InsightView!]!

    """
    Pagination information.
    """
    pageInfo: PageInfo!
}

"""
Response wrapper object for insight dashboard mutations.
"""
type InsightsDashboardPayload {
    """
    The result dashboard after mutation.
    """
    dashboard: InsightsDashboard!
}

"""
Input object for adding insight view to dashboard.
"""
input AddInsightViewToDashboardInput {
    """
    ID of the insight view to attach to the dashboard
    """
    insightViewId: ID!

    """
    ID of the dashboard.
    """
    dashboardId: ID!
}

"""
Input object for adding insight view to dashboard.
"""
input RemoveInsightViewFromDashboardInput {
    """
    ID of the insight view to remove from the dashboard
    """
    insightViewId: ID!

    """
    ID of the dashboard.
    """
    dashboardId: ID!
}

"""
Metadata about a specific data series for an insight.
"""
type InsightSeriesMetadata {
    """
    Unique ID for the series.
    """
    seriesId: String!

    """
    Sourcegraph query string used to generate the series.
    """
    query: String!

    """
    Current status of the series.
    """
    enabled: Boolean!
}

extend type Mutation {
    """
    Update an insight series. Restricted to admins only.
    """
    updateInsightSeries(input: UpdateInsightSeriesInput!): InsightSeriesMetadataPayload
}

"""
Wrapper payload object for insight series metadata.
"""
type InsightSeriesMetadataPayload {
    """
    The series metadata.
    """
    series: InsightSeriesMetadata!
}

"""
Input object for update insight series mutation.
"""
input UpdateInsightSeriesInput {
    """
    Unique ID for the series.
    """
    seriesId: String!

    """
    The desired activity state (enabled or disabled) for the series.
    """
    enabled: Boolean
}

extend type Query {
    """
    Retrieve information about queued insights series and their breakout by status. Restricted to admins only.
    """
    insightSeriesQueryStatus: [InsightSeriesQueryStatus!]!
}

"""
Information about queue status for insight series queries.
"""
type InsightSeriesQueryStatus {
    """
    Unique ID for the series.
    """
    seriesId: String!

    """
    Sourcegraph query string used to generate the series. This is the base query string that was input by the user,
    and does not include each repository specific query that would be generated to backfill an entire series.
    """
    query: String!

    """
    The current activity status for this series.
    """
    enabled: Boolean!

    """
    The number of queries belonging to the series with errored status. Errored is a transient state representing a retryable error that has not
    yet exceeded the max retry count. This count only represents the queries that have yet to be pruned by the background maintenance workers.
    """
    errored: Int!

    """
    The number of queries belonging to the series that are successfully completed.
    This count only represents the queries that have yet to be pruned by the background maintenance workers.
    """
    completed: Int!

    """
    The number of queries belonging to the series that are currently processing.
    This count only represents the queries that have yet to be pruned by the background maintenance workers.
    """
    processing: Int!

    """
    The number of queries belonging to the series that are terminally failed. These have either been marked as non-retryable or exceeded
    the max retry limit. This count only represents the queries that have yet to be pruned by the background maintenance workers.
    """
    failed: Int!

    """
    The number of queries belonging to the series that are queued for processing.
    This count only represents the queries that have yet to be pruned by the background maintenance workers.
    """
    queued: Int!
}

"""
A custom time scope for an insight data series.
"""
input TimeScopeInput {
    """
    Sets a time scope using a step interval (intervals of time).
    """
    stepInterval: TimeIntervalStepInput
}

"""
A time scope defined using a time interval (ex. 5 days)
"""
input TimeIntervalStepInput {
    """
    The time unit for the interval.
    """
    unit: TimeIntervalStepUnit!

    """
    The value for the interval.
    """
    value: Int!
}

"""
Time interval units.
"""
enum TimeIntervalStepUnit {
    HOUR
    DAY
    WEEK
    MONTH
    YEAR
}

"""
A custom repository scope for an insight data series.
"""
input RepositoryScopeInput {
    """
    The list of repositories included in this scope.
    """
    repositories: [String!]!
}

"""
Options for a line chart
"""
input LineChartOptionsInput {
    """
    The chart title.
    """
    title: String
}

"""
Input for a line chart search insight.
"""
input LineChartSearchInsightInput {
    """
    The list of data series to create (or add) to this insight.
    """
    dataSeries: [LineChartSearchInsightDataSeriesInput!]!

    """
    The options for this line chart.
    """
    options: LineChartOptionsInput!

    """
    The dashboard IDs to associate this insight with once created.
    """
    dashboards: [ID!]
}

"""
Input for updating a line chart search insight.
"""
input UpdateLineChartSearchInsightInput {
    """
    The complete list of data series on this line chart. Note: excluding a data series will remove it.
    """
    dataSeries: [LineChartSearchInsightDataSeriesInput!]!

    """
    The presentation options for this line chart.
    """
    presentationOptions: LineChartOptionsInput!

    """
    The default values for filters and aggregates for this line chart.
    """
    viewControls: InsightViewControlsInput!
}

"""
Input for the default values for filters and aggregates for an insight.
"""
input InsightViewControlsInput {
    """
    Input for the default filters for an insight.
    """
    filters: InsightViewFiltersInput!
}

"""
Input for the default values by which the insight is filtered.
"""
input InsightViewFiltersInput {
    """
    A regex string for which to include repositories in a filter.
    """
    includeRepoRegex: String
    """
    A regex string for which to exclude repositories in a filter.
    """
    excludeRepoRegex: String
}

"""
Input for a line chart search insight data series.
"""
input LineChartSearchInsightDataSeriesInput {
    """
    Unique ID for the series. Omit this field if it's a new series.
    """
    seriesId: String
    """
    The query string.
    """
    query: String!
    """
    Options for this line chart data series.
    """
    options: LineChartDataSeriesOptionsInput!
    """
    The scope of repositories.
    """
    repositoryScope: RepositoryScopeInput!
    """
    The scope of time.
    """
    timeScope: TimeScopeInput!
}

"""
Options for a line chart data series
"""
input LineChartDataSeriesOptionsInput {
    """
    The label for the data series.
    """
    label: String
    """
    The line color for the data series.
    """
    lineColor: String
}

"""
Input for a pie chart search insight
"""
input PieChartSearchInsightInput {
    """
    The query string.
    """
    query: String!

    """
    The scope of repositories.
    """
    repositoryScope: RepositoryScopeInput!

    """
    Options for this pie chart.
    """
    options: PieChartOptionsInput!
}

"""
Options for a pie chart
"""
input PieChartOptionsInput {
    """
    The title for the pie chart.
    """
    title: String

    """
    The threshold for which groups fall into the "other category". Only categories with a percentage greater than
    this value will be separately rendered.
    """
    otherThreshold: Float!
}

"""
Response wrapper object for insight view mutations.
"""
type InsightViewPayload {
    """
    The resulting view.
    """
    view: InsightView!
}

extend type Mutation {
    """
    Create a line chart backed by search insights.
    """
    createLineChartSearchInsight(input: LineChartSearchInsightInput!): InsightViewPayload!
    #createPieChartSearchInsight(input: PieChartSearchInsightInput!): InsightViewPayload!

    """
    Update a line chart backed by search insights.
    """
    updateLineChartSearchInsight(id: ID!, input: UpdateLineChartSearchInsightInput!): InsightViewPayload!
<<<<<<< HEAD
    #updatePieChartSearchInsight(input: UpdatePieChartSearchInsightInput!): InsightViewPayload!
=======

    """
    Delete an insight view given the graphql ID.
    """
    deleteInsightView(id: ID!): EmptyResponse!
>>>>>>> 7b99b4c3
}

"""
An Insight View is a lens to view insight data series. In most cases this corresponds to a visualization of an insight, containing multiple series.
"""
type InsightView implements Node {
    """
    The View ID.
    """
    id: ID!

    """
    The default filters saved on the insight. This will differ from the applied filters if they are overwritten but not saved.
    """
    defaultFilters: InsightViewFilters!

    """
    The filters currently applied to the insight and the data.
    """
    appliedFilters: InsightViewFilters!

    """
    The time series data for this insight.
    """
    dataSeries: [InsightsSeries!]!

    """
    Presentation type for the insight. (e.g. line, pie, etc.)
    """
    presentationType: PresentationType!

    """
    Presentation options for the insight.
    """
    presentation: InsightPresentation!

    """
    Information on how each data series was generated
    """
    dataSeriesDefinitions: [InsightDataSeriesDefinition!]!
}

"""
Defines how the data series is generated.
"""
union InsightDataSeriesDefinition = SearchInsightDataSeriesDefinition

"""
Defines presentation options for the insight.
"""
union InsightPresentation = LineChartInsightViewPresentation | PieChartInsightViewPresentation

"""
Presentation types.
"""
enum PresentationType {
    LINE
    PIE
}

"""
Defines a scope of time for which the insight data is generated.
"""
union InsightTimeScope = InsightIntervalTimeScope

"""
A custom repository scope for an insight. A scope with all empty fields implies a global scope.
"""
type InsightRepositoryScope {
    """
    The list of repositories in the scope.
    """
    repositories: [String!]!
}
"""
Defines a time scope using an interval of time
"""
type InsightIntervalTimeScope {
    """
    The unit of time.
    """
    unit: TimeIntervalStepUnit!
    """
    The value of time.
    """
    value: Int!
}

"""
Defines an insight data series that is constructed from a Sourcegraph search query.
"""
type SearchInsightDataSeriesDefinition {
    """
    Unique ID for the series.
    """
    seriesId: String!
    """
    The query string.
    """
    query: String!

    """
    A scope of repositories defined for this insight.
    """
    repositoryScope: InsightRepositoryScope!

    """
    The scope of time for which the insight data is generated.
    """
    timeScope: InsightTimeScope!
}

"""
View presentation for a line chart insight
"""
type LineChartInsightViewPresentation {
    """
    The title for the line chart.
    """
    title: String!

    """
    The presentation options for the line chart.
    """
    seriesPresentation: [LineChartDataSeriesPresentation!]!
}

"""
View presentation for a single insight line chart data series
"""
type LineChartDataSeriesPresentation {
    """
    Unique ID for the series.
    """
    seriesId: String!
    """
    The label for the series.
    """
    label: String!
    """
    The color for the series.
    """
    color: String!
}

"""
View presentation for an insight pie chart.
"""
type PieChartInsightViewPresentation {
    """
    The title for the pie chart.
    """
    title: String!
    """
    The threshold for which groups fall into the "other category". Only categories with a percentage greater than
    this value will be separately rendered.
    """
    otherThreshold: Float!
}

"""
The fields and values for which the insight is filtered.
"""
type InsightViewFilters {
    """
    A regex string for which to include repositories in a filter.
    """
    includeRepoRegex: String

    """
    A regex string for which to exclude repositories from a filter.
    """
    excludeRepoRegex: String
}<|MERGE_RESOLUTION|>--- conflicted
+++ resolved
@@ -711,15 +711,12 @@
     Update a line chart backed by search insights.
     """
     updateLineChartSearchInsight(id: ID!, input: UpdateLineChartSearchInsightInput!): InsightViewPayload!
-<<<<<<< HEAD
     #updatePieChartSearchInsight(input: UpdatePieChartSearchInsightInput!): InsightViewPayload!
-=======
 
     """
     Delete an insight view given the graphql ID.
     """
     deleteInsightView(id: ID!): EmptyResponse!
->>>>>>> 7b99b4c3
 }
 
 """
