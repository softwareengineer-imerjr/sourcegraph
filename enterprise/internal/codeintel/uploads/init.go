--- conflicted
+++ resolved
@@ -206,24 +206,21 @@
 			uploadSvc,
 			ConfigExportInst.NumRankingRoutines,
 			ConfigExportInst.RankingInterval,
-<<<<<<< HEAD
-      ConfigExportInst.RankingBatchSize,
+			ConfigExportInst.RankingBatchSize,
+			ConfigExportInst.RankingJobsEnabled,
 		),
 		background.NewRankingGraphMapper(
 			observationCtx,
 			uploadSvc,
 			ConfigExportInst.NumRankingRoutines,
 			ConfigExportInst.RankingInterval,
+			ConfigExportInst.RankingJobsEnabled,
 		),
 		background.NewRankingGraphReducer(
 			observationCtx,
 			uploadSvc,
 			ConfigExportInst.NumRankingRoutines,
 			ConfigExportInst.RankingInterval,
-=======
-			ConfigExportInst.RankingBatchSize,
-			ConfigExportInst.RankingJobsEnabled,
->>>>>>> d280ccab
 		),
 	}
 }