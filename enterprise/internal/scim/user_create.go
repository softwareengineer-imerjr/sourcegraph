package scim

import (
	"context"
	"net/http"
	"strconv"
	"time"

	"github.com/elimity-com/scim"
	scimerrors "github.com/elimity-com/scim/errors"
<<<<<<< HEAD
=======
	"github.com/sourcegraph/sourcegraph/cmd/frontend/auth"

	"github.com/sourcegraph/log"

	"github.com/sourcegraph/sourcegraph/cmd/frontend/globals"
	"github.com/sourcegraph/sourcegraph/internal/conf"
>>>>>>> 53f2a963
	"github.com/sourcegraph/sourcegraph/internal/database"
	"github.com/sourcegraph/sourcegraph/internal/env"
	"github.com/sourcegraph/sourcegraph/internal/extsvc"
	"github.com/sourcegraph/sourcegraph/internal/goroutine"
	"github.com/sourcegraph/sourcegraph/internal/txemail"
	"github.com/sourcegraph/sourcegraph/internal/txemail/txtypes"
	"github.com/sourcegraph/sourcegraph/internal/types"
	"github.com/sourcegraph/sourcegraph/lib/errors"
)

// Reusing the env variables from email invites because the intent is the same as the welcome email
var (
	disableEmailInvites, _   = strconv.ParseBool(env.Get("DISABLE_EMAIL_INVITES", "false", "Disable email invitations entirely."))
	debugEmailInvitesMock, _ = strconv.ParseBool(env.Get("DEBUG_EMAIL_INVITES_MOCK", "false", "Do not actually send email invitations, instead just print that we did."))
)

// Create stores given attributes. Returns a resource with the attributes that are stored and a (new) unique identifier.
func (h *UserResourceHandler) Create(r *http.Request, attributes scim.ResourceAttributes) (scim.Resource, error) {
	if err := checkBodyNotEmpty(r); err != nil {
		return scim.Resource{}, err
	}

	// Extract external ID, primary email, username, and display name from attributes to variables
	primaryEmail := extractPrimaryEmail(attributes)
	if primaryEmail == "" {
		return scim.Resource{}, scimerrors.ScimErrorBadParams([]string{"emails missing"})
	}
	displayName := extractDisplayName(attributes)

	// Try to match emails to existing users
	allEmails := append([]string{primaryEmail}, otherEmails...)
	existingEmails, err := h.db.UserEmails().GetVerifiedEmails(r.Context(), allEmails...)
	if err != nil {
		return scim.Resource{}, scimerrors.ScimError{Status: http.StatusInternalServerError, Detail: err.Error()}
	}
	existingUserIDs := make(map[int32]struct{})
	for _, email := range existingEmails {
		existingUserIDs[email.UserID] = struct{}{}
	}
	if len(existingUserIDs) > 1 {
		return scim.Resource{}, scimerrors.ScimError{Status: http.StatusConflict, Detail: "Emails match to multiple users"}
	}
	if len(existingUserIDs) == 1 {
		userID := int32(0)
		for id := range existingUserIDs {
			userID = id
		}
		// A user with the email(s) already exists → check if the user is not SCIM-controlled
		user, err := h.db.Users().GetByID(r.Context(), userID)
		if err != nil {
			return scim.Resource{}, scimerrors.ScimError{Status: http.StatusInternalServerError, Detail: err.Error()}
		}
		if user == nil {
			return scim.Resource{}, scimerrors.ScimError{Status: http.StatusInternalServerError, Detail: "User not found"}
		}
		if user.SCIMControlled {
			// This user creation would fail based on the email address, so we'll return a conflict error
			return scim.Resource{}, scimerrors.ScimError{Status: http.StatusConflict, Detail: "User already exists based on email address"}
		}

		// The user exists, but is not SCIM-controlled, so we'll update the user with the new attributes,
		// and make the user SCIM-controlled (which is the same as a replace)
		return h.Replace(r, strconv.FormatInt(int64(userID), 10), attributes)
	}

	// At this point we know that the user does not exist yet, so we'll create a new user

	// Make sure the username is unique, then create user with/without an external account ID
	var user *types.User
	err = h.db.WithTransact(r.Context(), func(tx database.DB) error {
		uniqueUsername, err := getUniqueUsername(r.Context(), tx.Users(), extractStringAttribute(attributes, AttrUserName))
		if err != nil {
			return err
		}

		// Create user
		newUser := database.NewUser{
			Email:           primaryEmail,
			Username:        uniqueUsername,
			DisplayName:     displayName,
			EmailIsVerified: true,
		}
		accountSpec := extsvc.AccountSpec{
			ServiceType: "scim",
			ServiceID:   "scim",
			AccountID:   getUniqueExternalID(attributes),
		}
		accountData, err := toAccountData(attributes)
		if err != nil {
			return scimerrors.ScimError{Status: http.StatusInternalServerError, Detail: err.Error()}
		}
		user, err = h.db.UserExternalAccounts().CreateUserAndSave(r.Context(), newUser, accountSpec, accountData)

		if err != nil {
			if dbErr, ok := containsErrCannotCreateUserError(err); ok {
				code := dbErr.Code()
				if code == database.ErrorCodeUsernameExists || code == database.ErrorCodeEmailExists {
					return scimerrors.ScimError{Status: http.StatusConflict, Detail: err.Error()}
				}
			}
			return scimerrors.ScimError{Status: http.StatusInternalServerError, Detail: err.Error()}
		}
		return nil
	})
	if err != nil {
		multiErr, ok := err.(errors.MultiError)
		if !ok || len(multiErr.Errors()) == 0 {
			return scim.Resource{}, err
		}
		return scim.Resource{}, multiErr.Errors()[len(multiErr.Errors())-1]
	}

<<<<<<< HEAD
	var now = time.Now()
=======
	// If there were additional emails provided, now that the user has been created
	// we can try to add and verify them each in a separate trx so that if it fails we can ignore
	// the error because they are not required.
	if len(otherEmails) > 0 {
		for _, email := range otherEmails {
			_ = h.db.WithTransact(r.Context(), func(tx database.DB) error {
				err := tx.UserEmails().Add(r.Context(), user.ID, email, nil)
				if err != nil {
					return err
				}
				return tx.UserEmails().SetVerified(r.Context(), user.ID, email, true)
			})
		}
	}

	// Attempt to send emails in the background.
	goroutine.Go(func() {
		_ = sendPasswordResetEmail(r.Context(), h.getLogger(), h.db, user, primaryEmail)
		_ = sendWelcomeEmail(primaryEmail, globals.ExternalURL().String(), h.getLogger())
	})
>>>>>>> 53f2a963

	var now = time.Now()
	return scim.Resource{
		ID:         strconv.Itoa(int(user.ID)),
		ExternalID: getOptionalExternalID(attributes),
		Attributes: attributes,
		Meta: scim.Meta{
			Created:      &now,
			LastModified: &now,
		},
	}, nil
}

// extractPrimaryEmail extracts the primary email address from the given attributes.
// Tries to get the (first) email address marked as primary, otherwise uses the first email address it finds.
func extractPrimaryEmail(attributes scim.ResourceAttributes) (primaryEmail string) {
	if attributes[AttrEmails] == nil {
		return
	}
	emails := attributes[AttrEmails].([]interface{})
	for _, emailRaw := range emails {
		email := emailRaw.(map[string]interface{})
		if email["primary"] == true {
			primaryEmail = email["value"].(string)
			break
		}
	}
	if primaryEmail == "" && len(emails) > 0 {
		primaryEmail = emails[0].(map[string]interface{})["value"].(string)
	}
	return
}

// extractDisplayName extracts the user's display name from the given attributes.
// Ii defaults to the username if no display name is available.
func extractDisplayName(attributes scim.ResourceAttributes) (displayName string) {
	if attributes[AttrDisplayName] != nil {
		displayName = attributes[AttrDisplayName].(string)
	} else if attributes[AttrName] != nil {
		name := attributes[AttrName].(map[string]interface{})
		if name[AttrNameFormatted] != nil {
			displayName = name[AttrNameFormatted].(string)
		} else if name[AttrNameGiven] != nil && name[AttrNameFamily] != nil {
			if name[AttrNameMiddle] != nil {
				displayName = name[AttrNameGiven].(string) + " " + name[AttrNameMiddle].(string) + " " + name[AttrNameFamily].(string)
			} else {
				displayName = name[AttrNameGiven].(string) + " " + name[AttrNameFamily].(string)
			}
		}
	} else if attributes[AttrNickName] != nil {
		displayName = attributes[AttrNickName].(string)
	}
	// Fallback to username
	if displayName == "" {
		displayName = attributes[AttrUserName].(string)
	}
	return
}

// containsErrCannotCreateUserError returns true if the given error contains at least one database.ErrCannotCreateUser.
// It also returns the first such error.
func containsErrCannotCreateUserError(err error) (database.ErrCannotCreateUser, bool) {
	if err == nil {
		return database.ErrCannotCreateUser{}, false
	}
	if _, ok := err.(database.ErrCannotCreateUser); ok {
		return err.(database.ErrCannotCreateUser), true
	}

	// Handle multiError
	if multiErr, ok := err.(errors.MultiError); ok {
		for _, err := range multiErr.Errors() {
			if _, ok := err.(database.ErrCannotCreateUser); ok {
				return err.(database.ErrCannotCreateUser), true
			}
		}
	}

	return database.ErrCannotCreateUser{}, false
}

// sendPasswordResetEmail sends a password reset email to the given user.
func sendPasswordResetEmail(ctx context.Context, logger log.Logger, db database.DB, user *types.User, primaryEmail string) bool {
	// Email user to ask to set up a password
	// This internally checks whether username/password login is enabled, whether we have an SMTP in place, etc.
	if disableEmailInvites {
		return true
	}
	if debugEmailInvitesMock {
		if logger != nil {
			logger.Info("password reset: mock pw reset email to Sourcegraph", log.String("sent", primaryEmail))
		}
		return true
	}
	_, err := auth.ResetPasswordURL(ctx, db, logger, user, primaryEmail, true)
	if err != nil {
		logger.Error("error sending password reset email", log.Error(err))
	}
	return false
}

// sendWelcomeEmail sends a welcome email to the given user.
func sendWelcomeEmail(email, siteURL string, logger log.Logger) error {
	if email != "" && conf.CanSendEmail() {
		if disableEmailInvites {
			return nil
		}
		if debugEmailInvitesMock {
			if logger != nil {
				logger.Info("email welcome: mock welcome to Sourcegraph", log.String("welcomed", email))
			}
			return nil
		}
		return txemail.Send(context.Background(), "user_welcome", txemail.Message{
			To:       []string{email},
			Template: emailTemplateEmailWelcomeSCIM,
			Data: struct {
				URL string
			}{
				URL: siteURL,
			},
		})
	}
	return nil
}

var emailTemplateEmailWelcomeSCIM = txemail.MustValidate(txtypes.Templates{
	Subject: `Welcome to Sourcegraph`,
	Text: `
Sourcegraph enables you to quickly understand, fix, and automate changes to your code.

You can use Sourcegraph to:
  - Search and navigate multiple repositories with cross-repository dependency navigation
  - Share links directly to lines of code to work more collaboratively together
  - Automate large-scale code changes with Batch Changes
  - Create code monitors to alert you about changes in code

Come experience the power of great code search.


{{.URL}}

Learn more about Sourcegraph:

https://about.sourcegraph.com
`,
	HTML: `
<p>Sourcegraph enables you to quickly understand, fix, and automate changes to your code.</p>

<p>
	You can use Sourcegraph to:<br/>
	<ul>
		<li>Search and navigate multiple repositories with cross-repository dependency navigation</li>
		<li>Share links directly to lines of code to work more collaboratively together</li>
		<li>Automate large-scale code changes with Batch Changes</li>
		<li>Create code monitors to alert you about changes in code</li>
	</ul>
</p>

<p><strong><a href="{{.URL}}">Come experience the power of great code search</a></strong></p>

<p><a href="https://about.sourcegraph.com">Learn more about Sourcegraph</a></p>
`,
})<|MERGE_RESOLUTION|>--- conflicted
+++ resolved
@@ -8,15 +8,12 @@
 
 	"github.com/elimity-com/scim"
 	scimerrors "github.com/elimity-com/scim/errors"
-<<<<<<< HEAD
-=======
 	"github.com/sourcegraph/sourcegraph/cmd/frontend/auth"
 
 	"github.com/sourcegraph/log"
 
 	"github.com/sourcegraph/sourcegraph/cmd/frontend/globals"
 	"github.com/sourcegraph/sourcegraph/internal/conf"
->>>>>>> 53f2a963
 	"github.com/sourcegraph/sourcegraph/internal/database"
 	"github.com/sourcegraph/sourcegraph/internal/env"
 	"github.com/sourcegraph/sourcegraph/internal/extsvc"
@@ -40,7 +37,7 @@
 	}
 
 	// Extract external ID, primary email, username, and display name from attributes to variables
-	primaryEmail := extractPrimaryEmail(attributes)
+	primaryEmail, otherEmails := extractPrimaryEmail(attributes)
 	if primaryEmail == "" {
 		return scim.Resource{}, scimerrors.ScimErrorBadParams([]string{"emails missing"})
 	}
@@ -108,7 +105,7 @@
 		if err != nil {
 			return scimerrors.ScimError{Status: http.StatusInternalServerError, Detail: err.Error()}
 		}
-		user, err = h.db.UserExternalAccounts().CreateUserAndSave(r.Context(), newUser, accountSpec, accountData)
+		user, err = tx.UserExternalAccounts().CreateUserAndSave(r.Context(), newUser, accountSpec, accountData)
 
 		if err != nil {
 			if dbErr, ok := containsErrCannotCreateUserError(err); ok {
@@ -129,9 +126,6 @@
 		return scim.Resource{}, multiErr.Errors()[len(multiErr.Errors())-1]
 	}
 
-<<<<<<< HEAD
-	var now = time.Now()
-=======
 	// If there were additional emails provided, now that the user has been created
 	// we can try to add and verify them each in a separate trx so that if it fails we can ignore
 	// the error because they are not required.
@@ -152,7 +146,6 @@
 		_ = sendPasswordResetEmail(r.Context(), h.getLogger(), h.db, user, primaryEmail)
 		_ = sendWelcomeEmail(primaryEmail, globals.ExternalURL().String(), h.getLogger())
 	})
->>>>>>> 53f2a963
 
 	var now = time.Now()
 	return scim.Resource{
@@ -168,20 +161,22 @@
 
 // extractPrimaryEmail extracts the primary email address from the given attributes.
 // Tries to get the (first) email address marked as primary, otherwise uses the first email address it finds.
-func extractPrimaryEmail(attributes scim.ResourceAttributes) (primaryEmail string) {
+func extractPrimaryEmail(attributes scim.ResourceAttributes) (primaryEmail string, otherEmails []string) {
 	if attributes[AttrEmails] == nil {
 		return
 	}
 	emails := attributes[AttrEmails].([]interface{})
+	otherEmails = make([]string, 0, len(emails))
 	for _, emailRaw := range emails {
 		email := emailRaw.(map[string]interface{})
-		if email["primary"] == true {
+		if email["primary"] == true && primaryEmail == "" {
 			primaryEmail = email["value"].(string)
-			break
-		}
-	}
-	if primaryEmail == "" && len(emails) > 0 {
-		primaryEmail = emails[0].(map[string]interface{})["value"].(string)
+			continue
+		}
+		otherEmails = append(otherEmails, email["value"].(string))
+	}
+	if primaryEmail == "" && len(otherEmails) > 0 {
+		primaryEmail, otherEmails = otherEmails[0], otherEmails[1:]
 	}
 	return
 }
