--- conflicted
+++ resolved
@@ -6,6 +6,8 @@
 	"time"
 
 	"github.com/sourcegraph/log/logtest"
+	"github.com/stretchr/testify/require"
+	"golang.org/x/exp/maps"
 
 	edb "github.com/sourcegraph/sourcegraph/enterprise/internal/database"
 	"github.com/sourcegraph/sourcegraph/internal/api"
@@ -20,25 +22,13 @@
 
 	logger := logtest.Scoped(t)
 	permsStore := edb.Perms(logger, db, time.Now)
+	ctx := context.Background()
 
-	userIDs := map[int32]struct{}{
-		userID: {},
-	}
+	repoIDMap := make(map[int32]struct{})
 	for _, id := range repoIDs {
-		_, err := permsStore.SetRepoPermissions(context.Background(),
-			&authz.RepoPermissions{
-				RepoID:  int32(id),
-				Perm:    authz.Read,
-				UserIDs: userIDs,
-			},
-		)
-		if err != nil {
-			t.Fatal(err)
-		}
+		repoIDMap[int32(id)] = struct{}{}
 	}
 
-<<<<<<< HEAD
-=======
 	err := permsStore.SetUserExternalAccountPerms(ctx, authz.UserIDWithExternalAccountID{
 		UserID: userID,
 	}, maps.Keys(repoIDMap), authz.SourceUserSync)
@@ -54,7 +44,6 @@
 	)
 	require.NoError(t, err)
 
->>>>>>> 53f2a963
 	authz.SetProviders(false, nil)
 	t.Cleanup(func() {
 		authz.SetProviders(true, nil)
