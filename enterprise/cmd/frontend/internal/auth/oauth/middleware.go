package oauth

import (
	"bytes"
	"context"
	"encoding/base64"
	"encoding/json"
	"fmt"
	"io"
	"net/http"
	"net/url"
	"strconv"
	"strings"

	"golang.org/x/oauth2"

	"github.com/sourcegraph/log"

	"github.com/sourcegraph/sourcegraph/cmd/frontend/auth"
	"github.com/sourcegraph/sourcegraph/cmd/frontend/auth/providers"
	"github.com/sourcegraph/sourcegraph/cmd/frontend/envvar"
	"github.com/sourcegraph/sourcegraph/enterprise/cmd/frontend/internal/app"
	"github.com/sourcegraph/sourcegraph/internal/actor"
	"github.com/sourcegraph/sourcegraph/internal/conf"
	"github.com/sourcegraph/sourcegraph/internal/database"
	"github.com/sourcegraph/sourcegraph/internal/env"
	"github.com/sourcegraph/sourcegraph/internal/extsvc"
	eauth "github.com/sourcegraph/sourcegraph/internal/extsvc/auth"
	"github.com/sourcegraph/sourcegraph/internal/extsvc/github"
	"github.com/sourcegraph/sourcegraph/internal/httpcli"
	"github.com/sourcegraph/sourcegraph/internal/repos"
	"github.com/sourcegraph/sourcegraph/internal/trace"
	"github.com/sourcegraph/sourcegraph/lib/errors"
	"github.com/sourcegraph/sourcegraph/schema"
)

<<<<<<< HEAD
func NewHandler(logger log.Logger, db database.DB, serviceType, authPrefix string, isAPIHandler bool, next http.Handler) http.Handler {
	logger = logger.Scoped("oauthFlowHandler", "handles oauth authentication flow")
	oauthFlowHandler := http.StripPrefix(authPrefix, newOAuthFlowHandler(logger, db, serviceType))
=======
func NewMiddleware(db database.DB, serviceType, authPrefix string, isAPIHandler bool, next http.Handler) http.Handler {
	oauthFlowHandler := http.StripPrefix(authPrefix, newOAuthFlowHandler(db, serviceType))

>>>>>>> 685d3fa9
	return http.HandlerFunc(func(w http.ResponseWriter, r *http.Request) {
		// This span should be manually finished before delegating to the next handler or
		// redirecting.
		span, ctx := trace.New(r.Context(), "oauth.Middleware", "Handle")

		// Delegate to the auth flow handler
		if !isAPIHandler && strings.HasPrefix(r.URL.Path, authPrefix+"/") {
			span.AddEvent("delegate to auth flow handler")
			r = withOAuthExternalClient(r)
			span.Finish()
			oauthFlowHandler.ServeHTTP(w, r)
			return
		}

		// If the actor is authenticated and not performing an OAuth flow, then proceed to
		// next.
		if actor.FromContext(ctx).IsAuthenticated() {
			span.AddEvent("authenticated, proceeding to next")
			span.Finish()
			next.ServeHTTP(w, r)
			return
		}

		// If there is only one auth provider configured, the single auth provider is a OAuth
		// instance, and it's an app request, redirect to signin immediately. The user wouldn't be
		// able to do anything else anyway; there's no point in showing them a signin screen with
		// just a single signin option.
		if pc := getExactlyOneOAuthProvider(); pc != nil && !isAPIHandler && pc.AuthPrefix == authPrefix && isHuman(r) {
			span.AddEvent("redirect to singin")
			v := make(url.Values)
			v.Set("redirect", auth.SafeRedirectURL(r.URL.String()))
			v.Set("pc", pc.ConfigID().ID)
			span.Finish()
			http.Redirect(w, r, authPrefix+"/login?"+v.Encode(), http.StatusFound)
			return
		}

		span.AddEvent("proceeding to next")
		span.Finish()
		next.ServeHTTP(w, r)
	})
}

func newOAuthFlowHandler(logger log.Logger, db database.DB, serviceType string) http.Handler {
	mux := http.NewServeMux()
	mux.Handle("/login", http.HandlerFunc(func(w http.ResponseWriter, req *http.Request) {
		id := req.URL.Query().Get("pc")
		p := GetProvider(serviceType, id)
		if p == nil {
			logger.Error("no OAuth provider found with ID and service type", log.String("id", id), log.String("serviceType", serviceType))
			msg := fmt.Sprintf("Misconfigured %s auth provider.", serviceType)
			http.Error(w, msg, http.StatusInternalServerError)
			return
		}
		op := LoginStateOp(req.URL.Query().Get("op"))
		extraScopes, err := getExtraScopes(req.Context(), db, serviceType, op)
		if err != nil {
			logger.Error("Getting extra OAuth scopes", log.Error(err))
			http.Error(w, "Authentication failed. Try signing in again (and clearing cookies for the current site).", http.StatusInternalServerError)
			return
		}

		p.Login(p.OAuth2Config(extraScopes...)).ServeHTTP(w, req)
	}))
	mux.Handle("/callback", http.HandlerFunc(func(w http.ResponseWriter, req *http.Request) {
		state, err := DecodeState(req.URL.Query().Get("state"))
		if err != nil {
			http.Error(w, "Authentication failed. Try signing in again (and clearing cookies for the current site). The error was: could not decode OAuth state from URL parameter.", http.StatusBadRequest)
			return
		}

		p := GetProvider(serviceType, state.ProviderID)
		if p == nil {
			logger.Error("OAuth failed: in callback, no auth provider found with ID and service type", log.String("id", state.ProviderID), log.String("serviceType", serviceType))
			http.Error(w, "Authentication failed. Try signing in again (and clearing cookies for the current site). The error was: could not find provider that matches the OAuth state parameter.", http.StatusBadRequest)
			return
		}
		p.Callback(p.OAuth2Config()).ServeHTTP(w, req)
	}))
	mux.Handle("/install-github-app", http.HandlerFunc(func(w http.ResponseWriter, req *http.Request) {
		gitHubAppConfig := conf.SiteConfig().GitHubApp
		if !repos.IsGitHubAppEnabled(gitHubAppConfig) {
			http.NotFound(w, req)
			return
		}
		http.Redirect(w, req, "/install-github-app-success", http.StatusFound)
		return
	}))
	mux.Handle("/get-github-app-installation", http.HandlerFunc(func(w http.ResponseWriter, req *http.Request) {
		logger := log.Scoped("get-github-app-installation", "handler for getting github app installations")

		var privateKey []byte
		var appID string
		var err error

		gitHubAppConfig := conf.SiteConfig().GitHubApp
		privateKey, err = base64.StdEncoding.DecodeString(gitHubAppConfig.PrivateKey)
		if err != nil {
			logger.Error("Unexpected error while decoding GitHub App private key.", log.Error(err))
			http.Error(w, "Unexpected error while fetching installation data.", http.StatusBadRequest)
			return
		}

		appID = gitHubAppConfig.AppID

		installationIDQueryUnecoded := req.URL.Query().Get("installation_id")

		installationIDParam, err := base64.StdEncoding.DecodeString(installationIDQueryUnecoded)
		if err != nil {
			logger.Error("Unexpected error while decoding base64 encoded installation ID.", log.Error(err))
			http.Error(w, "Unexpected error while fetching installation data.", http.StatusBadRequest)
			return
		}

		installationIDDecoded, err := app.DecryptWithPrivateKey(string(installationIDParam), privateKey)
		if err != nil {
			logger.Error("Unexpected error while decrypting installation ID.", log.Error(err))
			http.Error(w, "Unexpected error while fetching installation data.", http.StatusBadRequest)
			return
		}

		installationID, err := strconv.ParseInt(installationIDDecoded, 10, 64)
		if err != nil {
			logger.Error("Unexpected error while creating parsing installation ID.", log.Error(err))
			http.Error(w, "Unexpected error while fetching installation data.", http.StatusBadRequest)
			return
		}

		auther, err := eauth.NewOAuthBearerTokenWithGitHubApp(appID, privateKey)
		if err != nil {
			logger.Error("Unexpected error while creating Auth token.", log.Error(err))
			http.Error(w, "Unexpected error while fetching installation data.", http.StatusBadRequest)
			return
		}

		client := github.NewV3Client(logger,
			extsvc.URNGitHubApp, &url.URL{Host: "github.com"}, auther, nil)

		installation, err := client.GetAppInstallation(req.Context(), installationID)
		if err != nil {
			logger.Error("Unexpected error while fetching installation.", log.Error(err))
			http.Error(w, "Unexpected error while fetching installation data.", http.StatusBadRequest)
			return
		}

		err = json.NewEncoder(w).Encode(installation)
		if err != nil {
			logger.Error("Failed to encode installation data.", log.Error(err))
		}
	}))
	return mux
}

// serviceType -> scopes
var extraScopes = map[string][]string{
	// We need `repo` scopes for reading private repos
	extsvc.TypeGitHub: {"repo"},
	// We need full `api` scope for cloning private repos
	extsvc.TypeGitLab: {"api"},
}

func getExtraScopes(ctx context.Context, db database.DB, serviceType string, op LoginStateOp) ([]string, error) {
	// Extra scopes are only needed on Sourcegraph.com
	if !envvar.SourcegraphDotComMode() {
		return nil, nil
	}
	// Extra scopes are only needed when creating a code host connection, not for account creation
	if op == LoginStateOpCreateAccount {
		return nil, nil
	}

	scopes, ok := extraScopes[serviceType]
	if !ok {
		return nil, nil
	}

	mode, err := db.Users().CurrentUserAllowedExternalServices(ctx)
	if err != nil {
		return nil, err
	}
	if mode != conf.ExternalServiceModeAll {
		return nil, nil
	}
	return scopes, nil
}

// withOAuthExternalClient updates client such that the
// golang.org/x/oauth2 package will use our http client which is configured
// with proxy and TLS settings/etc.
func withOAuthExternalClient(r *http.Request) *http.Request {
	client := httpcli.ExternalClient
	if traceLogEnabled {
		loggingClient := *client
		loggingClient.Transport = &loggingRoundTripper{
			log:        log.Scoped("oauth_external.transport", "transport logger for withOAuthExternalClient"),
			underlying: client.Transport,
		}
		client = &loggingClient
	}
	ctx := context.WithValue(r.Context(), oauth2.HTTPClient, client)
	return r.WithContext(ctx)
}

var traceLogEnabled, _ = strconv.ParseBool(env.Get("INSECURE_OAUTH2_LOG_TRACES", "false", "Log all OAuth2-related HTTP requests and responses. Only use during testing because the log messages will contain sensitive data."))

type loggingRoundTripper struct {
	log        log.Logger
	underlying http.RoundTripper
}

func previewAndDuplicateReader(reader io.ReadCloser) (preview string, freshReader io.ReadCloser, err error) {
	if reader == nil {
		return "", reader, nil
	}
	defer reader.Close()
	b, err := io.ReadAll(reader)
	if err != nil {
		return "", nil, err
	}
	preview = string(b)
	if len(preview) > 1000 {
		preview = preview[:1000]
	}
	return preview, io.NopCloser(bytes.NewReader(b)), nil
}

func (l *loggingRoundTripper) RoundTrip(req *http.Request) (*http.Response, error) {
	{
		var err error
		var preview string
		preview, req.Body, err = previewAndDuplicateReader(req.Body)
		if err != nil {
			l.log.Error("Unexpected error in OAuth2 debug log",
				log.String("operation", "reading request body"),
				log.Error(err))
			return nil, errors.Wrap(err, "Unexpected error in OAuth2 debug log, reading request body")
		}

		headerFields := make([]log.Field, 0, len(req.Header))
		for k, v := range req.Header {
			headerFields = append(headerFields, log.Strings(k, v))
		}
		l.log.Info("HTTP request",
			log.String("method", req.Method),
			log.String("url", req.URL.String()),
			log.Object("header", headerFields...),
			log.String("body", preview))
	}

	resp, err := l.underlying.RoundTrip(req)
	if err != nil {
		l.log.Error("Error getting HTTP response", log.Error(err))
		return resp, err
	}

	{
		var err error
		var preview string
		preview, resp.Body, err = previewAndDuplicateReader(resp.Body)
		if err != nil {
			l.log.Error("Unexpected error in OAuth2 debug log", log.String("operation", "reading response body"), log.Error(err))
			return nil, errors.Wrap(err, "Unexpected error in OAuth2 debug log, reading response body")
		}

		headerFields := make([]log.Field, 0, len(resp.Header))
		for k, v := range resp.Header {
			headerFields = append(headerFields, log.Strings(k, v))
		}
		l.log.Info("HTTP response",
			log.String("method", req.Method),
			log.String("url", req.URL.String()),
			log.Object("header", headerFields...),
			log.String("body", preview))

		return resp, err
	}
}

func getExactlyOneOAuthProvider() *Provider {
	ps := providers.Providers()
	if len(ps) != 1 {
		return nil
	}
	p, ok := ps[0].(*Provider)
	if !ok {
		return nil
	}
	if !isOAuth(p.Config()) {
		return nil
	}
	return p
}

var isOAuths []func(p schema.AuthProviders) bool

func AddIsOAuth(f func(p schema.AuthProviders) bool) {
	isOAuths = append(isOAuths, f)
}

func isOAuth(p schema.AuthProviders) bool {
	for _, f := range isOAuths {
		if f(p) {
			return true
		}
	}
	return false
}

// isHuman returns true if the request probably came from a human, rather than a bot. Used to
// prevent unfurling the wrong URL preview.
func isHuman(req *http.Request) bool {
	return strings.Contains(strings.ToLower(req.UserAgent()), "mozilla")
}<|MERGE_RESOLUTION|>--- conflicted
+++ resolved
@@ -34,15 +34,10 @@
 	"github.com/sourcegraph/sourcegraph/schema"
 )
 
-<<<<<<< HEAD
-func NewHandler(logger log.Logger, db database.DB, serviceType, authPrefix string, isAPIHandler bool, next http.Handler) http.Handler {
+func NewMiddleware(logger log.Logger, db database.DB, serviceType, authPrefix string, isAPIHandler bool, next http.Handler) http.Handler {
 	logger = logger.Scoped("oauthFlowHandler", "handles oauth authentication flow")
 	oauthFlowHandler := http.StripPrefix(authPrefix, newOAuthFlowHandler(logger, db, serviceType))
-=======
-func NewMiddleware(db database.DB, serviceType, authPrefix string, isAPIHandler bool, next http.Handler) http.Handler {
-	oauthFlowHandler := http.StripPrefix(authPrefix, newOAuthFlowHandler(db, serviceType))
-
->>>>>>> 685d3fa9
+
 	return http.HandlerFunc(func(w http.ResponseWriter, r *http.Request) {
 		// This span should be manually finished before delegating to the next handler or
 		// redirecting.
