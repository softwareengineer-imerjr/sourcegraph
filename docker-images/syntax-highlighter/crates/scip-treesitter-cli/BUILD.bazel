--- conflicted
+++ resolved
@@ -84,12 +84,8 @@
     env = {
         "INSTA_WORKSPACE_ROOT": ".",
         "RUST_BACKTRACE": "1",
-<<<<<<< HEAD
-        "SCIP_CLI_LOCATION": "$(rootpath :scip-treesitter)",
         "SCIP_JAVA_INDEX": "$(rootpath :java_groundtruth_scip)",
-=======
         "SCIP_TREESITTER_PATH": "$(rootpath :scip-treesitter)",
->>>>>>> a01274d8
     },
     deps = all_crate_deps(
         normal = True,
