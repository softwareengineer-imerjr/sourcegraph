<!-- DO NOT EDIT: generated via: go generate ./enterprise/dev/ci -->

# Pipeline types reference

This is a reference outlining what CI pipelines we generate under different conditions.

To preview the pipeline for your branch, use `sg ci preview`.

For a higher-level overview, please refer to the [continuous integration docs](https://docs.sourcegraph.com/dev/background-information/ci).

## Run types

### Pull request

The default run type.

- Pipeline for `Go` changes:
  - Ensure buildfiles are up to date
  - Tests
  - BackCompat Tests
  - **Linters and static analysis**: Run sg lint

- Pipeline for `Client` changes:
  - Ensure buildfiles are up to date
  - Tests
  - BackCompat Tests
  - **Linters and static analysis**: Run sg lint
  - **Client checks**: Upload Storybook to Chromatic, Enterprise build, Build (client/jetbrains), Tests for VS Code extension, Stylelint (all)
  - **Pipeline setup**: Trigger async

- Pipeline for `GraphQL` changes:
  - Ensure buildfiles are up to date
  - Tests
  - BackCompat Tests
  - **Client checks**: Upload Storybook to Chromatic, Enterprise build, Build (client/jetbrains), Tests for VS Code extension, Stylelint (all)

- Pipeline for `DatabaseSchema` changes:
  - Ensure buildfiles are up to date
  - Tests
  - BackCompat Tests

- Pipeline for `Docs` changes:
  - Ensure buildfiles are up to date
  - Tests
  - BackCompat Tests
  - **Linters and static analysis**: Run sg lint

- Pipeline for `Dockerfiles` changes:
  - Ensure buildfiles are up to date
  - Tests
  - BackCompat Tests
  - **Linters and static analysis**: Run sg lint

- Pipeline for `ExecutorVMImage` changes:
  - Ensure buildfiles are up to date
  - Tests
  - BackCompat Tests

- Pipeline for `ExecutorDockerRegistryMirror` changes:
  - Ensure buildfiles are up to date
  - Tests
  - BackCompat Tests

- Pipeline for `CIScripts` changes:
  - Ensure buildfiles are up to date
  - Tests
  - BackCompat Tests

- Pipeline for `Terraform` changes:
  - Ensure buildfiles are up to date
  - Tests
  - BackCompat Tests

- Pipeline for `SVG` changes:
  - Ensure buildfiles are up to date
  - Tests
  - BackCompat Tests
  - **Linters and static analysis**: Run sg lint

- Pipeline for `Shell` changes:
  - Ensure buildfiles are up to date
  - Tests
  - BackCompat Tests
  - **Linters and static analysis**: Run sg lint

- Pipeline for `DockerImages` changes:
  - Ensure buildfiles are up to date
  - Tests
  - BackCompat Tests

- Pipeline for `WolfiPackages` changes:
  - Ensure buildfiles are up to date
  - Tests
  - BackCompat Tests

- Pipeline for `WolfiBaseImages` changes:
  - Ensure buildfiles are up to date
  - Tests
  - BackCompat Tests

- Pipeline for `Protobuf` changes:
  - Ensure buildfiles are up to date
  - Tests
  - BackCompat Tests
  - **Linters and static analysis**: Run sg lint

### Wolfi Exp Branch

The run type for branches matching `wolfi/`.
You can create a build of this run type for your changes using:

```sh
sg ci build wolfi
```

Base pipeline (more steps might be included based on branch changes):


### Manually Triggered External Build

The run type for branches matching `_manually_triggered_external/`.
You can create a build of this run type for your changes using:

```sh
sg ci build _manually_triggered_external
```

Base pipeline (more steps might be included based on branch changes):

- **Pipeline setup**: Trigger async
- **Image builds**: Build Docker images
- Ensure buildfiles are up to date
- Tests
- BackCompat Tests
- **Linters and static analysis**: Run sg lint
- **Client checks**: Upload Storybook to Chromatic, Enterprise build, Build (client/jetbrains), Tests for VS Code extension, Unit and integration tests for the Cody VS Code extension, E2E tests for the Cody VS Code extension, Stylelint (all)
- **Publish candidate images**: Push candidate Images
- **End-to-end tests**: Executors E2E
- **Publish images**: executor-vm, alpine-3.14, codeinsights-db, codeintel-db, postgres-12-alpine, prometheus-gcp, Push final images

### Release branch nightly healthcheck build

The run type for environment including `{"RELEASE_NIGHTLY":"true"}`.

Base pipeline (more steps might be included based on branch changes):

- Trigger 5.1 release branch healthcheck build
- Trigger 5.0 release branch healthcheck build

### Browser extension nightly release build

The run type for environment including `{"BEXT_NIGHTLY":"true"}`.

Base pipeline (more steps might be included based on branch changes):

- Test (client/browser)
- Puppeteer tests for chrome extension
- Test (all)
- E2E for chrome extension

### VS Code extension nightly release build

The run type for environment including `{"VSCE_NIGHTLY":"true"}`.

Base pipeline (more steps might be included based on branch changes):

- Tests for VS Code extension

### App release build

The run type for branches matching `app/release` (exact match).

Base pipeline (more steps might be included based on branch changes):

- App release

### App insiders build

The run type for branches matching `app/insiders` (exact match).

Base pipeline (more steps might be included based on branch changes):

- App release

### Tagged release

The run type for tags starting with `v`.

Base pipeline (more steps might be included based on branch changes):

- **Pipeline setup**: Trigger async
- **Image builds**: Build Docker images, Build executor image, Build executor binary, Build docker registry mirror image
- Ensure buildfiles are up to date
- Tests
- BackCompat Tests
- **Linters and static analysis**: Run sg lint
- **Client checks**: Upload Storybook to Chromatic, Enterprise build, Build (client/jetbrains), Tests for VS Code extension, Stylelint (all)
- **Publish candidate images**: Push candidate Images
- **End-to-end tests**: Executors E2E
- **Publish images**: executor-vm, alpine-3.14, codeinsights-db, codeintel-db, postgres-12-alpine, Publish executor image, Publish executor binary, Publish docker registry mirror image, Push final images

### Release branch

The run type for branches matching `^[0-9]+\.[0-9]+$` (regexp match).

Base pipeline (more steps might be included based on branch changes):

- **Pipeline setup**: Trigger async
- **Image builds**: Build Docker images, Build executor image, Build executor binary, Build docker registry mirror image
- Ensure buildfiles are up to date
- Tests
- BackCompat Tests
- **Linters and static analysis**: Run sg lint
- **Client checks**: Upload Storybook to Chromatic, Enterprise build, Build (client/jetbrains), Tests for VS Code extension, Stylelint (all)
- **Publish candidate images**: Push candidate Images
- **End-to-end tests**: Executors E2E
- **Publish images**: executor-vm, alpine-3.14, codeinsights-db, codeintel-db, postgres-12-alpine, Push final images

### Browser extension release build

The run type for branches matching `bext/release` (exact match).

Base pipeline (more steps might be included based on branch changes):

- Test (client/browser)
- Puppeteer tests for chrome extension
- Test (all)
- E2E for chrome extension
- Extension release
- Extension release
- npm Release

### VS Code extension release build

The run type for branches matching `vsce/release` (exact match).

Base pipeline (more steps might be included based on branch changes):

- Tests for VS Code extension
- Extension release

### Main branch

The run type for branches matching `main` (exact match).

Base pipeline (more steps might be included based on branch changes):

- **Pipeline setup**: Trigger async
- **Image builds**: Build Docker images, Build executor image, Build executor binary
- Ensure buildfiles are up to date
- Tests
- BackCompat Tests
- **Linters and static analysis**: Run sg lint
- **Client checks**: Upload Storybook to Chromatic, Enterprise build, Build (client/jetbrains), Tests for VS Code extension, Stylelint (all)
- **Publish candidate images**: Push candidate Images
- **End-to-end tests**: Executors E2E
- **Publish images**: executor-vm, alpine-3.14, codeinsights-db, codeintel-db, postgres-12-alpine, Publish executor image, Publish executor binary, Push final images

### Main dry run

The run type for branches matching `main-dry-run/`.
You can create a build of this run type for your changes using:

```sh
sg ci build main-dry-run
```

Base pipeline (more steps might be included based on branch changes):

- **Pipeline setup**: Trigger async
- **Image builds**: Build Docker images, Build executor image, Build executor binary
- Ensure buildfiles are up to date
- Tests
- BackCompat Tests
- **Linters and static analysis**: Run sg lint
- **Client checks**: Upload Storybook to Chromatic, Enterprise build, Build (client/jetbrains), Tests for VS Code extension, Stylelint (all)
- **Publish candidate images**: Push candidate Images
- **End-to-end tests**: Executors E2E
- **Publish images**: executor-vm, alpine-3.14, codeinsights-db, codeintel-db, postgres-12-alpine, Push final images

### Patch image

The run type for branches matching `docker-images-patch/`, requires a branch argument in the second branch path segment.
You can create a build of this run type for your changes using:

```sh
sg ci build docker-images-patch
```

### Patch image without testing

The run type for branches matching `docker-images-patch-notest/`, requires a branch argument in the second branch path segment.
You can create a build of this run type for your changes using:

```sh
sg ci build docker-images-patch-notest
```

### Build executor without testing

The run type for branches matching `executor-patch-notest/`.
You can create a build of this run type for your changes using:

```sh
sg ci build executor-patch-notest
```

Base pipeline (more steps might be included based on branch changes):

- Build executor-vm
- Scan executor-vm
- Build executor image
- Build docker registry mirror image
- Build executor binary
- executor-vm
- Publish executor image
- Publish docker registry mirror image
- Publish executor binary

### Backend integration tests

The run type for branches matching `backend-integration/`.
You can create a build of this run type for your changes using:

```sh
sg ci build backend-integration
```

Base pipeline (more steps might be included based on branch changes):

- **Pipeline setup**: Trigger async
- **Image builds**: Build Docker images
- Ensure buildfiles are up to date
- Tests
- BackCompat Tests
- **Linters and static analysis**: Run sg lint
- **Client checks**: Upload Storybook to Chromatic, Enterprise build, Build (client/jetbrains), Tests for VS Code extension, Stylelint (all)
- **Publish candidate images**: Push candidate Images
- **End-to-end tests**: Executors E2E
<<<<<<< HEAD
- **Publish images**: executor-vm, alpine-3.14, codeinsights-db, codeintel-db, postgres-12-alpine, Push final images
=======
- **Publish images**: executor-vm, alpine-3.14, codeinsights-db, codeintel-db, postgres-12-alpine, prometheus-gcp, Push final images

### Bazel command

The run type for branches matching `bazel-do/`.
You can create a build of this run type for your changes using:

```sh
sg ci build bazel-do
```
>>>>>>> 1fd5f6f8
<|MERGE_RESOLUTION|>--- conflicted
+++ resolved
@@ -337,10 +337,7 @@
 - **Client checks**: Upload Storybook to Chromatic, Enterprise build, Build (client/jetbrains), Tests for VS Code extension, Stylelint (all)
 - **Publish candidate images**: Push candidate Images
 - **End-to-end tests**: Executors E2E
-<<<<<<< HEAD
 - **Publish images**: executor-vm, alpine-3.14, codeinsights-db, codeintel-db, postgres-12-alpine, Push final images
-=======
-- **Publish images**: executor-vm, alpine-3.14, codeinsights-db, codeintel-db, postgres-12-alpine, prometheus-gcp, Push final images
 
 ### Bazel command
 
@@ -349,5 +346,4 @@
 
 ```sh
 sg ci build bazel-do
-```
->>>>>>> 1fd5f6f8
+```