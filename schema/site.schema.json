{
  "$schema": "http://json-schema.org/draft-07/schema#",
  "$id": "site.schema.json#",
  "title": "Site configuration",
  "description": "Configuration for a Sourcegraph site.",
  "allowComments": true,
  "type": "object",
  "additionalProperties": true,
  "properties": {
    "search.index.symbols.enabled": {
      "description": "Whether indexed symbol search is enabled. This is contingent on the indexed search configuration, and is true by default for instances with indexed search enabled. Enabling this will cause every repository to re-index, which is a time consuming (several hours) operation. Additionally, it requires more storage and ram to accommodate the added symbols information in the search index.",
      "type": "boolean",
      "!go": {
        "pointer": true
      },
      "group": "Search"
    },
    "search.largeFiles": {
      "description": "A list of file glob patterns where matching files will be indexed and searched regardless of their size. Files still need to be valid utf-8 to be indexed. The glob pattern syntax can be found here: https://github.com/bmatcuk/doublestar#patterns.",
      "type": "array",
      "items": {
        "type": "string"
      },
      "group": "Search",
      "examples": [["go.sum", "package-lock.json", "**/*.thrift"]]
    },
    "debug.search.symbolsParallelism": {
      "description": "(debug) controls the amount of symbol search parallelism. Defaults to 20. It is not recommended to change this outside of debugging scenarios. This option will be removed in a future version.",
      "type": "integer",
      "group": "Debug",
      "examples": [["20"]]
    },
    "cloneProgress.log": {
      "description": "Whether clone progress should be logged to a file. If enabled, logs are written to files in the OS default path for temporary files.",
      "type": "boolean",
      "default": false
    },
    "defaultRateLimit": {
      "description": "The rate limit (in requests per hour) for the default rate limiter in the rate limiters registry. By default this is disabled and the default rate limit is infinity.",
      "type": "number",
      "default": -1
    },
    "RedirectUnsupportedBrowser": {
      "description": "Prompts user to install new browser for non es5",
      "type": "boolean",
      "default": false
    },
    "exportUsageTelemetry": {
      "type": "object",
      "additionalProperties": false,
      "properties": {
        "enabled": {
          "description": "Toggles whether or not to export Sourcegraph telemetry. If enabled events will be scraped and sent to an analytics store. This is an opt-in setting, and only should only be enabled for customers that have agreed to event level data collection.",
          "type": "boolean",
          "default": false,
          "deprecationMessage": "Deprecated in favor of an environment variable EXPORT_USAGE_DATA_ENABLED."
        },
        "batchSize": {
          "description": "Maximum number of events scraped from the events table in a single scrape.",
          "type": "integer",
          "default": 5000,
          "minimum": 1
        },
        "topicProjectName": {
          "type": "string",
          "description": "GCP project name containing the usage data pubsub topic",
          "deprecationMessage": "Deprecated in favor of an environment variable EXPORT_USAGE_DATA_TOPIC_PROJECT."
        },
        "topicName": {
          "type": "string",
          "description": "Destination pubsub topic name to export usage data",
          "deprecationMessage": "Deprecated in favor of an environment variable EXPORT_USAGE_DATA_TOPIC_NAME."
        }
      }
    },
    "auth.passwordPolicy": {
      "type": "object",
      "additionalProperties": false,
      "description": "Enables and configures password policy. This will allow admins to enforce password complexity and length requirements.",
      "properties": {
        "enabled": {
          "description": "Enables password policy",
          "type": "boolean",
          "default": false
        },
        "numberOfSpecialCharacters": {
          "description": "The required number of special characters",
          "type": "integer",
          "length": 2
        },
        "requireAtLeastOneNumber": {
          "description": "Does the password require a number",
          "type": "boolean",
          "default": true
        },
        "requireUpperandLowerCase": {
          "description": "Require Mixed characters",
          "type": "boolean",
          "default": true
        }
      }
    },
    "experimentalFeatures": {
      "description": "Experimental features and settings.",
      "type": "object",
      "additionalProperties": true,
      "properties": {
        "rateLimitAnonymous": {
          "description": "Configures the hourly rate limits for anonymous calls to the GraphQL API. Setting limit to 0 disables the limiter. This is only relevant if unauthenticated calls to the API are permitted.",
          "type": "integer",
          "default": 500
        },
        "eventLogging": {
          "description": "Enables user event logging inside of the Sourcegraph instance. This will allow admins to have greater visibility of user activity, such as frequently viewed pages, frequent searches, and more. These event logs (and any specific user actions) are only stored locally, and never leave this Sourcegraph instance.",
          "type": "string",
          "enum": ["enabled", "disabled"],
          "default": "enabled"
        },
        "passwordPolicy": {
          "description": "DEPRECATED: this is now a standard feature see: auth.passwordPolicy",
          "type": "object",
          "additionalProperties": false,
          "properties": {
            "enabled": {
              "description": "Enables password policy",
              "type": "boolean",
              "default": true
            },
            "minimumLength": {
              "description": "DEPRECATED: replaced by auth.minPasswordLength",
              "type": "integer",
              "default": 12
            },
            "numberOfSpecialCharacters": {
              "description": "The required number of special characters",
              "type": "integer",
              "default": 2
            },
            "requireAtLeastOneNumber": {
              "description": "Does the password require a number",
              "type": "boolean",
              "default": true
            },
            "requireUpperandLowerCase": {
              "description": "Require Mixed characters",
              "type": "boolean",
              "default": true
            }
          }
        },
        "debug.log": {
          "description": "Turns on debug logging for specific debugging scenarios.",
          "type": "object",
          "additionalProperties": false,
          "properties": {
            "extsvc.gitlab": {
              "description": "Log GitLab API requests.",
              "type": "boolean",
              "default": false
            }
          }
        },
        "structuralSearch": {
          "description": "Enables structural search.",
          "type": "string",
          "enum": ["enabled", "disabled"],
          "default": "enabled"
        },
        "bitbucketServerFastPerm": {
          "description": "DEPRECATED: Configure in Bitbucket Server config.",
          "type": "string",
          "enum": ["enabled", "disabled"],
          "default": "disabled"
        },
        "perforce": {
          "description": "Allow adding Perforce code host connections",
          "type": "string",
          "enum": ["enabled", "disabled"],
          "default": "enabled"
        },
        "goPackages": {
          "description": "Allow adding Go package host connections",
          "type": "string",
          "enum": ["enabled", "disabled"],
          "default": "disabled"
        },
        "jvmPackages": {
          "description": "Allow adding JVM package host connections",
          "type": "string",
          "enum": ["enabled", "disabled"],
          "default": "disabled"
        },
        "npmPackages": {
          "description": "Allow adding npm package code host connections",
          "type": "string",
          "enum": ["enabled", "disabled"],
          "default": "disabled"
        },
        "pythonPackages": {
          "description": "Allow adding Python package code host connections",
          "type": "string",
          "enum": ["enabled", "disabled"],
          "default": "disabled"
        },
        "rustPackages": {
          "description": "Allow adding Rust package code host connections",
          "type": "string",
          "enum": ["enabled", "disabled"],
          "default": "disabled"
        },
        "rubyPackages": {
          "description": "Allow adding Ruby package host connections",
          "type": "string",
          "enum": ["enabled", "disabled"],
          "default": "disabled"
        },
        "pagure": {
          "description": "Allow adding Pagure code host connections",
          "type": "string",
          "enum": ["enabled", "disabled"],
          "default": "disabled"
        },
        "azureDevOps": {
          "description": "Allow adding Azure DevOps code host connections",
          "type": "string",
          "enum": ["enabled", "disabled"],
          "default": "disabled"
        },
        "subRepoPermissions": {
          "type": "object",
          "additionalProperties": false,
          "properties": {
            "enabled": {
              "description": "Enables sub-repo permission checking",
              "type": "boolean",
              "default": false
            },
            "userCacheSize": {
              "description": "The number of user permissions to cache",
              "type": "integer",
              "default": 1000,
              "minimum": 1
            },
            "userCacheTTLSeconds": {
              "description": "The TTL in seconds for cached user permissions",
              "type": "integer",
              "default": 10,
              "minimum": 1
            }
          }
        },
        "tls.external": {
          "description": "Global TLS/SSL settings for Sourcegraph to use when communicating with code hosts.",
          "type": "object",
          "additionalProperties": false,
          "properties": {
            "insecureSkipVerify": {
              "description": "insecureSkipVerify controls whether a client verifies the server's certificate chain and host name.\nIf InsecureSkipVerify is true, TLS accepts any certificate presented by the server and any host name in that certificate. In this mode, TLS is susceptible to man-in-the-middle attacks.",
              "type": "boolean",
              "default": false
            },
            "certificates": {
              "description": "TLS certificates to accept. This is only necessary if you are using self-signed certificates or an internal CA. Can be an internal CA certificate or a self-signed certificate. To get the certificate of a webserver run `openssl s_client -connect HOST:443 -showcerts < /dev/null 2> /dev/null | openssl x509 -outform PEM`. To escape the value into a JSON string, you may want to use a tool like https://json-escape-text.now.sh. NOTE: System Certificate Authorities are automatically included.",
              "type": "array",
              "items": {
                "type": "string",
                "pattern": "^-----BEGIN CERTIFICATE-----\n",
                "examples": ["-----BEGIN CERTIFICATE-----\n..."]
              }
            }
          }
        },
        "customGitFetch": {
          "description": "JSON array of configuration that maps from Git clone URL domain/path to custom git fetch command. To enable this feature set environment variable `ENABLE_CUSTOM_GIT_FETCH` as `true` on gitserver.",
          "type": "array",
          "items": {
            "title": "CustomGitFetchMapping",
            "description": "Mapping from Git clone URl domain/path to git fetch command. The `domainPath` field contains the Git clone URL domain/path part. The `fetch` field contains the custom git fetch command.",
            "type": "object",
            "additionalProperties": false,
            "required": ["domainPath", "fetch"],
            "properties": {
              "domainPath": {
                "description": "Git clone URL domain/path",
                "type": "string"
              },
              "fetch": {
                "description": "Git fetch command",
                "type": "string",
                "minLength": 1
              }
            }
          },
          "examples": [
            [
              {
                "domainPath": "somecodehost.com/path/to/repo",
                "fetch": "customgitbinary someflag"
              },
              {
                "domainPath": "somecodehost.com/path/to/anotherrepo",
                "fetch": "customgitbinary someflag anotherflag"
              }
            ]
          ]
        },
        "search.index.revisions": {
          "description": "An array of objects describing rules for extra revisions (branch, ref, tag, commit sha, etc) to be indexed for all repositories that match them. We always index the default branch (\"HEAD\") and revisions in version contexts. This allows specifying additional revisions. Sourcegraph can index up to 64 branches per repository.",
          "type": "array",
          "items": {
            "type": "object",
            "title": "SearchIndexRevisionsRule",
            "additionalProperties": false,
            "required": ["revisions"],
            "anyOf": [
              {
                "required": ["name"]
              }
            ],
            "properties": {
              "name": {
                "description": "Regular expression which matches against the name of a repository (e.g. \"^github\\.com/owner/name$\").",
                "type": "string",
                "format": "regex"
              },
              "revisions": {
                "description": "Revisions to index",
                "type": "array",
                "items": {
                  "type": "string",
                  "minLength": 1
                }
              }
            }
          },
          "examples": [
            [
              {
                "name": "^github.com/org/.*",
                "revisions": ["3.17", "f6ca985c27486c2df5231ea3526caa4a4108ffb6", "v3.17.1"]
              }
            ]
          ]
        },
        "search.index.branches": {
          "description": "A map from repository name to a list of extra revs (branch, ref, tag, commit sha, etc) to index for a repository. We always index the default branch (\"HEAD\") and revisions in version contexts. This allows specifying additional revisions. Sourcegraph can index up to 64 branches per repository.",
          "type": "object",
          "additionalProperties": {
            "type": "array",
            "items": {
              "type": "string"
            },
            "maxItems": 64
          },
          "examples": [
            {
              "github.com/sourcegraph/sourcegraph": ["3.17", "f6ca985c27486c2df5231ea3526caa4a4108ffb6", "v3.17.1"],
              "name/of/repo": ["develop"]
            }
          ]
        },
        "search.index.query.contexts": {
          "description": "Enables indexing of revisions of repos matching any query defined in search contexts.",
          "type": "boolean",
          "default": false
        },
        "enablePermissionsWebhooks": {
          "description": "Enables webhook consumers to sync permissions from external services faster than the defaults schedule",
          "type": "boolean",
          "default": false,
          "!go": {
            "pointer": false
          }
        },
        "enablePostSignupFlow": {
          "description": "Enables post sign-up user flow to add code hosts and sync code",
          "type": "boolean",
          "default": false,
          "!go": {
            "pointer": false
          }
        },
        "enableStorm": {
          "description": "Enables the Storm frontend architecture changes.",
          "type": "boolean",
          "default": false,
          "!go": {
            "pointer": false
          }
        },
        "ranking": {
          "description": "Experimental search result ranking options.",
          "type": "object",
          "properties": {
            "repoScores": {
              "description": "a map of URI directories to numeric scores for specifying search result importance, like {\"github.com\": 500, \"github.com/sourcegraph\": 300, \"github.com/sourcegraph/sourcegraph\": 100}. Would rank \"github.com/sourcegraph/sourcegraph\" as 500+300+100=900, and \"github.com/other/foo\" as 500.",
              "type": "object",
              "default": {},
              "group": "Search",
              "additionalProperties": {
                "type": "number"
              }
            },
            "maxReorderQueueSize": {
              "description": "The maximum number of search results that can be buffered to sort results. -1 is unbounded. The default is 24. Set this to small integers to limit latency increases from slow backends.",
              "default": 24,
              "type": "integer",
              "group": "Search",
              "!go": {
                "pointer": true
              }
            },
            "maxQueueMatchCount": {
              "description": "The maximum number of matches that can be buffered to sort results. The default is -1 (unbounded). Setting this to a positive integer protects frontend against OOMs for queries with extremely high count of matches per repository.",
              "default": -1,
              "type": "integer",
              "group": "Search",
              "!go": {
                "pointer": true
              }
            },
            "maxQueueSizeBytes": {
              "description": "The maximum number of bytes that can be buffered to sort results. The default is -1 (unbounded). Setting this to a positive integer protects frontend against OOMs.",
              "default": -1,
              "type": "integer",
              "group": "Search",
              "!go": {
                "pointer": true
              }
            },
            "maxReorderDurationMS": {
              "description": "The maximum time in milliseconds we wait until we flush the results queue. The default is 0 (unbounded). The larger the value the more stable the ranking and the higher the MEM pressure on frontend.",
              "type": "integer",
              "default": 0,
              "group": "Search"
            },
            "documentRanksWeight": {
              "description": "Controls the impact of document ranks on the final ranking when the 'search-ranking' feature is enabled. This is intended for internal testing purposes only, it's not recommended for users to change this.",
              "type": "number",
              "default": 4500,
              "group": "Search",
              "!go": {
                "pointer": true
              }
            },
            "flushWallTimeMS": {
              "description": "Controls the amount of time that Zoekt shards collect and rank results when the 'search-ranking' feature is enabled. Larger values give a more stable ranking, but searches can take longer to return an initial result.",
              "type": "integer",
              "default": 500,
              "group": "Search"
            }
          }
        },
        "search.sanitization": {
          "description": "Allows site admins to specify a list of regular expressions representing matched content that should be omitted from search results. Also allows admins to specify the name of an organization within their Sourcegraph instance whose members are trusted and will not have their search results sanitized. Enable this feature by adding at least one valid regular expression to the value of the `sanitizePatterns` field on this object. Site admins will not have their searches sanitized.",
          "type": "object",
          "properties": {
            "sanitizePatterns": {
              "description": "An array of regular expressions representing matched content that should be omitted from search result events. This does not prevent users from accessing file contents through other means if they have read access. Values added to this array must be valid Go regular expressions. Site admins will not have their search results sanitized.",
              "type": "array",
              "items": {
                "type": "string",
                "format": "regex"
              }
            },
            "orgName": {
              "description": "Optionally specify the name of an organization within this Sourcegraph instance containing users whose searches should not be sanitized. Admins: ensure that ALL members of this org are trusted users. If no org exists with the given name then there will be no effect. If no org name is specified then all non-admin users will have their searches sanitized if this feature is enabled.",
              "type": "string"
            }
          }
        },
        "enableGithubInternalRepoVisibility": {
          "description": "Enable support for visibility of internal Github repositories",
          "type": "boolean",
          "default": false
        },
        "gitServerPinnedRepos": {
          "description": "List of repositories pinned to specific gitserver instances. The specified repositories will remain at their pinned servers on scaling the cluster. If the specified pinned server differs from the current server that stores the repository, then it must be re-cloned to the specified server.",
          "type": "object",
          "additionalProperties": {
            "type": "string"
          },
          "examples": [
            {
              "github.com/foo/bar": "gitserverHostname",
              "github.com/foo/bar2": "gitserverHostname2"
            }
          ]
        },
        "insightsAlternateLoadingStrategy": {
          "description": "Use an in-memory strategy of loading Code Insights. Should only be used for benchmarking on large instances, not for customer use currently.",
          "type": "boolean",
          "default": false
        },
        "insightsBackfillerV2": {
          "description": "DEPRECATED: Setting any value to this flag has no effect.",
          "type": "boolean",
          "default": true,
          "!go": {
            "pointer": true
          }
        },
        "insightsDataRetention": {
          "description": "Code insights data points beyond the sample size defined in the site configuration will be periodically archived",
          "type": "boolean",
          "default": true,
          "!go": {
            "pointer": true
          }
        },
        "accessRequest.enabled": {
          "description": "Enables/disables the request access feature, which allows users to request access if built-in signup is disabled.",
          "type": "boolean",
          "!go": {
            "pointer": true
          },
          "group": "AccessRequest",
          "default": true
        },
        "unifiedPermissions": {
          "description": "Enables the new unified permissions model, which stores repository permissions in a single table and a row for each permission instead of postgres arrays.",
          "type": "boolean",
          "default": false,
          "!go": {
            "pointer": false
          }
        }
      },
      "examples": [
        {
          "customGitFetch": [
            {
              "domainPath": "somecodehost.com/path/to/repo",
              "fetch": "customgitbinary someflag"
            },
            {
              "domainPath": "somecodehost.com/path/to/anotherrepo",
              "fetch": "customgitbinary someflag anotherflag"
            }
          ]
        },
        {
          "tls.external": {
            "certificates": ["-----BEGIN CERTIFICATE-----\n..."],
            "insecureSkipVerify": true
          }
        }
      ],
      "group": "Experimental"
    },
    "batchChanges.enabled": {
      "description": "Enables/disables the Batch Changes feature.",
      "type": "boolean",
      "!go": {
        "pointer": true
      },
      "group": "BatchChanges",
      "default": true
    },
    "batchChanges.enforceForks": {
      "description": "When enabled, all branches created by batch changes will be pushed to forks of the original repository.",
      "type": "boolean",
      "group": "BatchChanges",
      "default": false
    },
    "batchChanges.restrictToAdmins": {
      "description": "When enabled, only site admins can create and apply batch changes.",
      "type": "boolean",
      "!go": {
        "pointer": true
      },
      "group": "BatchChanges",
      "default": false
    },
    "batchChanges.rolloutWindows": {
      "description": "Specifies specific windows, which can have associated rate limits, to be used when reconciling published changesets (creating or updating). All days and times are handled in UTC.",
      "type": "array",
      "!go": {
        "pointer": true
      },
      "group": "BatchChanges",
      "items": {
        "title": "BatchChangeRolloutWindow",
        "type": "object",
        "required": ["rate"],
        "additionalProperties": false,
        "properties": {
          "rate": {
            "description": "The rate changesets will be published at.",
            "oneOf": [
              {
                "type": "number",
                "minimum": 0,
                "maximum": 0
              },
              {
                "type": "string",
                "pattern": "^(unlimited|[0-9]+\\/(sec|secs|second|seconds|min|mins|minute|minutes|hr|hrs|hour|hours))$"
              }
            ]
          },
          "start": {
            "description": "Window start time. If omitted, no time window is applied to the day(s) that match this rule.",
            "type": "string",
            "pattern": "^[0-9]?[0-9]:[0-9]{2}$"
          },
          "end": {
            "description": "Window end time. If omitted, no time window is applied to the day(s) that match this rule.",
            "type": "string",
            "pattern": "^[0-9]?[0-9]:[0-9]{2}$"
          },
          "days": {
            "description": "Day(s) the window applies to. If omitted, this rule applies to all days of the week.",
            "type": "array",
            "items": {
              "type": "string",
              "pattern": "^([mM]on(day)?|[tT]ue(s|sday)?|[wW]ed(nesday)?|[tT]hu(r|rs|rsday)?|[fF]ri(day)?|[sS]at(urday)?|[sS]un(day)?)$"
            }
          }
        },
        "dependencies": {
          "start": ["end"]
        }
      }
    },
    "batchChanges.disableWebhooksWarning": {
      "description": "Hides Batch Changes warnings about webhooks not being configured.",
      "type": "boolean",
      "group": "BatchChanges",
      "default": false
    },
    "batchChanges.changesetsRetention": {
      "description": "How long changesets will be retained after they have been detached from a batch change.",
      "type": "string",
      "group": "BatchChanges",
      "examples": ["336h", "48h", "5h30m40s"]
    },
    "codeIntelAutoIndexing.enabled": {
      "description": "Enables/disables the code intel auto-indexing feature. Currently experimental.",
      "type": "boolean",
      "!go": {
        "pointer": true
      },
      "group": "Code intelligence",
      "default": false
    },
    "codeIntelAutoIndexing.indexerMap": {
      "description": "Overrides the default Docker images used by auto-indexing.",
      "type": "object",
      "additionalProperties": {
        "type": "string"
      },
      "group": "Code intelligence",
      "default": null
    },
    "codeIntelAutoIndexing.policyRepositoryMatchLimit": {
      "description": "The maximum number of repositories to which a single auto-indexing policy can apply. Default is -1, which is unlimited.",
      "type": "integer",
      "!go": {
        "pointer": true
      },
      "group": "Code intelligence",
      "default": -1
    },
    "codeIntelAutoIndexing.allowGlobalPolicies": {
      "description": "Whether auto-indexing policies may apply to all repositories on the Sourcegraph instance. Default is false. The policyRepositoryMatchLimit setting still applies to such auto-indexing policies.",
      "type": "boolean",
      "!go": {
        "pointer": true
      },
      "group": "Code intelligence",
      "default": false
    },
    "codeIntelRanking.documentReferenceCountsEnabled": {
      "description": "Enables/disables the document reference counts feature. Currently experimental.",
      "type": "boolean",
      "!go": {
        "pointer": true
      },
      "group": "Code intelligence",
      "default": false
    },
    "codeIntelRanking.documentReferenceCountsGraphKey": {
      "description": "The string used to group document reference counts for a single graph",
      "type": "string",
      "group": "Code intelligence",
      "examples": ["dev"]
    },
    "codeIntelRanking.staleResultsAge": {
      "description": "The interval at which to run the reduce job that computes document reference counts. Default is 72hrs.",
      "type": "integer",
      "default": 72,
      "group": "Code intelligence"
    },
    "corsOrigin": {
      "description": "Required when using any of the native code host integrations for Phabricator, GitLab, or Bitbucket Server. It is a space-separated list of allowed origins for cross-origin HTTP requests which should be the base URL for your Phabricator, GitLab, or Bitbucket Server instance.",
      "type": "string",
      "examples": ["https://my-phabricator.example.com https://my-bitbucket.example.com https://my-gitlab.example.com"],
      "pattern": "^((https?:\\/\\/[\\w-\\.]+)( https?:\\/\\/[\\w-\\.]+)*)|\\*$",
      "group": "Security"
    },
    "lsifEnforceAuth": {
      "description": "Whether or not LSIF uploads will be blocked unless a valid LSIF upload token is provided.",
      "type": "boolean",
      "default": false,
      "group": "Security"
    },
    "disableNonCriticalTelemetry": {
      "description": "Disable aggregated event counts from being sent to Sourcegraph.com via pings.",
      "type": "boolean",
      "default": false,
      "group": "Misc."
    },
    "disableFeedbackSurvey": {
      "description": "Disable the feedback survey",
      "type": "boolean",
      "default": false,
      "group": "Misc."
    },
    "disableAutoGitUpdates": {
      "description": "Disable periodically fetching git contents for existing repositories.",
      "type": "boolean",
      "default": false,
      "group": "External services"
    },
    "disableAutoCodeHostSyncs": {
      "description": "Disable periodic syncs of configured code host connections (repository metadata, permissions, batch changes changesets, etc)",
      "type": "boolean",
      "default": false,
      "group": "External services"
    },
    "gitUpdateInterval": {
      "description": "JSON array of repo name patterns and update intervals. If a repo matches a pattern, the associated interval will be used. If it matches no patterns a default backoff heuristic will be used. Pattern matches are attempted in the order they are provided.",
      "type": "array",
      "items": {
        "title": "UpdateIntervalRule",
        "type": "object",
        "required": ["pattern", "interval"],
        "additionalProperties": false,
        "properties": {
          "pattern": {
            "description": "A regular expression matching a repo name",
            "type": "string",
            "minLength": 1
          },
          "interval": {
            "description": "An integer representing the number of minutes to wait until the next update",
            "type": "integer",
            "minimum": 1
          }
        }
      },
      "group": "External services"
    },
    "disablePublicRepoRedirects": {
      "description": "Disable redirects to sourcegraph.com when visiting public repositories that can't exist on this server.",
      "type": "boolean",
      "group": "External services"
    },
    "git.cloneURLToRepositoryName": {
      "description": "JSON array of configuration that maps from Git clone URL to repository name. Sourcegraph automatically resolves remote clone URLs to their proper code host. However, there may be non-remote clone URLs (e.g., in submodule declarations) that Sourcegraph cannot automatically map to a code host. In this case, use this field to specify the mapping. The mappings are tried in the order they are specified and take precedence over automatic mappings.",
      "type": "array",
      "items": {
        "title": "CloneURLToRepositoryName",
        "description": "Describes a mapping from clone URL to repository name. The `from` field contains a regular expression with named capturing groups. The `to` field contains a template string that references capturing group names. For instance, if `from` is \"^../(?P<name>\\w+)$\" and `to` is \"github.com/user/{name}\", the clone URL \"../myRepository\" would be mapped to the repository name \"github.com/user/myRepository\".",
        "type": "object",
        "additionalProperties": false,
        "required": ["from", "to"],
        "properties": {
          "from": {
            "description": "A regular expression that matches a set of clone URLs. The regular expression should use the Go regular expression syntax (https://golang.org/pkg/regexp/) and contain at least one named capturing group. The regular expression matches partially by default, so use \"^...$\" if whole-string matching is desired.",
            "type": "string"
          },
          "to": {
            "description": "The repository name output pattern. This should use `{matchGroup}` syntax to reference the capturing groups from the `from` field.",
            "type": "string"
          }
        }
      },
      "group": "External services"
    },
    "gitLongCommandTimeout": {
      "description": "Maximum number of seconds that a long Git command (e.g. clone or remote update) is allowed to execute. The default is 3600 seconds, or 1 hour.",
      "type": "integer",
      "default": 3600,
      "group": "External services"
    },
    "gitMaxConcurrentClones": {
      "description": "Maximum number of git clone processes that will be run concurrently per gitserver to update repositories. Note: the global git update scheduler respects gitMaxConcurrentClones. However, we allow each gitserver to run upto gitMaxConcurrentClones to allow for urgent fetches. Urgent fetches are used when a user is browsing a PR and we do not have the commit yet.",
      "type": "integer",
      "default": 5,
      "group": "External services"
    },
    "gitMaxCodehostRequestsPerSecond": {
      "description": "Maximum number of remote code host git operations (e.g. clone or ls-remote) to be run per second per gitserver. Default is -1, which is unlimited.",
      "type": "integer",
      "!go": {
        "pointer": true
      },
      "default": -1,
      "group": "External services"
    },
    "syntaxHighlighting": {
      "title": "SyntaxHighlighting",
      "description": "Syntax highlighting configuration",
      "type": "object",
      "required": ["engine", "languages"],
      "properties": {
        "engine": {
          "title": "SyntaxHighlightingEngine",
          "type": "object",
          "required": ["default"],
          "properties": {
            "default": {
              "description": "The default syntax highlighting engine to use",
              "type": "string",
              "enum": ["tree-sitter", "syntect"]
            },
            "overrides": {
              "description": "Manually specify overrides for syntax highlighting engine per language",
              "type": "object",
<<<<<<< HEAD
              "additionalProperties": { "type": "string", "enum": ["tree-sitter", "syntect"] }
=======
              "additionalProperties": {
                "type": "string",
                "enum": ["tree-sitter", "syntect", "scip-syntax"]
              }
>>>>>>> 53f2a963
            }
          }
        },
        "languages": {
          "title": "SyntaxHighlightingLanguage",
          "type": "object",
          "required": ["extensions", "patterns"],
          "properties": {
            "extensions": {
              "description": "Map of extension to language",
              "type": "object",
              "additionalProperties": {
                "type": "string"
              }
            },
            "patterns": {
              "description": "Map of patterns to language. Will return after first match, if any.",
              "type": "array",
              "items": {
                "title": "SyntaxHighlightingLanguagePatterns",
                "type": "object",
                "required": ["pattern", "language"],
                "properties": {
                  "pattern": {
                    "description": "Regular expression which matches the filepath",
                    "type": "string",
                    "format": "regex"
                  },
                  "language": {
                    "description": "Name of the language if pattern matches",
                    "type": "string"
                  }
                }
              }
            }
          }
        }
      }
    },
    "repoListUpdateInterval": {
      "description": "Interval (in minutes) for checking code hosts (such as GitHub, Gitolite, etc.) for new repositories.",
      "type": "integer",
      "default": 1,
      "group": "External services"
    },
    "repoConcurrentExternalServiceSyncers": {
      "description": "The number of concurrent external service syncers that can run.",
      "type": "integer",
      "default": 3,
      "group": "External services"
    },
    "repoPurgeWorker": {
      "description": "Configuration for repository purge worker.",
      "type": "object",
      "group": "External services",
      "additionalProperties": false,
      "default": {
        "interval": 15,
        "deletedTTL": 60
      },
      "properties": {
        "intervalMinutes": {
          "type": "integer",
          "description": "Interval in minutes at which to run purge jobs. Set to 0 to disable.",
          "default": "15",
          "minimum": 0
        },
        "deletedTTLMinutes": {
          "type": "integer",
          "description": "Repository TTL in minutes after deletion before it becomes eligible to be purged. A migration or admin could accidentally remove all or a significant number of repositories - recloning all of them is slow, so a TTL acts as a grace period so that admins can recover from accidental deletions",
          "default": "60",
          "minimum": 0
        }
      }
    },
    "scim.authToken": {
      "type": "string",
      "description": "DISCLAIMER: UNDER DEVELOPMENT. THE ENDPOINT DOES NOT COMPLY WITH THE SCIM STANDARD YET. The SCIM auth token is used to authenticate SCIM requests. If not set, SCIM is disabled.",
      "default": "",
      "group": "External services"
    },
    "scim.identityProvider": {
      "type": "string",
      "enum": ["STANDARD", "Azure AD"],
      "description": "Identity provider used for SCIM support.  \"STANDARD\" should be used unless a more specific value is available",
      "default": "STANDARD",
      "group": "External services"
    },
    "maxReposToSearch": {
      "description": "DEPRECATED: Configure maxRepos in search.limits. The maximum number of repositories to search across. The user is prompted to narrow their query if exceeded. Any value less than or equal to zero means unlimited.",
      "type": "integer",
      "default": -1,
      "group": "Search"
    },
    "search.limits": {
      "description": "Limits that search applies for number of repositories searched and timeouts.",
      "type": "object",
      "group": "Search",
      "additionalProperties": false,
      "properties": {
        "maxTimeoutSeconds": {
          "description": "The maximum value for \"timeout:\" that search will respect. \"timeout:\" values larger than maxTimeoutSeconds are capped at maxTimeoutSeconds. Note: You need to ensure your load balancer / reverse proxy in front of Sourcegraph won't timeout the request for larger values. Note: Too many large rearch requests may harm Soucregraph for other users. Defaults to 1 minute.",
          "type": "integer",
          "default": "60",
          "minimum": 1
        },
        "maxRepos": {
          "description": "The maximum number of repositories to search across. The user is prompted to narrow their query if exceeded. Any value less than or equal to zero means unlimited.",
          "type": "integer",
          "default": -1
        },
        "commitDiffMaxRepos": {
          "description": "The maximum number of repositories to search across when doing a \"type:diff\" or \"type:commit\". The user is prompted to narrow their query if the limit is exceeded. There is a separate limit (commitDiffWithTimeFilterMaxRepos) when \"after:\" or \"before:\" is specified because those queries are faster. Defaults to 50.",
          "type": "integer",
          "default": 50,
          "minimum": 1
        },
        "commitDiffWithTimeFilterMaxRepos": {
          "description": "The maximum number of repositories to search across when doing a \"type:diff\" or \"type:commit\" with a \"after:\" or \"before:\" filter. The user is prompted to narrow their query if the limit is exceeded. There is a separate limit (commitDiffMaxRepos) when \"after:\" or \"before:\" is not specified because those queries are slower. Defaults to 10000.",
          "type": "integer",
          "default": 10000,
          "minimum": 1
        }
      }
    },
    "parentSourcegraph": {
      "description": "URL to fetch unreachable repository details from. Defaults to \"https://sourcegraph.com\"",
      "type": "object",
      "additionalProperties": false,
      "properties": {
        "url": {
          "type": "string",
          "default": "https://sourcegraph.com"
        }
      },
      "group": "External services"
    },
    "auth.accessTokens": {
      "description": "Settings for access tokens, which enable external tools to access the Sourcegraph API with the privileges of the user.",
      "type": "object",
      "additionalProperties": false,
      "properties": {
        "allow": {
          "description": "Allow or restrict the use of access tokens. The default is \"all-users-create\", which enables all users to create access tokens. Use \"none\" to disable access tokens entirely. Use \"site-admin-create\" to restrict creation of new tokens to admin users (existing tokens will still work until revoked).",
          "type": "string",
          "enum": ["all-users-create", "site-admin-create", "none"],
          "default": "all-users-create"
        }
      },
      "default": {
        "allow": "all-users-create"
      },
      "examples": [
        {
          "allow": "site-admin-create"
        },
        {
          "allow": "none"
        }
      ],
      "group": "Security"
    },
    "authz.enforceForSiteAdmins": {
      "description": "When true, site admins will only be able to see private code they have access to via our authz system.",
      "type": "boolean",
      "default": false
    },
    "authz.refreshInterval": {
      "description": "Time interval (in seconds) of how often each component picks up authorization changes in external services.",
      "type": "integer",
      "default": 5
    },
    "externalService.userMode": {
      "description": "Enable to allow users to add external services for public and private repositories to the Sourcegraph instance.",
      "type": "string",
      "enum": ["public", "disabled", "all"],
      "default": "disabled"
    },
    "permissions.userMapping": {
      "description": "Settings for Sourcegraph permissions, which allow the site admin to explicitly manage repository permissions via the GraphQL API. This setting cannot be enabled if repository permissions for any specific external service are enabled (i.e., when the external service's `authorization` field is set).",
      "type": "object",
      "additionalProperties": false,
      "properties": {
        "enabled": {
          "description": "Whether permissions user mapping is enabled. There must be no `authorization` field in any external service configuration before enabling this.",
          "type": "boolean",
          "default": false
        },
        "bindID": {
          "description": "The type of identifier to identify a user. The default is \"email\", which uses the email address to identify a user. Use \"username\" to identify a user by their username. Changing this setting will erase any permissions created for users that do not yet exist.",
          "type": "string",
          "enum": ["email", "username"],
          "default": "email"
        }
      },
      "default": {
        "enabled": true,
        "bindID": "email"
      },
      "examples": [
        {
          "bindID": "email"
        },
        {
          "bindID": "username"
        }
      ],
      "group": "Security"
    },
    "permissions.syncScheduleInterval": {
      "description": "Time interval (in seconds) of how often each component picks up authorization changes in external services.",
      "type": "integer",
      "default": 15
    },
    "permissions.syncOldestUsers": {
      "description": "Number of user permissions to schedule for syncing in single scheduler iteration.",
      "type": "integer",
      "default": 10
    },
    "permissions.syncOldestRepos": {
      "description": "Number of repo permissions to schedule for syncing in single scheduler iteration.",
      "type": "integer",
      "default": 10
    },
    "permissions.syncUsersBackoffSeconds": {
      "description": "Don't sync a user's permissions if they have synced within the last n seconds.",
      "type": "integer",
      "default": 60
    },
    "permissions.syncReposBackoffSeconds": {
      "description": "Don't sync a repo's permissions if it has synced within the last n seconds.",
      "type": "integer",
      "default": 60
    },
    "permissions.syncUsersMaxConcurrency": {
      "description": "The maximum number of user-centric permissions syncing jobs that can be spawned concurrently. Service restart is required to take effect for changes.",
      "type": "integer",
      "default": 1
    },
    "permissions.syncJobsHistorySize": {
      "description": "The number of last repo/user permission jobs to keep for history.",
      "type": "integer",
      "default": 5,
      "minimum": 5,
      "!go": {
        "pointer": true
      }
    },
    "permissions.syncJobCleanupInterval": {
      "description": "Time interval (in seconds) of how often cleanup worker should remove old jobs from permissions sync jobs table.",
      "type": "integer",
      "default": 60,
      "minimum": 1
    },
    "branding": {
      "description": "Customize Sourcegraph homepage logo and search icon.\n\nOnly available in Sourcegraph Enterprise.",
      "type": "object",
      "additionalProperties": false,
      "properties": {
        "light": {
          "$ref": "#/definitions/BrandAssets"
        },
        "dark": {
          "$ref": "#/definitions/BrandAssets"
        },
        "favicon": {
          "description": "The URL of the favicon to be used for your instance. We recommend using the following file format: ICO",
          "type": "string",
          "format": "uri"
        },
        "disableSymbolSpin": {
          "description": "Prevents the icon in the top-left corner of the screen from spinning on hover.",
          "type": "boolean",
          "default": false
        },
        "brandName": {
          "description": "String to display everywhere the brand name should be displayed. Defaults to \"Sourcegraph\"",
          "type": "string",
          "default": "Sourcegraph"
        }
      },
      "examples": [
        {
          "favicon": "https://example.com/favicon.ico",
          "light": {
            "logo": "https://example.com/logo_light.png",
            "symbol": "https://example.com/search_symbol_light_24x24.png"
          },
          "dark": {
            "logo": "https://example.com/logo_dark.png",
            "symbol": "https://example.com/search_symbol_dark_24x24.png"
          },
          "disableSymbolSpin": true
        }
      ]
    },
    "email.smtp": {
      "title": "SMTPServerConfig",
      "description": "The SMTP server used to send transactional emails.\nPlease see https://docs.sourcegraph.com/admin/config/email",
      "type": "object",
      "additionalProperties": false,
      "required": ["host", "port", "authentication"],
      "properties": {
        "host": {
          "description": "The SMTP server host.",
          "type": "string"
        },
        "port": {
          "description": "The SMTP server port.",
          "type": "integer"
        },
        "username": {
          "description": "The username to use when communicating with the SMTP server.",
          "type": "string"
        },
        "password": {
          "description": "The password to use when communicating with the SMTP server.",
          "type": "string"
        },
        "authentication": {
          "description": "The type of authentication to use for the SMTP server.",
          "type": "string",
          "enum": ["none", "PLAIN", "CRAM-MD5"]
        },
        "domain": {
          "description": "The HELO domain to provide to the SMTP server (if needed).",
          "type": "string"
        },
        "noVerifyTLS": {
          "description": "Disable TLS verification",
          "type": "boolean"
        },
        "additionalHeaders": {
          "description": "Additional headers to include on SMTP messages that cannot be configured with other 'email.smtp' fields.",
          "type": "array",
          "items": {
            "title": "Header",
            "type": "object",
            "required": ["key", "value"],
            "additionalProperties": false,
            "properties": {
              "key": {
                "type": "string"
              },
              "value": {
                "type": "string"
              },
              "sensitive": {
                "type": "boolean"
              }
            },
            "examples": [
              {
                "key": "",
                "value": ""
              }
            ]
          }
        }
      },
      "default": null,
      "examples": [
        {
          "host": "smtp.example.com",
          "port": 465,
          "username": "alice",
          "password": "mypassword",
          "authentication": "PLAIN"
        }
      ],
      "group": "Email"
    },
    "email.address": {
      "description": "The \"from\" address for emails sent by this server.\nPlease see https://docs.sourcegraph.com/admin/config/email",
      "type": "string",
      "format": "email",
      "group": "Email",
      "default": "noreply@sourcegraph.com"
    },
    "email.templates": {
      "description": "Configurable templates for some email types sent by Sourcegraph.",
      "type": "object",
      "properties": {
        "resetPassword": {
          "description": "Email sent on password resets. Available template variables: {{.Host}}, {{.Username}}, {{.URL}}",
          "$ref": "#/definitions/EmailTemplate"
        },
        "setPassword": {
          "description": "Email sent on account creation, if a password reset URL is created. Available template variables: {{.Host}}, {{.Username}}, {{.URL}}",
          "$ref": "#/definitions/EmailTemplate"
        }
      },
      "group": "Email"
    },
    "executors.frontendURL": {
      "description": "The URL where Sourcegraph executors can reach the Sourcegraph instance. If not set, defaults to externalURL. URLs with a path (other than `/`) are not allowed. For Docker executors, the special hostname `host.docker.internal` can be used to refer to the Docker container's host.",
      "type": "string",
      "examples": ["https://sourcegraph.example.com"]
    },
    "executors.srcCLIImage": {
      "description": "The image to use for src-cli in executors. Use this value to pull from a custom image registry.",
      "type": "string",
      "default": "sourcegraph/src-cli"
    },
    "executors.srcCLIImageTag": {
      "description": "The tag to use for the src-cli image in executors. Use this value to use a custom tag. Sourcegraph by default uses the best match, so use this setting only if you really need to overwrite it and make sure to keep it updated.",
      "type": "string",
      "examples": ["4.1.0"]
    },
    "executors.batcheshelperImage": {
      "description": "The image to use for batch changes in executors. Use this value to pull from a custom image registry.",
      "type": "string",
      "default": "sourcegraph/batcheshelper"
    },
    "executors.batcheshelperImageTag": {
      "description": "The tag to use for the batcheshelper image in executors. Use this value to use a custom tag. Sourcegraph by default uses the best match, so use this setting only if you really need to overwrite it and make sure to keep it updated.",
      "type": "string",
      "examples": ["4.1.0"]
    },
    "executors.accessToken": {
      "description": "The shared secret between Sourcegraph and executors.",
      "type": "string",
      "minLength": 20
    },
    "auth.userOrgMap": {
      "description": "Ensure that matching users are members of the specified orgs (auto-joining users to the orgs if they are not already a member). Provide a JSON object of the form `{\"*\": [\"org1\", \"org2\"]}`, where org1 and org2 are orgs that all users are automatically joined to. Currently the only supported key is `\"*\"`.",
      "type": "object",
      "additionalProperties": {
        "type": "array",
        "items": {
          "type": "string"
        }
      },
      "examples": [
        {
          "*": ["myorg1"]
        }
      ],
      "hide": true
    },
    "log": {
      "description": "Configuration for logging and alerting, including to external services.",
      "type": "object",
      "additionalProperties": false,
      "properties": {
        "sentry": {
          "description": "Configuration for Sentry",
          "type": "object",
          "additionalProperties": false,
          "properties": {
            "dsn": {
              "description": "Sentry Data Source Name (DSN). Per the Sentry docs (https://docs.sentry.io/quickstart/#about-the-dsn), it should match the following pattern: '{PROTOCOL}://{PUBLIC_KEY}@{HOST}/{PATH}{PROJECT_ID}'.",
              "type": "string",
              "pattern": "^https?://"
            },
            "backendDSN": {
              "description": "Sentry Data Source Name (DSN) for backend errors. Per the Sentry docs (https://docs.sentry.io/quickstart/#about-the-dsn), it should match the following pattern: '{PROTOCOL}://{PUBLIC_KEY}@{HOST}/{PATH}{PROJECT_ID}'.",
              "type": "string",
              "pattern": "^https?://"
            },
            "codeIntelDSN": {
              "description": "Sentry Data Source Name (DSN) for code intel errors. Per the Sentry docs (https://docs.sentry.io/quickstart/#about-the-dsn), it should match the following pattern: '{PROTOCOL}://{PUBLIC_KEY}@{HOST}/{PATH}{PROJECT_ID}'.",
              "type": "string",
              "pattern": "^https?://"
            }
          }
        },
        "auditLog": {
          "description": "EXPERIMENTAL: Configuration for audit logging (specially formatted log entries for tracking sensitive events)",
          "type": "object",
          "additionalProperties": false,
          "properties": {
            "internalTraffic": {
              "description": "Capture security events performed by the internal traffic (adds significant noise).",
              "type": "boolean",
              "default": false
            },
            "graphQL": {
              "description": "Capture GraphQL requests and responses as part of the audit log.",
              "type": "boolean",
              "default": false
            },
            "gitserverAccess": {
              "description": "Capture gitserver access logs as part of the audit log.",
              "type": "boolean",
              "default": false
            },
            "severityLevel": {
              "description": "Severity logging level for the audit log.",
              "type": "string",
              "enum": ["DEBUG", "INFO", "WARN", "ERROR"],
              "default": "INFO"
            }
          },
          "required": ["internalTraffic", "graphQL", "gitserverAccess"],
          "examples": [
            {
              "internalTraffic": false,
              "graphQL": false,
              "gitserverAccess": false,
              "severityLevel": "INFO"
            }
          ]
        }
      }
    },
    "externalURL": {
      "description": "The externally accessible URL for Sourcegraph (i.e., what you type into your browser). Previously called `appURL`. Only root URLs are allowed.",
      "type": "string",
      "examples": ["https://sourcegraph.example.com"]
    },
    "observability.client": {
      "description": "EXPERIMENTAL: Configuration for client observability",
      "type": "object",
      "additionalProperties": false,
      "properties": {
        "openTelemetry": {
          "description": "Configuration for the client OpenTelemetry exporter",
          "type": "object",
          "properties": {
            "endpoint": {
              "description": "OpenTelemetry tracing collector endpoint. By default, Sourcegraph's \"/-/debug/otlp\" endpoint forwards data to the configured collector backend.",
              "type": "string",
              "examples": ["/-/debug/otlp", "https://COLLECTOR_ENDPOINT"],
              "default": "/-/debug/otlp"
            }
          }
        }
      }
    },
    "observability.tracing": {
      "description": "Configures distributed tracing within Sourcegraph. To learn more, refer to https://docs.sourcegraph.com/admin/observability/tracing",
      "type": "object",
      "properties": {
        "sampling": {
          "description": "Determines the conditions under which distributed traces are recorded. \"none\" turns off tracing entirely. \"selective\" (default) sends traces whenever `?trace=1` is present in the URL (though background jobs may still emit traces). \"all\" sends traces on every request. Note that this only affects the behavior of the distributed tracing client. To learn more about additional sampling and traace export configuration with the default tracing type \"opentelemetry\", refer to https://docs.sourcegraph.com/admin/observability/opentelemetry#tracing ",
          "type": "string",
          "enum": ["selective", "all", "none"],
          "default": "selective"
        },
        "type": {
          "description": "Determines what tracing provider to enable. For \"opentelemetry\", the required backend is an OpenTelemetry collector instance (deployed by default with Sourcegraph). For \"jaeger\", a Jaeger instance is required to be configured via Jaeger client environment variables: https://github.com/jaegertracing/jaeger-client-go#environment-variables",
          "type": "string",
          "enum": ["opentelemetry", "jaeger"],
          "default": "opentelemetry"
        },
        "debug": {
          "description": "Turns on debug logging of tracing client requests. This can be useful for debugging connectivity issues between the tracing client and tracing backend, the performance overhead of tracing, and other issues related to the use of distributed tracing. May have performance implications in production.",
          "type": "boolean",
          "default": false
        },
        "urlTemplate": {
          "description": "Template for linking to trace URLs - '{{ .TraceID }}' is replaced with the trace ID, and {{ .ExternalURL }} is replaced with the value of 'externalURL'. If none is set, no links are generated.",
          "type": "string",
          "examples": [
            "https://ui.honeycomb.io/$ORG/environments/$DATASET/trace?trace_id={{ .TraceID }}",
            "https://console.cloud.google.com/traces/list?tid={{ .TraceID }}&project=$PROJECT",
            "https://$ORGANIZATION.grafana.net/explore?orgId=1&left=[\"now-1h\",\"now\",\"$DATASOURCE\",{\"query\":\"{{ .TraceID }}\",\"queryType\":\"traceId\"}]",
            "{{ .ExternalURL }}/-/debug/jaeger/trace/{{ .TraceID }}"
          ]
        }
      }
    },
    "observability.alerts": {
      "description": "Configure notifications for Sourcegraph's built-in alerts.",
      "type": "array",
      "items": {
        "type": "object",
        "required": ["level", "notifier"],
        "properties": {
          "level": {
            "description": "Sourcegraph alert level to subscribe to notifications for.",
            "type": "string",
            "enum": ["warning", "critical"]
          },
          "notifier": {
            "type": "object",
            "properties": {
              "type": {
                "type": "string",
                "enum": ["slack", "pagerduty", "webhook", "email", "opsgenie"]
              }
            },
            "oneOf": [
              {
                "$ref": "#/definitions/NotifierSlack"
              },
              {
                "$ref": "#/definitions/NotifierPagerduty"
              },
              {
                "$ref": "#/definitions/NotifierWebhook"
              },
              {
                "$ref": "#/definitions/NotifierEmail"
              },
              {
                "$ref": "#/definitions/NotifierOpsGenie"
              }
            ],
            "!go": {
              "taggedUnionType": true
            }
          },
          "disableSendResolved": {
            "description": "Disable notifications when alerts resolve themselves.",
            "type": "boolean",
            "default": false
          },
          "owners": {
            "description": "Do not use. When set, only receive alerts owned by the specified teams. Used by Sourcegraph internally.",
            "type": "array",
            "items": {
              "type": "string"
            }
          }
        },
        "default": {
          "level": "critical",
          "notifier": {
            "type": ""
          }
        }
      }
    },
    "observability.silenceAlerts": {
      "description": "Silence individual Sourcegraph alerts by identifier.",
      "type": "array",
      "items": {
        "type": "string"
      }
    },
    "observability.logSlowSearches": {
      "description": "(debug) logs all search queries (issued by users, code intelligence, or API requests) slower than the specified number of milliseconds.",
      "type": "integer",
      "group": "Debug",
      "examples": [10000]
    },
    "observability.logSlowGraphQLRequests": {
      "description": "(debug) logs all GraphQL requests slower than the specified number of milliseconds.",
      "type": "integer",
      "group": "Debug",
      "examples": [10000]
    },
    "observability.captureSlowGraphQLRequestsLimit": {
      "description": "(debug) Set a limit to the amount of captured slow GraphQL requests being stored for visualization. For defining the threshold for a slow GraphQL request, see observability.logSlowGraphQLRequests.",
      "type": "integer",
      "group": "Debug",
      "examples": [2000]
    },
    "insights.backfill.interruptAfter": {
      "description": "Set the number of seconds an insight series will spend backfilling before being interrupted. Series are interrupted to prevent long running insights from exhausting all of the available workers. Interrupted series will be placed back in the queue and retried based on their priority.",
      "type": "integer",
      "group": "CodeInsights",
      "default": 60
    },
    "insights.backfill.repositoryGroupSize": {
      "description": "Set the number of repositories to batch in a group during backfilling.",
      "type": "integer",
      "group": "CodeInsights",
      "default": 10
    },
    "insights.backfill.repositoryConcurrency": {
      "description": "Number of repositories within the batch to backfill concurrently.",
      "type": "integer",
      "group": "CodeInsights",
      "default": 3,
      "maximum": 10,
      "minimum": 1
    },
    "insights.query.worker.concurrency": {
      "description": "Number of concurrent executions of a code insight query on a worker node",
      "type": "integer",
      "group": "CodeInsights",
      "default": 1,
      "examples": [10]
    },
    "insights.query.worker.rateLimit": {
      "description": "Maximum number of Code Insights queries initiated per second on a worker node.",
      "type": "number",
      "group": "CodeInsights",
      "default": 20,
      "examples": [10.0, 0.5],
      "!go": {
        "pointer": true
      }
    },
    "insights.query.worker.rateLimitBurst": {
      "description": "The allowed burst rate for the Code Insights queries per second rate limiter.",
      "type": "integer",
      "group": "CodeInsights",
      "default": 20,
      "examples": [10, 20]
    },
    "insights.historical.worker.rateLimit": {
      "description": "Maximum number of historical Code Insights data frames that may be analyzed per second.",
      "type": "number",
      "group": "CodeInsights",
      "default": 20,
      "examples": [50.0, 0.5],
      "!go": {
        "pointer": true
      }
    },
    "insights.historical.worker.rateLimitBurst": {
      "description": "The allowed burst rate for the Code Insights historical worker rate limiter.",
      "type": "integer",
      "group": "CodeInsights",
      "default": 20,
      "examples": [10, 20]
    },
    "insights.aggregations.bufferSize": {
      "description": "The size of the buffer for aggregations ran in-memory. A higher limit might strain memory for the frontend",
      "type": "integer",
      "group": "CodeInsights",
      "default": 500
    },
    "insights.aggregations.proactiveResultLimit": {
      "description": "The maximum number of results a proactive search aggregation can accept before stopping",
      "type": "integer",
      "group": "CodeInsights",
      "default": 50000
    },
    "insights.maximumSampleSize": {
      "description": "The maximum number of data points that will be available to view for a series on a code insight. Points beyond that will be stored in a separate table and available for data export.",
      "type": "integer",
      "group": "CodeInsights",
      "default": 30,
      "maximum": 90,
      "examples": [12, 24, 50]
    },
    "own.bestEffortTeamMatching": {
      "description": "The Own service will attempt to match a Team by the last part of its handle if it contains a slash and no match is found for its full handle.",
      "type": "boolean",
      "group": "Own",
      "!go": {
        "pointer": true
      },
      "default": true
    },
    "htmlHeadTop": {
      "description": "HTML to inject at the top of the `<head>` element on each page, for analytics scripts",
      "type": "string",
      "group": "Misc."
    },
    "htmlHeadBottom": {
      "description": "HTML to inject at the bottom of the `<head>` element on each page, for analytics scripts",
      "type": "string",
      "group": "Misc."
    },
    "htmlBodyTop": {
      "description": "HTML to inject at the top of the `<body>` element on each page, for analytics scripts",
      "type": "string",
      "group": "Misc."
    },
    "htmlBodyBottom": {
      "description": "HTML to inject at the bottom of the `<body>` element on each page, for analytics scripts",
      "type": "string",
      "group": "Misc."
    },
    "licenseKey": {
      "description": "The license key associated with a Sourcegraph product subscription, which is necessary to activate Sourcegraph Enterprise functionality. To obtain this value, contact Sourcegraph to purchase a subscription. To escape the value into a JSON string, you may want to use a tool like https://json-escape-text.now.sh.",
      "type": "string",
      "group": "Sourcegraph Enterprise license"
    },
    "gitHubApp": {
      "description": "The config options for Sourcegraph GitHub App.",
      "type": "object",
      "properties": {
        "slug": {
          "description": "The slug of the GitHub App for Sourcegraph.",
          "type": "string"
        },
        "appID": {
          "description": "The app ID of the GitHub App for Sourcegraph.",
          "type": "string"
        },
        "privateKey": {
          "description": "The base64-encoded private key of the GitHub App for Sourcegraph.",
          "type": "string"
        },
        "clientID": {
          "type": "string",
          "description": "The Client ID of the GitHub App for Sourcegraph, accessible from https://github.com/settings/apps ."
        },
        "clientSecret": {
          "type": "string",
          "description": "The Client Secret of the GitHub App for Sourcegraph, accessible from https://github.com/settings/apps ."
        }
      }
    },
    "gitRecorder": {
      "description": "Record git operations that are executed on configured repositories. The following commands are not recorded: show, log, rev-parse and diff.",
      "type": "object",
      "properties": {
        "size": {
          "description": "Defines how many recordings to keep. Once this size is reached, the oldest entry will be removed.",
          "type": "integer",
          "default": 100000
        },
        "repos": {
          "description": "List of repositories whose git operations should be recorded.",
          "type": "array",
          "items": {
            "type": "string"
          }
        }
      }
    },
    "dotcom": {
      "description": "Configuration options for Sourcegraph.com only.",
      "type": "object",
      "properties": {
        "app.notifications": {
          "description": "Notifications to display in the Sourcegraph app.",
          "type": "array",
          "items": {
            "type": "object",
            "required": ["key", "message"],
            "properties": {
              "key": {
                "description": "e.g. '2023-03-10-my-key'; MUST START WITH YYYY-MM-DD; a globally unique key used to track whether the message has been dismissed.",
                "type": "string",
                "minLength": 1
              },
              "message": {
                "description": "The Markdown message to display",
                "type": "string",
                "minLength": 1
              },
              "version.min": {
                "description": "If present, this message will only be shown to Sourcegraph App instances in this inclusive version range.",
                "type": "string",
                "minLength": 1
              },
              "version.max": {
                "description": "If present, this message will only be shown to Sourcegraph App instances in this inclusive version range.",
                "type": "string",
                "minLength": 1
              }
            }
          }
        },
        "slackLicenseExpirationWebhook": {
          "description": "Slack webhook for upcoming license expiration notifications.",
          "type": "string",
          "group": "Sourcegraph.com"
        },
        "srcCliVersionCache": {
          "description": "Configuration related to the src-cli version cache. This should only be used on sourcegraph.com.",
          "type": "object",
          "required": ["enabled", "github"],
          "group": "Sourcegraph.com",
          "properties": {
            "enabled": {
              "description": "Enables the src-cli version cache API endpoint.",
              "type": "boolean",
              "default": false
            },
            "github": {
              "description": "GitHub configuration, both for queries and receiving release webhooks.",
              "type": "object",
              "required": ["token", "webhookSecret"],
              "properties": {
                "repository": {
                  "description": "The repository to get the latest version of.",
                  "type": "object",
                  "properties": {
                    "owner": {
                      "description": "The repository namespace.",
                      "type": "string",
                      "default": "sourcegraph"
                    },
                    "name": {
                      "description": "The repository name.",
                      "type": "string",
                      "default": "src-cli"
                    }
                  }
                },
                "token": {
                  "description": "The access token to use when communicating with GitHub.",
                  "type": "string"
                },
                "uri": {
                  "description": "The URI of the GitHub instance.",
                  "type": "string",
                  "default": "https://github.com"
                },
                "webhookSecret": {
                  "description": "The release webhook secret.",
                  "type": "string"
                }
              }
            },
            "interval": {
              "description": "The interval between version checks, expressed as a string that can be parsed by Go's time.ParseDuration.",
              "type": "string",
              "default": "1h"
            }
          }
        }
      },
      "group": "Sourcegraph.com"
    },
    "notifications": {
      "description": "Notifications recieved from Sourcegraph.com to display in Sourcegraph.",
      "type": "array",
      "items": {
        "type": "object",
        "required": ["key", "message"],
        "properties": {
          "key": {
            "description": "e.g. '2023-03-10-my-key'; MUST START WITH YYYY-MM-DD; a globally unique key used to track whether the message has been dismissed.",
            "type": "string",
            "minLength": 1
          },
          "message": {
            "description": "The Markdown message to display",
            "type": "string",
            "minLength": 1
          }
        }
      }
    },
    "auth.providers": {
      "description": "The authentication providers to use for identifying and signing in users. See instructions below for configuring SAML, OpenID Connect (including Google Workspace), and HTTP authentication proxies. Multiple authentication providers are supported (by specifying multiple elements in this array).",
      "type": "array",
      "items": {
        "required": ["type"],
        "properties": {
          "type": {
            "type": "string",
            "enum": [
              "azureDevOps",
              "bitbucketcloud",
              "builtin",
              "gerrit",
              "github",
              "gitlab",
              "http-header",
              "openidconnect",
              "saml"
            ]
          }
        },
        "oneOf": [
          {
            "$ref": "#/definitions/AzureDevOpsAuthProvider"
          },
          {
            "$ref": "#/definitions/BitbucketCloudAuthProvider"
          },
          {
            "$ref": "#/definitions/BuiltinAuthProvider"
          },
          {
            "$ref": "#/definitions/GerritAuthProvider"
          },
          {
            "$ref": "#/definitions/GitHubAuthProvider"
          },
          {
            "$ref": "#/definitions/GitLabAuthProvider"
          },
          {
            "$ref": "#/definitions/HTTPHeaderAuthProvider"
          },
          {
            "$ref": "#/definitions/OpenIDConnectAuthProvider"
          },
          {
            "$ref": "#/definitions/SAMLAuthProvider"
          }
        ],
        "!go": {
          "taggedUnionType": true
        }
      },
      "group": "Authentication",
      "default": [
        {
          "type": "builtin",
          "allowSignup": true
        }
      ]
    },
    "auth.public": {
      "description": "WARNING: This option has been removed as of 3.8.",
      "type": "boolean",
      "default": false,
      "group": "Authentication"
    },
    "auth.sessionExpiry": {
      "type": "string",
      "description": "The duration of a user session, after which it expires and the user is required to re-authenticate. The default is 90 days. There is typically no need to set this, but some users may have specific internal security requirements.\n\nThe string format is that of the Duration type in the Go time package (https://golang.org/pkg/time/#ParseDuration). E.g., \"720h\", \"43200m\", \"2592000s\" all indicate a timespan of 30 days.\n\nNote: changing this field does not affect the expiration of existing sessions. If you would like to enforce this limit for existing sessions, you must log out currently signed-in users. You can force this by removing all keys beginning with \"session_\" from the Redis store:\n\n* For deployments using `sourcegraph/server`: `docker exec $CONTAINER_ID redis-cli --raw keys 'session_*' | xargs docker exec $CONTAINER_ID redis-cli del`\n* For cluster deployments: \n  ```\n  REDIS_POD=\"$(kubectl get pods -l app=redis-store -o jsonpath={.items[0].metadata.name})\";\n  kubectl exec \"$REDIS_POD\" -- redis-cli --raw keys 'session_*' | xargs kubectl exec \"$REDIS_POD\" -- redis-cli --raw del;\n  ```\n",
      "default": "2160h",
      "examples": ["168h"],
      "group": "Authentication"
    },
    "auth.enableUsernameChanges": {
      "description": "Enables users to change their username after account creation. Warning: setting this to be true has security implications if you have enabled (or will at any point in the future enable) repository permissions with an option that relies on username equivalency between Sourcegraph and an external service or authentication provider. Do NOT set this to true if you are using non-built-in authentication OR rely on username equivalency for repository permissions.",
      "type": "boolean",
      "default": false,
      "group": "Authentication"
    },
    "auth.minPasswordLength": {
      "description": "The minimum number of Unicode code points that a password must contain.",
      "type": "integer",
      "default": 12,
      "group": "Authentication"
    },
    "auth.passwordResetLinkExpiry": {
      "description": "The duration (in seconds) that a password reset link is considered valid.",
      "type": "integer",
      "default": 14400,
      "group": "Authentication"
    },
    "auth.lockout": {
      "description": "The config options for account lockout",
      "type": "object",
      "properties": {
        "failedAttemptThreshold": {
          "description": "The threshold of failed sign-in attempts in a consecutive period",
          "type": "integer",
          "default": 5
        },
        "lockoutPeriod": {
          "description": "The number of seconds for the lockout period",
          "type": "integer",
          "default": 1800
        },
        "consecutivePeriod": {
          "description": "The number of seconds to be considered as a consecutive period",
          "type": "integer",
          "default": 3600
        }
      },
      "group": "Authentication"
    },
    "auth.unlockAccountLinkSigningKey": {
      "description": "Base64-encoded HMAC signing key to sign the JWT token for account unlock URLs",
      "type": "string",
      "group": "Authentication"
    },
    "auth.unlockAccountLinkExpiry": {
      "description": "Validity expressed in minutes of the unlock account token",
      "type": "integer",
      "group": "Authentication",
      "default": 5
    },
    "update.channel": {
      "description": "The channel on which to automatically check for Sourcegraph updates.",
      "type": ["string"],
      "enum": ["release", "none"],
      "default": "release",
      "examples": ["none"],
      "group": "Misc."
    },
    "productResearchPage.enabled": {
      "description": "Enables users access to the product research page in their settings.",
      "type": "boolean",
      "!go": {
        "pointer": true
      },
      "group": "Misc.",
      "default": true
    },
    "encryption.keys": {
      "description": "Configuration for encryption keys used to encrypt data at rest in the database.",
      "type": "object",
      "properties": {
        "enableCache": {
          "description": "enable LRU cache for decryption APIs",
          "type": "boolean",
          "default": false
        },
        "cacheSize": {
          "description": "number of values to keep in LRU cache",
          "type": "integer",
          "default": 2048
        },
        "batchChangesCredentialKey": {
          "$ref": "#/definitions/EncryptionKey"
        },
        "externalServiceKey": {
          "$ref": "#/definitions/EncryptionKey"
        },
        "outboundWebhookKey": {
          "$ref": "#/definitions/EncryptionKey"
        },
        "userExternalAccountKey": {
          "$ref": "#/definitions/EncryptionKey"
        },
        "webhookLogKey": {
          "$ref": "#/definitions/EncryptionKey"
        },
        "webhookKey": {
          "$ref": "#/definitions/EncryptionKey"
        },
        "executorSecretKey": {
          "$ref": "#/definitions/EncryptionKey"
        }
      }
    },
    "api.ratelimit": {
      "description": "Configuration for API rate limiting",
      "type": "object",
      "required": ["enabled", "perUser", "perIP"],
      "properties": {
        "enabled": {
          "type": "boolean",
          "default": false,
          "description": "Whether API rate limiting is enabled"
        },
        "perUser": {
          "description": "Limit granted per user per hour",
          "type": "integer",
          "minimum": 1,
          "default": 1000000
        },
        "perIP": {
          "description": "Limit granted per IP per hour, only applied to anonymous users",
          "type": "integer",
          "minimum": 1,
          "default": 1000000
        },
        "overrides": {
          "description": "An array of rate limit overrides",
          "type": "array",
          "items": {
            "type": "object",
            "properties": {
              "key": {
                "description": "The key that we want to override for example a username",
                "type": "string",
                "minLength": 1
              },
              "limit": {
                "description": "The limit per hour, 'unlimited' or 'blocked'",
                "oneOf": [
                  {
                    "type": "string",
                    "const": "unlimited"
                  },
                  {
                    "type": "string",
                    "const": "blocked"
                  },
                  {
                    "type": "integer",
                    "minimum": 1
                  }
                ]
              }
            }
          }
        }
      }
    },
    "webhook.logging": {
      "description": "Configuration for logging incoming webhooks.",
      "type": "object",
      "properties": {
        "enabled": {
          "description": "Whether incoming webhooks are logged. If omitted, logging is enabled on sites without encryption. If one or more encryption keys are present, this setting must be enabled manually; as webhooks may contain sensitive data, admins of encrypted sites may want to enable webhook encryption via encryption.keys.webhookLogKey.",
          "type": "boolean",
          "!go": {
            "pointer": true
          }
        },
        "retention": {
          "description": "How long incoming webhooks are retained. The string format is that of the Duration type in the Go time package (https://golang.org/pkg/time/#ParseDuration). Values lower than 1 hour will be treated as 1 hour. By default, this is \"72h\", or three days.",
          "type": "string",
          "default": "72h"
        }
      }
    },
    "outboundRequestLogLimit": {
      "description": "The maximum number of outbound requests to retain. This is a global limit across all outbound requests. If the limit is exceeded, older items will be deleted. If the limit is 0, no outbound requests are logged.",
      "type": "integer",
      "minimum": 0,
      "default": 50,
      "maximum": 500
    },
    "redactOutboundRequestHeaders": {
      "description": "Enables redacting sensitive information from outbound requests. Important: We only respect this setting in development environments. In production, we always redact outbound requests.",
      "type": "boolean",
      "!go": {
        "pointer": true
      }
    },
    "organizationInvitations": {
      "description": "Configuration for organization invitations.",
      "type": "object",
      "required": ["signingKey"],
      "properties": {
        "expiryTime": {
          "description": "Time before the invitation expires, in hours (experimental, not enforced at the moment).",
          "type": "integer",
          "default": 48
        },
        "signingKey": {
          "description": "Base64 encoded HMAC Signing key to sign a JWT token, which is attached to each invitation URL.\nMore documentation here: https://pkg.go.dev/github.com/golang-jwt/jwt#SigningMethodHMAC \n\nIf not provided, will fall back to legacy invitation to an organization.\n\nThe legacy invitation will be deprecated in the future and creating an organization invitation will fail with an error if this setting is not present.",
          "type": "string"
        }
      }
    },
    "embeddings": {
      "description": "Configuration for embeddings service.",
      "type": "object",
      "required": ["enabled", "dimensions", "model", "accessToken", "url"],
      "properties": {
        "enabled": {
          "description": "Toggles whether embedding service is enabled.",
          "type": "boolean",
          "default": false
        },
        "dimensions": {
          "description": "The dimensionality of the embedding vectors.",
          "type": "integer",
          "minimum": 0
        },
        "model": {
          "description": "The model used for embedding.",
          "type": "string"
        },
        "accessToken": {
          "description": "The access token used to authenticate with the external embedding API service.",
          "type": "string"
        },
        "url": {
          "description": "The url to the external embedding API service.",
          "type": "string",
          "format": "uri"
        }
      }
    },
    "completions": {
      "description": "Configuration for the completions service.",
      "type": "object",
      "required": ["enabled", "accessToken", "provider"],
      "properties": {
        "enabled": {
          "description": "Toggles whether completions are enabled.",
          "type": "boolean",
          "default": false
        },
        "accessToken": {
          "description": "The access token used to authenticate with the external completions provider.",
          "type": "string"
        },
        "provider": {
          "type": "string",
          "description": "The external completions provider.",
          "default": "anthropic",
          "enum": ["anthropic"]
        }
      }
    }
  },
  "definitions": {
    "BrandAssets": {
      "type": "object",
      "properties": {
        "logo": {
          "description": "The URL to the image used on the homepage. This will replace the Sourcegraph logo on the homepage. Maximum width: 320px. We recommend using the following file formats: SVG, PNG",
          "type": "string",
          "format": "uri"
        },
        "symbol": {
          "description": "The URL to the symbol used as the search icon. Recommended size: 24x24px. We recommend using the following file formats: SVG, PNG, ICO",
          "type": "string",
          "format": "uri"
        }
      }
    },
    "BuiltinAuthProvider": {
      "description": "Configures the builtin username-password authentication provider.",
      "type": "object",
      "additionalProperties": false,
      "required": ["type"],
      "properties": {
        "type": {
          "type": "string",
          "const": "builtin"
        },
        "allowSignup": {
          "description": "Allows new visitors to sign up for accounts. The sign-up page will be enabled and accessible to all visitors.\n\nSECURITY: If the site has no users (i.e., during initial setup), it will always allow the first user to sign up and become site admin **without any approval** (first user to sign up becomes the admin).",
          "type": "boolean",
          "default": false
        }
      }
    },
    "OpenIDConnectAuthProvider": {
      "description": "Configures the OpenID Connect authentication provider for SSO.",
      "type": "object",
      "additionalProperties": false,
      "required": ["type", "issuer", "clientID", "clientSecret"],
      "properties": {
        "type": {
          "type": "string",
          "const": "openidconnect"
        },
        "displayName": {
          "$ref": "#/definitions/AuthProviderCommon/properties/displayName"
        },
        "configID": {
          "description": "An identifier that can be used to reference this authentication provider in other parts of the config. For example, in configuration for a code host, you may want to designate this authentication provider as the identity provider for the code host.",
          "type": "string"
        },
        "issuer": {
          "description": "The URL of the OpenID Connect issuer.\n\nFor Google Apps: https://accounts.google.com",
          "type": "string",
          "format": "uri",
          "pattern": "^https?://"
        },
        "clientID": {
          "description": "The client ID for the OpenID Connect client for this site.\n\nFor Google Apps: obtain this value from the API console (https://console.developers.google.com), as described at https://developers.google.com/identity/protocols/OpenIDConnect#getcredentials",
          "type": "string",
          "pattern": "^[^<]"
        },
        "clientSecret": {
          "description": "The client secret for the OpenID Connect client for this site.\n\nFor Google Apps: obtain this value from the API console (https://console.developers.google.com), as described at https://developers.google.com/identity/protocols/OpenIDConnect#getcredentials",
          "type": "string",
          "pattern": "^[^<]"
        },
        "requireEmailDomain": {
          "description": "Only allow users to authenticate if their email domain is equal to this value (example: mycompany.com). Do not include a leading \"@\". If not set, all users on this OpenID Connect provider can authenticate to Sourcegraph.",
          "type": "string",
          "pattern": "^[^<@]"
        },
        "allowSignup": {
          "description": "Allows new visitors to sign up for accounts via OpenID Connect authentication. If false, users signing in via OpenID Connect must have an existing Sourcegraph account, which will be linked to their OpenID Connect identity after sign-in.",
          "type": "boolean",
          "!go": {
            "pointer": true
          }
        }
      }
    },
    "SAMLAuthProvider": {
      "description": "Configures the SAML authentication provider for SSO.\n\nNote: if you are using IdP-initiated login, you must have *at most one* SAMLAuthProvider in the `auth.providers` array.",
      "type": "object",
      "additionalProperties": false,
      "required": ["type"],
      "dependencies": {
        "serviceProviderCertificate": ["serviceProviderPrivateKey"],
        "serviceProviderPrivateKey": ["serviceProviderCertificate"],
        "signRequests": ["serviceProviderCertificate", "serviceProviderPrivateKey"]
      },
      "properties": {
        "type": {
          "type": "string",
          "const": "saml"
        },
        "configID": {
          "description": "An identifier that can be used to reference this authentication provider in other parts of the config. For example, in configuration for a code host, you may want to designate this authentication provider as the identity provider for the code host.",
          "type": "string"
        },
        "displayName": {
          "$ref": "#/definitions/AuthProviderCommon/properties/displayName"
        },
        "serviceProviderIssuer": {
          "description": "The SAML Service Provider name, used to identify this Service Provider. This is required if the \"externalURL\" field is not set (as the SAML metadata endpoint is computed as \"<externalURL>.auth/saml/metadata\"), or when using multiple SAML authentication providers.",
          "type": "string"
        },
        "identityProviderMetadataURL": {
          "description": "The SAML Identity Provider metadata URL (for dynamic configuration of the SAML Service Provider).",
          "type": "string",
          "format": "uri",
          "pattern": "^https?://"
        },
        "identityProviderMetadata": {
          "description": "The SAML Identity Provider metadata XML contents (for static configuration of the SAML Service Provider). The value of this field should be an XML document whose root element is `<EntityDescriptor>` or `<EntityDescriptors>`. To escape the value into a JSON string, you may want to use a tool like https://json-escape-text.now.sh.",
          "type": "string"
        },
        "serviceProviderCertificate": {
          "description": "The SAML Service Provider certificate in X.509 encoding (begins with \"-----BEGIN CERTIFICATE-----\"). This certificate is used by the Identity Provider to validate the Service Provider's AuthnRequests and LogoutRequests. It corresponds to the Service Provider's private key (`serviceProviderPrivateKey`). To escape the value into a JSON string, you may want to use a tool like https://json-escape-text.now.sh.",
          "type": "string",
          "$comment": "The pattern matches either X.509 encoding or an env var.",
          "pattern": "^(-----BEGIN CERTIFICATE-----\n|\\$)",
          "minLength": 1
        },
        "serviceProviderPrivateKey": {
          "description": "The SAML Service Provider private key in PKCS#8 encoding (begins with \"-----BEGIN PRIVATE KEY-----\"). This private key is used to sign AuthnRequests and LogoutRequests. It corresponds to the Service Provider's certificate (`serviceProviderCertificate`). To escape the value into a JSON string, you may want to use a tool like https://json-escape-text.now.sh.",
          "type": "string",
          "$comment": "The pattern matches either PKCS#8 encoding or an env var.",
          "pattern": "^(-----BEGIN PRIVATE KEY-----\n|\\$)",
          "minLength": 1
        },
        "nameIDFormat": {
          "description": "The SAML NameID format to use when performing user authentication.",
          "type": "string",
          "pattern": "^urn:",
          "default": "urn:oasis:names:tc:SAML:2.0:nameid-format:persistent",
          "examples": [
            "urn:oasis:names:tc:SAML:1.1:nameid-format:emailAddress",
            "urn:oasis:names:tc:SAML:1.1:nameid-format:persistent",
            "urn:oasis:names:tc:SAML:1.1:nameid-format:unspecified",
            "urn:oasis:names:tc:SAML:1.1:nameid-format:X509SubjectName",
            "urn:oasis:names:tc:SAML:1.1:nameid-format:WindowsDomainQualifiedName",
            "urn:oasis:names:tc:SAML:2.0:nameid-format:emailAddress",
            "urn:oasis:names:tc:SAML:2.0:nameid-format:kerberos",
            "urn:oasis:names:tc:SAML:2.0:nameid-format:persistent",
            "urn:oasis:names:tc:SAML:2.0:nameid-format:transient",
            "urn:oasis:names:tc:SAML:2.0:nameid-format:unspecified",
            "urn:oasis:names:tc:SAML:2.0:nameid-format:entity"
          ]
        },
        "signRequests": {
          "description": "Sign AuthnRequests and LogoutRequests sent to the Identity Provider using the Service Provider's private key (`serviceProviderPrivateKey`). It defaults to true if the `serviceProviderPrivateKey` and `serviceProviderCertificate` are set, and false otherwise.",
          "type": "boolean",
          "!go": {
            "pointer": true
          }
        },
        "insecureSkipAssertionSignatureValidation": {
          "description": "Whether the Service Provider should (insecurely) accept assertions from the Identity Provider without a valid signature.",
          "type": "boolean",
          "default": false
        },
        "allowSignup": {
          "description": "Allows new visitors to sign up for accounts via SAML authentication. If false, users signing in via SAML must have an existing Sourcegraph account, which will be linked to their SAML identity after sign-in.",
          "type": "boolean",
          "!go": {
            "pointer": true
          }
        },
        "allowGroups": {
          "description": "Restrict login to members of these groups",
          "type": "array",
          "items": {
            "type": "string",
            "minLength": 1
          }
        },
        "groupsAttributeName": {
          "description": "Name of the SAML assertion attribute that holds group membership for allowGroups setting",
          "type": "string",
          "default": "groups"
        }
      }
    },
    "HTTPHeaderAuthProvider": {
      "description": "Configures the HTTP header authentication provider (which authenticates users by consulting an HTTP request header set by an authentication proxy such as https://github.com/bitly/oauth2_proxy).",
      "type": "object",
      "additionalProperties": false,
      "required": ["type", "usernameHeader"],
      "properties": {
        "type": {
          "type": "string",
          "const": "http-header"
        },
        "usernameHeader": {
          "description": "The name (case-insensitive) of an HTTP header whose value is taken to be the username of the client requesting the page. Set this value when using an HTTP proxy that authenticates requests, and you don't want the extra configurability of the other authentication methods.",
          "type": "string",
          "examples": ["X-Forwarded-User"]
        },
        "stripUsernameHeaderPrefix": {
          "description": "The prefix that precedes the username portion of the HTTP header specified in `usernameHeader`. If specified, the prefix will be stripped from the header value and the remainder will be used as the username. For example, if using Google Identity-Aware Proxy (IAP) with Google Sign-In, set this value to `accounts.google.com:`.",
          "type": "string",
          "examples": ["accounts.google.com:"]
        },
        "emailHeader": {
          "description": "The name (case-insensitive) of an HTTP header whose value is taken to be the email of the client requesting the page. Set this value when using an HTTP proxy that authenticates requests, and you don't want the extra configurability of the other authentication methods.",
          "type": "string",
          "examples": ["X-App-Email"]
        }
      }
    },
    "GitHubAuthProvider": {
      "description": "Configures the GitHub (or GitHub Enterprise) OAuth authentication provider for SSO. In addition to specifying this configuration object, you must also create a OAuth App on your GitHub instance: https://developer.github.com/apps/building-oauth-apps/creating-an-oauth-app/. When a user signs into Sourcegraph or links their GitHub account to their existing Sourcegraph account, GitHub will prompt the user for the repo scope.",
      "type": "object",
      "additionalProperties": false,
      "required": ["type", "clientID", "clientSecret"],
      "properties": {
        "type": {
          "type": "string",
          "const": "github"
        },
        "url": {
          "type": "string",
          "description": "URL of the GitHub instance, such as https://github.com or https://github-enterprise.example.com.",
          "default": "https://github.com/"
        },
        "clientID": {
          "type": "string",
          "description": "The Client ID of the GitHub OAuth app, accessible from https://github.com/settings/developers (or the same path on GitHub Enterprise)."
        },
        "clientSecret": {
          "type": "string",
          "description": "The Client Secret of the GitHub OAuth app, accessible from https://github.com/settings/developers (or the same path on GitHub Enterprise)."
        },
        "displayName": {
          "$ref": "#/definitions/AuthProviderCommon/properties/displayName"
        },
        "allowSignup": {
          "description": "Allows new visitors to sign up for accounts via GitHub authentication. If false, users signing in via GitHub must have an existing Sourcegraph account, which will be linked to their GitHub identity after sign-in.",
          "default": false,
          "type": "boolean"
        },
        "allowOrgs": {
          "description": "Restricts new logins and signups (if allowSignup is true) to members of these GitHub organizations. Existing sessions won't be invalidated. Leave empty or unset for no org restrictions.",
          "default": [],
          "type": "array",
          "items": {
            "type": "string",
            "minLength": 1
          }
        },
        "allowOrgsMap": {
          "description": "Restricts new logins and signups (if allowSignup is true) to members of GitHub teams. Each list of teams should have their Github org name as a key. Subteams inheritance is not supported, therefore only members of the listed teams will be granted access. Existing sessions won't be invalidated. Leave empty or unset for no team restrictions.",
          "default": {},
          "type": "object",
          "additionalProperties": {
            "type": "array",
            "items": {
              "type": "string"
            }
          },
          "examples": [
            {
              "orgName": ["team1"],
              "anotherOrgName": ["team2", "team3"]
            }
          ]
        },
        "allowGroupsPermissionsSync": {
          "description": "Experimental: Allows sync of GitHub teams and organizations permissions across all external services associated with this provider to allow enabling of [repository permissions caching](https://docs.sourcegraph.com/admin/external_service/github#teams-and-organizations-permissions-caching).",
          "default": false,
          "type": "boolean"
        },
        "hidden": {
          "description": "Hides the configured auth provider from regular use through our web interface by omitting it from the JSContext, useful for experimental auth setups.",
          "default": false,
          "type": "boolean"
        }
      }
    },
    "GitLabAuthProvider": {
      "description": "Configures the GitLab OAuth authentication provider for SSO. In addition to specifying this configuration object, you must also create a OAuth App on your GitLab instance: https://docs.gitlab.com/ee/integration/oauth_provider.html. The application should have `api` and `read_user` scopes and the callback URL set to the concatenation of your Sourcegraph instance URL and \"/.auth/gitlab/callback\".",
      "type": "object",
      "additionalProperties": false,
      "required": ["type", "clientID", "clientSecret"],
      "properties": {
        "type": {
          "type": "string",
          "const": "gitlab"
        },
        "url": {
          "type": "string",
          "description": "URL of the GitLab instance, such as https://gitlab.com or https://gitlab.example.com.",
          "default": "https://gitlab.com/"
        },
        "clientID": {
          "type": "string",
          "description": "The Client ID of the GitLab OAuth app, accessible from https://gitlab.com/oauth/applications (or the same path on your private GitLab instance)."
        },
        "clientSecret": {
          "type": "string",
          "description": "The Client Secret of the GitLab OAuth app, accessible from https://gitlab.com/oauth/applications (or the same path on your private GitLab instance)."
        },
        "displayName": {
          "$ref": "#/definitions/AuthProviderCommon/properties/displayName"
        },
        "apiScope": {
          "type": "string",
          "description": "The OAuth API scope that should be used",
          "default": "api",
          "enum": ["api", "read_api"]
        },
        "allowSignup": {
          "description": "Allows new visitors to sign up for accounts via GitLab authentication. If false, users signing in via GitLab must have an existing Sourcegraph account, which will be linked to their GitLab identity after sign-in.",
          "default": true,
          "type": "boolean",
          "!go": {
            "pointer": true
          }
        },
        "allowGroups": {
          "description": "Restricts new logins and signups (if allowSignup is true) to members of these GitLab groups. Existing sessions won't be invalidated. Make sure to inform the full path for groups or subgroups instead of their names. Leave empty or unset for no group restrictions.",
          "default": [],
          "type": "array",
          "items": {
            "type": "string",
            "minLength": 1
          },
          "examples": [["group", "group/subgroup", "group/subgroup/subgroup"]]
        },
        "tokenRefreshWindowMinutes": {
          "description": "Time in minutes before token expiry when we should attempt to refresh it",
          "default": 10,
          "type": "integer"
        }
      }
    },
    "BitbucketCloudAuthProvider": {
      "description": "Configures the Bitbucket Cloud OAuth authentication provider for SSO. In addition to specifying this configuration object, you must also create a OAuth App on your Bitbucket Cloud workspace: https://support.atlassian.com/bitbucket-cloud/docs/use-oauth-on-bitbucket-cloud/. The application should have account, email, and repository scopes and the callback URL set to the concatenation of your Sourcegraph instance URL and \"/.auth/bitbucketcloud/callback\".",
      "type": "object",
      "additionalProperties": false,
      "required": ["type", "clientKey", "clientSecret"],
      "properties": {
        "type": {
          "type": "string",
          "const": "bitbucketcloud"
        },
        "url": {
          "type": "string",
          "description": "URL of the Bitbucket Cloud instance.",
          "default": "https://bitbucket.org/"
        },
        "clientKey": {
          "type": "string",
          "description": "The Key of the Bitbucket OAuth app."
        },
        "clientSecret": {
          "type": "string",
          "description": "The Client Secret of the Bitbucket OAuth app."
        },
        "displayName": {
          "$ref": "#/definitions/AuthProviderCommon/properties/displayName"
        },
        "apiScope": {
          "type": "string",
          "description": "The OAuth API scope that should be used",
          "default": "account,email,repository",
          "enum": ["account", "email", "repository"]
        },
        "allowSignup": {
          "description": "Allows new visitors to sign up for accounts via Bitbucket Cloud authentication. If false, users signing in via Bitbucket Cloud must have an existing Sourcegraph account, which will be linked to their Bitbucket Cloud identity after sign-in.",
          "default": true,
          "type": "boolean"
        }
      }
    },
    "GerritAuthProvider": {
      "description": "Gerrit auth provider",
      "type": "object",
      "additionalProperties": false,
      "required": ["type", "url"],
      "properties": {
        "type": {
          "type": "string",
          "const": "gerrit"
        },
        "url": {
          "type": "string",
          "description": "URL of the Gerrit instance, such as https://gerrit-review.googlesource.com or https://gerrit.example.com.",
          "default": "https://gerrit-review.googlesource.com/"
        }
      }
    },
    "AzureDevOpsAuthProvider": {
      "description": "Azure auth provider for dev.azure.com",
      "type": "object",
      "additionalProperties": false,
      "required": ["type", "clientID", "clientSecret"],
      "properties": {
        "type": {
          "type": "string",
          "const": "azureDevOps"
        },
        "clientID": {
          "type": "string",
          "description": "The app ID of the Azure OAuth app."
        },
        "clientSecret": {
          "type": "string",
          "description": "The client Secret of the Azure OAuth app."
        },
        "displayName": {
          "$ref": "#/definitions/AuthProviderCommon/properties/displayName"
        },
        "apiScope": {
          "type": "string",
          "description": "The OAuth API scope that should be used",
          "default": "vso.code,vso.identity"
        },
        "allowOrgs": {
          "description": "Restricts new logins and signups (if allowSignup is true) to members of these Azure DevOps organizations only. Existing sessions won't be invalidated. Leave empty or unset for no org restrictions.",
          "default": [],
          "type": "array",
          "items": {
            "type": "string",
            "minLength": 1
          }
        },
        "allowSignup": {
          "description": "Allows new visitors to sign up for accounts Azure DevOps authentication. If false, users signing in via Azure DevOps must have an existing Sourcegraph account, which will be linked to their Azure DevOps identity after sign-in.",
          "default": true,
          "type": "boolean",
          "!go": {
            "pointer": true
          }
        }
      }
    },
    "AuthProviderCommon": {
      "$comment": "This schema is not used directly. The *AuthProvider schemas refer to its properties directly.",
      "description": "Common properties for authentication providers.",
      "type": "object",
      "properties": {
        "displayName": {
          "description": "The name to use when displaying this authentication provider in the UI. Defaults to an auto-generated name with the type of authentication provider and other relevant identifiers (such as a hostname).",
          "type": "string"
        }
      }
    },
    "NotifierSlack": {
      "description": "Slack notifier",
      "type": "object",
      "required": ["type"],
      "properties": {
        "type": {
          "type": "string",
          "const": "slack"
        },
        "url": {
          "description": "Slack incoming webhook URL.",
          "type": "string"
        },
        "username": {
          "description": "Set the username for the bot’s message.",
          "type": "string"
        },
        "recipient": {
          "description": "Allows you to override the Slack recipient. You must either provide a channel Slack ID, a user Slack ID, a username reference (@<user>, all lowercase, no whitespace), or a channel reference (#<channel>, all lowercase, no whitespace).",
          "type": "string"
        },
        "icon_emoji": {
          "description": "Provide an emoji to use as the icon for the bot’s message. Ex :smile:",
          "type": "string"
        },
        "icon_url": {
          "description": "Provide a URL to an image to use as the icon for the bot’s message.",
          "type": "string"
        }
      }
    },
    "NotifierPagerduty": {
      "description": "PagerDuty notifier",
      "type": "object",
      "required": ["type", "integrationKey"],
      "properties": {
        "type": {
          "type": "string",
          "const": "pagerduty"
        },
        "integrationKey": {
          "description": "Integration key for the PagerDuty Events API v2 - see https://developer.pagerduty.com/docs/events-api-v2/overview",
          "type": "string"
        },
        "severity": {
          "description": "Severity level for PagerDuty alert",
          "type": "string"
        },
        "apiUrl": {
          "type": "string"
        }
      }
    },
    "NotifierWebhook": {
      "description": "Webhook notifier",
      "type": "object",
      "required": ["type", "url"],
      "properties": {
        "type": {
          "type": "string",
          "const": "webhook"
        },
        "url": {
          "type": "string"
        },
        "username": {
          "type": "string"
        },
        "password": {
          "type": "string"
        },
        "bearerToken": {
          "type": "string"
        }
      }
    },
    "NotifierEmail": {
      "description": "Email notifier",
      "type": "object",
      "required": ["type", "address"],
      "properties": {
        "type": {
          "type": "string",
          "const": "email"
        },
        "address": {
          "description": "Address to send email to",
          "type": "string"
        }
      }
    },
    "NotifierOpsGenie": {
      "description": "OpsGenie notifier",
      "type": "object",
      "required": ["type"],
      "properties": {
        "type": {
          "type": "string",
          "const": "opsgenie"
        },
        "apiKey": {
          "type": "string"
        },
        "apiUrl": {
          "type": "string"
        },
        "tags": {
          "description": "Comma separated list of tags attached to the notifications - or a Go template that produces such a list. Sourcegraph provides some default ones if this value isn't specified.",
          "type": "string"
        },
        "priority": {
          "description": "Defines the importance of an alert. Allowed values are P1, P2, P3, P4, P5 - or a Go template that resolves to one of those values. By default, Sourcegraph will fill this in for you if a value isn't specified here.",
          "type": "string"
        },
        "responders": {
          "type": "array",
          "description": "List of responders responsible for notifications.",
          "items": {
            "type": "object",
            "properties": {
              "type": {
                "type": "string",
                "enum": ["team", "user", "escalation", "schedule"]
              },
              "id": {
                "type": "string"
              },
              "name": {
                "type": "string"
              },
              "username": {
                "type": "string"
              }
            },
            "oneOf": [
              {
                "required": ["type", "id"]
              },
              {
                "required": ["type", "name"]
              },
              {
                "required": ["type", "username"]
              }
            ]
          }
        }
      }
    },
    "EncryptionKey": {
      "description": "Config for a key",
      "type": "object",
      "required": ["type"],
      "properties": {
        "type": {
          "type": "string",
          "enum": ["cloudkms", "awskms", "mounted", "noop"]
        }
      },
      "oneOf": [
        {
          "$ref": "#/definitions/CloudKMSEncryptionKey"
        },
        {
          "$ref": "#/definitions/AWSKMSEncryptionKey"
        },
        {
          "$ref": "#/definitions/MountedEncryptionKey"
        },
        {
          "$ref": "#/definitions/NoOpEncryptionKey"
        }
      ],
      "!go": {
        "taggedUnionType": true
      }
    },
    "CloudKMSEncryptionKey": {
      "description": "Google Cloud KMS Encryption Key, used to encrypt data in Google Cloud environments",
      "type": "object",
      "required": ["type", "keyname"],
      "properties": {
        "type": {
          "type": "string",
          "const": "cloudkms"
        },
        "keyname": {
          "type": "string"
        },
        "credentialsFile": {
          "type": "string"
        }
      }
    },
    "AWSKMSEncryptionKey": {
      "description": "AWS KMS Encryption Key, used to encrypt data in AWS environments",
      "type": "object",
      "required": ["type", "keyId"],
      "properties": {
        "type": {
          "type": "string",
          "const": "awskms"
        },
        "keyId": {
          "type": "string"
        },
        "region": {
          "type": "string"
        },
        "credentialsFile": {
          "type": "string"
        }
      }
    },
    "MountedEncryptionKey": {
      "description": "This encryption key is mounted from a given file path or an environment variable.",
      "type": "object",
      "required": ["type", "keyname"],
      "properties": {
        "type": {
          "type": "string",
          "const": "mounted"
        },
        "keyname": {
          "type": "string"
        },
        "filepath": {
          "type": "string"
        },
        "envVarName": {
          "type": "string"
        },
        "version": {
          "type": "string"
        }
      }
    },
    "NoOpEncryptionKey": {
      "description": "This encryption key is a no op, leaving your data in plaintext (not recommended).",
      "type": "object",
      "required": ["type"],
      "properties": {
        "type": {
          "type": "string",
          "const": "noop"
        }
      }
    },
    "EmailTemplate": {
      "type": "object",
      "required": ["subject", "html"],
      "properties": {
        "subject": {
          "description": "Template for email subject header",
          "type": "string"
        },
        "html": {
          "description": "Template for HTML body",
          "type": "string"
        },
        "text": {
          "description": "Optional template for plain-text body. If not provided, a plain-text body will be automatically generated from the HTML template.",
          "type": "string"
        }
      }
    }
  }
}<|MERGE_RESOLUTION|>--- conflicted
+++ resolved
@@ -216,12 +216,6 @@
         },
         "pagure": {
           "description": "Allow adding Pagure code host connections",
-          "type": "string",
-          "enum": ["enabled", "disabled"],
-          "default": "disabled"
-        },
-        "azureDevOps": {
-          "description": "Allow adding Azure DevOps code host connections",
           "type": "string",
           "enum": ["enabled", "disabled"],
           "default": "disabled"
@@ -364,16 +358,16 @@
           "type": "boolean",
           "default": false
         },
-        "enablePermissionsWebhooks": {
-          "description": "Enables webhook consumers to sync permissions from external services faster than the defaults schedule",
+        "enableGRPC": {
+          "description": "Enables gRPC for communication between internal services",
           "type": "boolean",
           "default": false,
           "!go": {
             "pointer": false
           }
         },
-        "enablePostSignupFlow": {
-          "description": "Enables post sign-up user flow to add code hosts and sync code",
+        "enablePermissionsWebhooks": {
+          "description": "Enables webhook consumers to sync permissions from external services faster than the defaults schedule",
           "type": "boolean",
           "default": false,
           "!go": {
@@ -681,10 +675,16 @@
       "default": false
     },
     "codeIntelRanking.documentReferenceCountsGraphKey": {
-      "description": "The string used to group document reference counts for a single graph",
+      "description": "An arbitrary identifier used to group calculated rankings from SCIP data (including the SCIP export).",
       "type": "string",
       "group": "Code intelligence",
       "examples": ["dev"]
+    },
+    "codeIntelRanking.documentReferenceCountsDerivativeGraphKeyPrefix": {
+      "description": "An arbitrary identifier used to group calculated rankings from SCIP data (excluding the SCIP export).",
+      "type": "string",
+      "group": "Code intelligence",
+      "examples": [""]
     },
     "codeIntelRanking.staleResultsAge": {
       "description": "The interval at which to run the reduce job that computes document reference counts. Default is 72hrs.",
@@ -814,19 +814,15 @@
             "default": {
               "description": "The default syntax highlighting engine to use",
               "type": "string",
-              "enum": ["tree-sitter", "syntect"]
+              "enum": ["tree-sitter", "syntect", "scip-syntax"]
             },
             "overrides": {
               "description": "Manually specify overrides for syntax highlighting engine per language",
               "type": "object",
-<<<<<<< HEAD
-              "additionalProperties": { "type": "string", "enum": ["tree-sitter", "syntect"] }
-=======
               "additionalProperties": {
                 "type": "string",
                 "enum": ["tree-sitter", "syntect", "scip-syntax"]
               }
->>>>>>> 53f2a963
             }
           }
         },
@@ -2068,12 +2064,16 @@
     "completions": {
       "description": "Configuration for the completions service.",
       "type": "object",
-      "required": ["enabled", "accessToken", "provider"],
+      "required": ["enabled", "model", "accessToken", "provider"],
       "properties": {
         "enabled": {
           "description": "Toggles whether completions are enabled.",
           "type": "boolean",
           "default": false
+        },
+        "model": {
+          "description": "The model used for completions.",
+          "type": "string"
         },
         "accessToken": {
           "description": "The access token used to authenticate with the external completions provider.",
@@ -2504,7 +2504,7 @@
         "apiScope": {
           "type": "string",
           "description": "The OAuth API scope that should be used",
-          "default": "vso.code,vso.identity"
+          "default": "vso.code,vso.identity,vso.project"
         },
         "allowOrgs": {
           "description": "Restricts new logins and signups (if allowSignup is true) to members of these Azure DevOps organizations only. Existing sessions won't be invalidated. Leave empty or unset for no org restrictions.",
